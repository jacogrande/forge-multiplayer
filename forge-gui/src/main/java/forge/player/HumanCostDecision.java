package forge.player;

import com.google.common.collect.Iterables;
import com.google.common.collect.Lists;
import forge.card.CardType;
import forge.card.MagicColor;
import forge.game.*;
import forge.game.ability.AbilityUtils;
import forge.game.card.*;
import forge.game.cost.*;
import forge.game.player.Player;
import forge.game.player.PlayerCollection;
import forge.game.player.PlayerView;
import forge.game.spellability.SpellAbility;
import forge.game.spellability.SpellAbilityStackInstance;
import forge.game.zone.ZoneType;
import forge.gamemodes.match.input.InputConfirm;
import forge.gamemodes.match.input.InputSelectCardsFromList;
import forge.gamemodes.match.input.InputSelectManyBase;
import forge.gui.GuiBase;
import forge.gui.util.SGuiChoose;
import forge.util.*;
import forge.util.collect.FCollectionView;

import java.util.*;

public class HumanCostDecision extends CostDecisionMakerBase {
    private final PlayerControllerHuman controller;
    private String orString = null;
    private boolean mandatory;

    public HumanCostDecision(final PlayerControllerHuman controller, final Player p, final SpellAbility sa, final boolean effect) {
        this(controller, p, sa, effect, sa.getHostCard(), null);
    }
    public HumanCostDecision(final PlayerControllerHuman controller, final Player p, final SpellAbility sa, final boolean effect, final Card source, final String orString) {
        super(p, effect, sa, source);
        this.controller = controller;
        mandatory = sa.getPayCosts().isMandatory();
        this.orString = orString;
    }

    @Override
    public PaymentDecision visit(final CostAddMana cost) {
        return PaymentDecision.number(cost.getAbilityAmount(ability));
    }

    @Override
    public PaymentDecision visit(CostChooseColor cost) {
        int c = cost.getAbilityAmount(ability);
        List<String> choices = player.getController().chooseColors(Localizer.getInstance().
                        getMessage("lblChooseAColor"), ability, c, c,
                new ArrayList<>(MagicColor.Constant.ONLY_COLORS));
        return PaymentDecision.colors(choices);
    }

    @Override
    public PaymentDecision visit(final CostChooseCreatureType cost) {
        final String choice = controller.chooseSomeType(Localizer.getInstance().getMessage("lblCreature"), ability, new ArrayList<>(CardType.Constant.CREATURE_TYPES), new ArrayList<>(), true);
        if (null == choice) {
            return null;
        }
        return PaymentDecision.type(choice);
    }

    @Override
    public PaymentDecision visit(final CostCollectEvidence cost) {
        CardCollection list = CardLists.filter(player.getCardsIn(ZoneType.Graveyard), CardPredicates.canExiledBy(ability, isEffect()));
        final int total = AbilityUtils.calculateAmount(source, cost.getAmount(), ability);
        final InputSelectCardsFromList inp =
                new InputSelectCardsFromList(controller, 0, list.size(), list, ability, "CMC", total);
        inp.setMessage(Localizer.getInstance().getMessage("lblCollectEvidence", total));
        inp.setCancelAllowed(true);
        inp.showAndWait();

        if (inp.hasCancelled() || CardLists.getTotalCMC(inp.getSelected()) < total) {
            return null;
        }
        return PaymentDecision.card(inp.getSelected());
    }

    @Override
    public PaymentDecision visit(final CostDiscard cost) {
        CardCollectionView hand = player.getCardsIn(ZoneType.Hand);
        final String discardType = cost.getType();

        if (cost.payCostFromSource()) {
            return hand.contains(source) ? PaymentDecision.card(source) : null;
        }

        if (discardType.equals("Hand")) {
            if (!mandatory && !confirmAction(cost, Localizer.getInstance().getMessage("lblDoYouWantDiscardYourHand"))) {
                return null;
            }
            if (hand.size() > 1 && ability.getActivatingPlayer() != null) {
                hand = ability.getActivatingPlayer().getController().orderMoveToZoneList(hand, ZoneType.Graveyard, ability);
            }
            return PaymentDecision.card(hand);
        }

        if (discardType.equals("LastDrawn")) {
            final Card lastDrawn = player.getLastDrawnCard();
            return hand.contains(lastDrawn) ? PaymentDecision.card(lastDrawn) : null;
        }

        int c = cost.getAbilityAmount(ability);

        if (discardType.equals("Random")) {
            CardCollectionView randomSubset = new CardCollection(Aggregates.random(hand, c));
            if (randomSubset.size() > 1 && ability.getActivatingPlayer() != null) {
                randomSubset = ability.getActivatingPlayer().getController().orderMoveToZoneList(randomSubset, ZoneType.Graveyard, ability);
            }
            return PaymentDecision.card(randomSubset);
        }
        if (discardType.equals("DifferentNames")) {
            final CardCollection discarded = new CardCollection();
            while (c > 0) {
                final InputSelectCardsFromList inp = new InputSelectCardsFromList(controller, 1, 1, hand, ability);
                inp.setMessage(Localizer.getInstance().getMessage("lblSelectOneDifferentNameCardToDiscardAlreadyChosen") + discarded);
                inp.setCancelAllowed(true);
                inp.showAndWait();
                if (inp.hasCancelled()) {
                    return null;
                }
                final Card first = inp.getFirstSelected();
                discarded.add(first);
                hand = CardLists.filter(hand, CardPredicates.sharesNameWith(first).negate());
                c--;
            }
            return PaymentDecision.card(discarded);
        }
        if (discardType.contains("+WithSameName")) {
            final String type = TextUtil.fastReplace(discardType, "+WithSameName", "");
            hand = CardLists.getValidCards(hand, type.split(";"), player, source, ability);
            final CardCollectionView landList2 = hand;
            hand = CardLists.filter(hand, c1 -> {
                for (final Card card : landList2) {
                    if (!card.equals(c1) && card.getName().equals(c1.getName())) {
                        return true;
                    }
                }
                return false;
            });
            if (c == 0) {
                return PaymentDecision.card(new CardCollection());
            }
            final CardCollection discarded = new CardCollection();
            while (c > 0) {
                final InputSelectCardsFromList inp = new InputSelectCardsFromList(controller, 1, 1, hand, ability);
                inp.setMessage(Localizer.getInstance().getMessage("lblSelectOneSameNameCardToDiscardAlreadyChosen") + discarded);
                inp.setCancelAllowed(true);
                inp.showAndWait();
                if (inp.hasCancelled()) {
                    return null;
                }
                final Card first = inp.getFirstSelected();
                discarded.add(first);
                final CardCollection filteredHand = CardLists.filter(hand, CardPredicates.nameEquals(first.getName()));
                filteredHand.remove(first);
                hand = filteredHand;
                c--;
            }
            return PaymentDecision.card(discarded);
        }

        final String type = discardType;
        final String[] validType = type.split(";");
        hand = CardLists.getValidCards(hand, validType, player, source, ability);
        if (hand.size() < 1) { // if we somehow have no valids (e.g. picked bad Specialize color), cancel payment
            return null;
        }

        final InputSelectCardsFromList inp = new InputSelectCardsFromList(controller, c, c, hand, ability);
        inp.setMessage(Localizer.getInstance().getMessage("lblSelectNMoreTargetTypeCardToDiscard", "%d", cost.getDescriptiveType()));
        inp.setCancelAllowed(!mandatory);
        inp.showAndWait();
        if (inp.hasCancelled() || inp.getSelected().size() != c) {
            return null;
        }
        return PaymentDecision.card(inp.getSelected());
    }

    @Override
    public PaymentDecision visit(final CostDamage cost) {
        int c = cost.getAbilityAmount(ability);

        if (confirmAction(cost, Localizer.getInstance().getMessage("lblDoYouWantCardDealNDamageToYou", CardTranslation.getTranslatedName(source.getName()), String.valueOf(c)))) {
            return PaymentDecision.number(c);
        }
        return null;
    }

    @Override
    public PaymentDecision visit(final CostDraw cost) {
        if (!cost.canPay(ability, player, isEffect())) {
            return null;
        }

        int c = cost.getAbilityAmount(ability);

        List<Player> res = cost.getPotentialPlayers(player, ability);

        String message = null;
        if (orString != null && !orString.isEmpty()) {
            if (res.contains(player)) {
                message = Localizer.getInstance().getMessage("lblDoYouWantLetThatPlayerDrawNCardOrDoAction", String.valueOf(c), orString);
            } else {
                message = Localizer.getInstance().getMessage("lblDoYouWantDrawNCardOrDoAction", String.valueOf(c), orString);
            }
        } else {
            message = Localizer.getInstance().getMessage("lblDrawNCardsConfirm", String.valueOf(c));
        }

        if (!confirmAction(cost, message)) {
            return null;
        }

        PaymentDecision decision = PaymentDecision.players(res);
        decision.c = c;
        return decision;
    }

    @Override
    public PaymentDecision visit(final CostExile cost) {
        if (cost.payCostFromSource()) {
            if (!source.canExiledBy(ability, isEffect())) {
                return null;
            }
            return source.getZone() == player.getZone(cost.from.get(0)) && confirmAction(cost, Localizer.getInstance().getMessage("lblExileConfirm", CardTranslation.getTranslatedName(source.getName()))) ? PaymentDecision.card(source) : null;
        }

        final Game game = player.getGame();

        String type = cost.getType();
        boolean fromTopGrave = false;
        if (type.contains("FromTopGrave")) {
            type = TextUtil.fastReplace(type, "FromTopGrave", "");
            fromTopGrave = true;
        }
        boolean totalCMC = false;
        boolean totalCMCgreater = false;
        String totalM = "";
        if (type.contains("+withTotalCMCEQ")) {
            totalCMC = true;
            totalM = type.split("withTotalCMCEQ")[1];
            type = TextUtil.fastReplace(type, TextUtil.concatNoSpace("+withTotalCMCEQ", totalM), "");
        }
        if (type.contains("+withTotalCMCGE")) {
            totalCMC = true;
            totalCMCgreater = true;
            totalM = type.split("withTotalCMCGE")[1];
            type = TextUtil.fastReplace(type, TextUtil.concatNoSpace("+withTotalCMCGE", totalM), "");
        }
        boolean sharedType = false;
        if (type.contains("+withSharedCardType")) {
            sharedType = true;
            type = TextUtil.fastReplace(type, "+withSharedCardType", "");
        }
        int nTypes = -1;
        if (type.contains("+withTypesGE")) {
            String num = type.split("withTypesGE")[1];
            type = TextUtil.fastReplace(type, TextUtil.concatNoSpace("+withTypesGE", num), "");
            nTypes = Integer.parseInt(num);
        }

        CardCollection list;
        if (cost.zoneRestriction != 1) {
            list = new CardCollection(game.getCardsIn(cost.from));
        } else {
            list = new CardCollection(player.getCardsIn(cost.from));
        }

        if (type.equals("All")) {
            if (confirmAction(cost, Localizer.getInstance().getMessage("lblExileNCardsFromYourZone", list.size(), cost.from.get(0).getTranslatedName()))) {
                return PaymentDecision.card(list);
            }
            return null;
        }
        list = CardLists.getValidCards(list, type.split(";"), player, source, ability);
        list = CardLists.filter(list, CardPredicates.canExiledBy(ability, isEffect()));

        if (totalCMC) {
            int needed = Integer.parseInt(cost.getAmount().split("\\+")[0]);
            final int total = AbilityUtils.calculateAmount(source, totalM, ability);
            final InputSelectCardsFromList inp =
                    new InputSelectCardsFromList(controller, needed, list.size(), list, ability, "CMC", total);
            inp.setMessage(Localizer.getInstance().getMessage("lblSelectToExile", Lang.getNumeral(needed)));
            inp.setCancelAllowed(true);
            inp.showAndWait();

            int sum = CardLists.getTotalCMC(inp.getSelected());
            if (inp.hasCancelled() || (sum != total && !totalCMCgreater) || (sum < total && totalCMCgreater)) {
                return null;
            }
            return PaymentDecision.card(inp.getSelected());
        }

        if (nTypes > -1) {
            final InputSelectCardsFromList inp = new InputSelectCardsFromList(controller, 1, list.size(), list, 
                ability, "Types", nTypes);
            inp.setMessage(cost.getAmount().equals("X") ?
                Localizer.getInstance().getMessage("lblSelectAnyNumToExile") :
                Localizer.getInstance().getMessage("lblSelectToExile", Lang.getNumeral(nTypes)));
            inp.setCancelAllowed(true);
            inp.showAndWait();
            if (inp.hasCancelled() || 
                !Expressions.compare(CardFactoryUtil.getCardTypesFromList(list), "GE", nTypes)) {
                    return null;
            }
            return PaymentDecision.card(inp.getSelected());
        }

        int c = cost.getAbilityAmount(ability);

        if (list.size() < c) {
            return null;
        }

        if (c == 0) { //in case choice was already made to pay 0 cards
            return PaymentDecision.number(c);
        }

        if (cost.from.size() == 1) {
            ZoneType fromZone = cost.from.get(0);
            if (fromZone == ZoneType.Battlefield || fromZone == ZoneType.Hand) {
                final InputSelectCardsFromList inp = new InputSelectCardsFromList(controller, c, c, list, ability);
                inp.setMessage(Localizer.getInstance().getMessage("lblExileNCardsFromYourZone", "%d", fromZone.getTranslatedName()));
                inp.setCancelAllowed(!mandatory);
                inp.showAndWait();
                return inp.hasCancelled() ? null : PaymentDecision.card(inp.getSelected());
            }

            if (fromZone == ZoneType.Library) { return exileFromTop(cost, c); }
        }
        if (fromTopGrave) { return exileFromTopGraveType(c, list); }
        if (cost.zoneRestriction != 0) { return exileFromMiscZone(cost, c, list, sharedType); }

        final FCollectionView<Player> players = game.getPlayers();
        final List<Player> payableZone = new ArrayList<>();
        for (final Player p : players) {
            final CardCollection enoughType = CardLists.filter(list, CardPredicates.isOwner(p));
            if (enoughType.size() < c) {
                list.removeAll(enoughType);
            } else {
                payableZone.add(p);
            }
        }
        return exileFromSame(cost, list, c, payableZone);
    }

    // Inputs

    private PaymentDecision exileFromSame(final CostExile cost, final CardCollectionView list, final int nNeeded, final List<Player> payableZone) {
        if (nNeeded == 0) {
            return PaymentDecision.number(0);
        }
        GameEntityViewMap<Player, PlayerView> gameCachePlayer = GameEntityView.getMap(payableZone);
        final PlayerView pv = controller.getGui().oneOrNone(Localizer.getInstance().
                getMessage("lblExileFromWhoseZone", cost.getFrom().get(0).getTranslatedName()),
                gameCachePlayer.getTrackableKeys());
        if (pv == null || !gameCachePlayer.containsKey(pv)) {
            return null;
        }
        final Player p = gameCachePlayer.get(pv);

        final CardCollection typeList = CardLists.filter(list, CardPredicates.isOwner(p));
        final int count = typeList.size();
        if (count < nNeeded) {
            return null;
        }

        GameEntityViewMap<Card, CardView> gameCacheExile = GameEntityView.getMap(typeList);
        List<CardView> views = controller.getGui().many(
                Localizer.getInstance().getMessage("lblExileFromZone", cost.getFrom().get(0).getTranslatedName()),
                Localizer.getInstance().getMessage("lblToBeExiled"), nNeeded, gameCacheExile.getTrackableKeys(), null);
        List<Card> result = Lists.newArrayList();
        gameCacheExile.addToList(views, result);
        return PaymentDecision.card(result);
    }

    @Override
    public PaymentDecision visit(final CostExileFromStack cost) {
        final Game game = player.getGame();

        final String type = cost.getType();
        final List<SpellAbility> saList = new ArrayList<>();
        final List<String> descList = new ArrayList<>();

        for (final SpellAbilityStackInstance si : game.getStack()) {
            final Card stC = si.getSourceCard();
            final SpellAbility stSA = si.getSpellAbility().getRootAbility();
            if (stC.isValid(cost.getType().split(";"), ability.getActivatingPlayer(), source, ability) && stSA.isSpell()) {
                saList.add(stSA);
                if (stC.isCopiedSpell()) {
                    descList.add(stSA.getStackDescription() + " (Copied Spell)");
                } else {
                    descList.add(stSA.getStackDescription());
                }
            }
        }

        if (type.equals("All")) {
            return PaymentDecision.spellabilities(saList);
        }
        int c = cost.getAbilityAmount(ability);

        if (saList.size() < c) {
            return null;
        }

        final List<SpellAbility> exiled = new ArrayList<>();
        for (int i = 0; i < c; i++) {
            //Have to use the stack descriptions here because some copied spells have no description otherwise
            final String o = controller.getGui().oneOrNone(Localizer.getInstance().getMessage("lblExileFromStack"), descList);

            if (o != null) {
                final SpellAbility toExile = saList.get(descList.indexOf(o));

                saList.remove(toExile);
                descList.remove(o);

                exiled.add(toExile);
            } else {
                return null;
            }
        }
        return PaymentDecision.spellabilities(exiled);
    }

    private PaymentDecision exileFromTop(final CostExile cost, final int nNeeded) {
        final CardCollectionView list = player.getCardsIn(ZoneType.Library, nNeeded);
        if (!confirmAction(cost, Localizer.getInstance().getMessage("lblExileNCardFromYourTopLibraryConfirm"))) {
            return null;
        }
        return PaymentDecision.card(list);
    }

    private PaymentDecision exileFromMiscZone(final CostExile cost, final int nNeeded, final CardCollection typeList,
                                              final boolean sharedType) {
        // when it's always a single triggered card getting exiled don't act like it might be different by offering the zone for choice
        if (cost.zoneRestriction == -1 && ability.isTrigger() && nNeeded == 1 && typeList.size() == 1) {
            if (confirmAction(cost, Localizer.getInstance().getMessage("lblExileConfirm", CardTranslation.getTranslatedName(typeList.getFirst().getName())))) {
                return PaymentDecision.card(typeList.getFirst());
            }
            return null;
        }

        final List<ZoneType> origin = Lists.newArrayList(cost.from);
        final CardCollection exiled = new CardCollection();
        final String required = sharedType ? " (must share a card type)" : "";

        final List<Card> chosen = controller.chooseCardsForZoneChange(ZoneType.Exile, origin, ability, typeList,
                mandatory ? nNeeded : 0, nNeeded, null, cost.toString(nNeeded) + required,
                null);
        if (sharedType) {
            if (!chosen.get(1).sharesCardTypeWith(chosen.get(0))) return null;
        }

        exiled.addAll(chosen);
        if (exiled.size() < nNeeded) {
            return null;
        }
        return PaymentDecision.card(exiled);
    }

    private PaymentDecision exileFromTopGraveType(final int nNeeded, final CardCollection typeList) {
        Collections.reverse(typeList);
        return PaymentDecision.card(Iterables.limit(typeList, nNeeded));
    }

    @Override
    public PaymentDecision visit(final CostExiledMoveToGrave cost) {
        int c = cost.getAbilityAmount(ability);

        final Player activator = ability.getActivatingPlayer();
        final CardCollection list = CardLists.getValidCards(activator.getGame().getCardsIn(ZoneType.Exile),
                cost.getType().split(";"), activator, source, ability);

        if (list.size() < c) {
            return null;
        }
        int min = c;
        if (ability.isOptionalTrigger()) {
            min = 0;
        }
        GameEntityViewMap<Card, CardView> gameCacheExile = GameEntityView.getMap(list);
        List<CardView> views = controller.getGui().many(
                Localizer.getInstance().getMessage("lblChooseAnExiledCardPutIntoGraveyard"),
                Localizer.getInstance().getMessage("lblToGraveyard"), min, c, CardView.getCollection(list), CardView.get(source));

        if (views == null || views.size() < c) {
            return null;
        }
        List<Card> result = Lists.newArrayList();
        gameCacheExile.addToList(views, result);
        return PaymentDecision.card(result);
    }

    @Override
    public PaymentDecision visit(final CostExert cost) {
        final String type = cost.getType();

        CardCollectionView list = CardLists.getValidCards(player.getCardsIn(ZoneType.Battlefield), type.split(";"), player, source, ability);

        if (cost.payCostFromSource()) {
            if (source.getController() == ability.getActivatingPlayer() && source.isInPlay()) {
                return confirmAction(cost, Localizer.getInstance().getMessage("lblExertCardConfirm", CardTranslation.getTranslatedName(source.getName()))) ? PaymentDecision.card(source) : null;
            }
            return null;
        }

        int c = cost.getAbilityAmount(ability);
        if (0 == c) {
            return PaymentDecision.number(0);
        }
        if (list.size() < c) {
            return null;
        }
        final InputSelectCardsFromList inp = new InputSelectCardsFromList(controller, c, c, list, ability);
        inp.setMessage(Localizer.getInstance().getMessage("lblSelectACostToExert", cost.getDescriptiveType(), "%d"));
        inp.setCancelAllowed(true);
        inp.showAndWait();
        if (inp.hasCancelled()) {
            return null;
        }

        return PaymentDecision.card(inp.getSelected());

    }

    @Override
    public PaymentDecision visit(final CostEnlist cost) {
        CardCollectionView list = CostEnlist.getCardsForEnlisting(player);
        if (list.isEmpty()) {
            return null;
        }
        final InputSelectCardsFromList inp = new InputSelectCardsFromList(controller, 1, 1, list, ability);
        inp.setMessage(Localizer.getInstance().getMessage("lblSelectACostToEnlist", cost.getDescriptiveType(), "%d"));
        inp.setCancelAllowed(true);
        inp.showAndWait();
        if (inp.hasCancelled()) {
            return null;
        }
        return PaymentDecision.card(inp.getSelected());
    }

    @Override
    public PaymentDecision visit(final CostFlipCoin cost) {
        Integer c = cost.getAbilityAmount(ability);

        if (!confirmAction(cost, Localizer.getInstance().getMessage("lblDoYouWantFlipNCoinAction", String.valueOf(c)))) {
            return null;
        }

        return PaymentDecision.number(c);
    }

    @Override
    public PaymentDecision visit(final CostForage cost) {
        CardCollection food = CardLists.filter(player.getCardsIn(ZoneType.Battlefield), CardPredicates.isType("Food"), CardPredicates.canBeSacrificedBy(ability, isEffect()));
        CardCollection exile = CardLists.filter(player.getCardsIn(ZoneType.Graveyard), CardPredicates.canExiledBy(ability, isEffect()));
        if (!food.isEmpty() && confirmAction(cost, "Sacrifice Food")) {
            // Sacrifice Food logic
            final InputSelectCardsFromList inp = new InputSelectCardsFromList(controller, 1, 1, food, ability);
            inp.setMessage(Localizer.getInstance().getMessage("lblSelectATargetToSacrifice", "Food", "%d"));
            inp.setCancelAllowed(!mandatory);
            inp.showAndWait();
            if (inp.hasCancelled()) {
                return null;
            }

            return PaymentDecision.card(inp.getSelected());
        } if (exile.size() >= 3) {
            // Sacrifice Food logic
            final InputSelectCardsFromList inp = new InputSelectCardsFromList(controller, 3, 3, exile, ability);
            inp.setMessage(Localizer.getInstance().getMessage("lblSelectToExile", 3));
            inp.setCancelAllowed(!mandatory);
            inp.showAndWait();
            if (inp.hasCancelled()) {
                return null;
            }

            return PaymentDecision.card(inp.getSelected());
        }
        return null;
    }

    @Override
    public PaymentDecision visit(final CostRollDice cost) {
        int c = cost.getAbilityAmount(ability);

        if (!confirmAction(cost, Localizer.getInstance().getMessage("lblDoYouWantRollNDiceAction", String.valueOf(c), "d" + cost.getType()))) {
            return null;
        }

        return PaymentDecision.number(c);
    }

    @Override
    public PaymentDecision visit(final CostGainControl cost) {
        int c = cost.getAbilityAmount(ability);

        final CardCollectionView list = player.getCardsIn(ZoneType.Battlefield);
        CardCollectionView validCards = CardLists.getValidCards(list, cost.getType().split(";"), player, source, ability);
        validCards = CardLists.filter(validCards, crd -> crd.canBeControlledBy(player));

        final InputSelectCardsFromList inp = new InputSelectCardsFromList(controller, c, validCards, ability);
        final String desc = cost.getTypeDescription() == null ? cost.getType() : cost.getTypeDescription();
        inp.setMessage(Localizer.getInstance().getMessage("lblGainNTargetControl", "%d", desc));
        inp.showAndWait();
        if (inp.hasCancelled()) {
            return null;
        }
        return PaymentDecision.card(inp.getSelected());
    }

    @Override
    public PaymentDecision visit(final CostGainLife cost) {
        int c = cost.getAbilityAmount(ability);

        final List<Player> oppsThatCanGainLife = new ArrayList<>();
        for (final Player opp : cost.getPotentialTargets(player, ability)) {
            if (opp.canGainLife()) {
                oppsThatCanGainLife.add(opp);
            }
        }

        if (cost.getCntPlayers() == Integer.MAX_VALUE) {
            return PaymentDecision.players(oppsThatCanGainLife);
        }

        GameEntityViewMap<Player, PlayerView> gameCachePlayer = GameEntityView.getMap(oppsThatCanGainLife);
        final PlayerView pv = controller.getGui().oneOrNone(Localizer.getInstance().getMessage("lblCardChooseAnOpponentToGainNLife", CardTranslation.getTranslatedName(source.getName()), String.valueOf(c)), gameCachePlayer.getTrackableKeys());
        if (pv == null || !gameCachePlayer.containsKey(pv)) {
            return null;
        }
        return PaymentDecision.players(Lists.newArrayList(gameCachePlayer.get(pv)));
    }

    @Override
    public PaymentDecision visit(final CostMill cost) {
        Integer c = cost.getAbilityAmount(ability);

        String message = null;
        if (orString != null && !orString.isEmpty()) {
            message = Localizer.getInstance().getMessage("lblDoYouWantMillNCardsOrDoAction", String.valueOf(c), orString);
        } else {
            message = Localizer.getInstance().getMessage("lblMillNCardsFromYourLibraryConfirm", String.valueOf(c));
        }

        if (!confirmAction(cost, message)) {
            return null;
        }
        return PaymentDecision.number(c);
    }

    @Override
    public PaymentDecision visit(final CostPayLife cost) {
        Integer c = cost.getAbilityAmount(ability);

        if (mandatory) {
            return PaymentDecision.number(c);
        }

        String message = null;
        if (orString != null && !orString.isEmpty()) {
            message = Localizer.getInstance().getMessage("lblDoYouWantPayNLife", String.valueOf(c), orString);
        } else {
            message = Localizer.getInstance().getMessage("lblPayNLifeConfirm", String.valueOf(c));
        }

        // for costs declared mandatory, this is only reachable with a valid amount
        if (player.canPayLife(c, isEffect(), ability) && confirmAction(cost, message)) {
            //force mandatory if paylife is paid.. todo add check if all can be paid
            if (!player.getGame().EXPERIMENTAL_RESTORE_SNAPSHOT) {
                // If we can restore the game state, don't force the SA to be mandatory
                mandatory = true;
            }
            return PaymentDecision.number(c);
        }
        return null;
    }

    @Override
    public PaymentDecision visit(final CostPayEnergy cost) {
        int c = cost.getAbilityAmount(ability);

        if (player.canPayEnergy(c) &&
                confirmAction(cost, Localizer.getInstance().getMessage("lblPayEnergyConfirm", cost.toString(), String.valueOf(player.getCounters(CounterEnumType.ENERGY)), "{E}"))) {
            return PaymentDecision.number(c);
        }
        return null;
    }

    @Override
    public PaymentDecision visit(final CostPayShards cost) {
        int c = cost.getAbilityAmount(ability);

        if (player.canPayShards(c) &&
                confirmAction(cost, Localizer.getInstance().getMessage("lblPayShardsConfirm", cost.toString(), String.valueOf(player.getNumManaShards()), "{M} (Mana Shards)"))) {
            return PaymentDecision.number(c);
        }
        return null;
    }

    @Override
    public PaymentDecision visit(final CostPartMana cost) {
        // only interactive payment possible for now =(
        return new PaymentDecision(0);
    }

    @Override
    public PaymentDecision visit(final CostPromiseGift cost) {
        // TODO Parse the specific gift
        PlayerCollection opponents = cost.getPotentialPlayers(player, ability);
        Player giftee = controller.chooseSingleEntityForEffect(opponents, null, ability, "Choose an opponent to promise a gift", false, null, null);

        if (giftee == null) {
            return null;
        }

        return PaymentDecision.players(Lists.newArrayList(giftee));
    }

    @Override
    public PaymentDecision visit(final CostPutCardToLib cost) {
        int c = cost.getAbilityAmount(ability);

        final CardCollection list = CardLists.getValidCards(cost.sameZone ? player.getGame().getCardsIn(cost.getFrom()) :
                player.getCardsIn(cost.getFrom()), cost.getType().split(";"), player, source, ability);

        if (cost.payCostFromSource()) {
            return source.getZone() == player.getZone(cost.from) && confirmAction(cost, Localizer.getInstance().getMessage("lblPutCardToLibraryConfirm", CardTranslation.getTranslatedName(source.getName()))) ? PaymentDecision.card(source) : null;
        }

        if (cost.from == ZoneType.Hand) {
            final InputSelectCardsFromList inp = new InputSelectCardsFromList(controller, c, c, list, ability);
            inp.setMessage(Localizer.getInstance().getMessage("lblPutNCardsFromYourZone", "%d", cost.from.getTranslatedName()));
            inp.setCancelAllowed(true);
            inp.showAndWait();
            return inp.hasCancelled() ? null : PaymentDecision.card(inp.getSelected());
        }

        if (cost.sameZone) {
            final FCollectionView<Player> players = player.getGame().getPlayers();
            final List<Player> payableZone = new ArrayList<>();
            for (final Player p : players) {
                final CardCollectionView enoughType = CardLists.filter(list, CardPredicates.isOwner(p));
                if (enoughType.size() < c) {
                    list.removeAll(enoughType);
                } else {
                    payableZone.add(p);
                }
            }
            return putFromSame(list, c, payableZone, cost.from);
        } else {//Graveyard
            return putFromMiscZone(ability, c, list, cost.from);
        }
    }

    private PaymentDecision putFromMiscZone(final SpellAbility sa, final int nNeeded, final CardCollection typeList, final ZoneType fromZone) {
        if (typeList.size() < nNeeded) {
            return null;
        }

        final CardCollection chosen = new CardCollection();
        GameEntityViewMap<Card, CardView> gameCacheCard = GameEntityView.getMap(typeList);
        for (int i = 0; i < nNeeded; i++) {
            final CardView cv = controller.getGui().oneOrNone(Localizer.getInstance().getMessage("lblFromZonePutToLibrary", fromZone.getTranslatedName()), gameCacheCard.getTrackableKeys());
            if (cv == null || !gameCacheCard.containsKey(cv)) {
                return null;
            }
            chosen.add(gameCacheCard.remove(cv));
        }
        return PaymentDecision.card(chosen);
    }

    private PaymentDecision putFromSame(final CardCollectionView list, final int nNeeded, final List<Player> payableZone, final ZoneType fromZone) {
        if (nNeeded == 0) {
            return PaymentDecision.number(0);
        }

        GameEntityViewMap<Player, PlayerView> gameCachePlayer = GameEntityView.getMap(payableZone);
        PlayerView pv = SGuiChoose.oneOrNone(TextUtil.concatNoSpace(Localizer.getInstance().getMessage("lblPutCardsFromWhoseZone"), fromZone.getTranslatedName()), gameCachePlayer.getTrackableKeys());
        if (pv == null || !gameCachePlayer.containsKey(pv)) {
            return null;
        }
        Player p = gameCachePlayer.get(pv);

        final CardCollection typeList = CardLists.filter(list, CardPredicates.isOwner(p));
        if (typeList.size() < nNeeded) {
            return null;
        }

        final CardCollection chosen = new CardCollection();
        GameEntityViewMap<Card, CardView> gameCacheCard = GameEntityView.getMap(typeList);
        for (int i = 0; i < nNeeded; i++) {
            final CardView cv = controller.getGui().oneOrNone(Localizer.getInstance().getMessage("lblPutZoneCardsToLibrary", fromZone.getTranslatedName()), gameCacheCard.getTrackableKeys());
            if (cv == null || !gameCacheCard.containsKey(cv)) {
                return null;
            }
            chosen.add(gameCacheCard.remove(cv));
        }
        return PaymentDecision.card(chosen);
    }

    @Override
    public PaymentDecision visit(final CostPutCounter cost) {
        final int c = cost.getAbilityAmount(ability);

        if (cost.payCostFromSource()) {
            // UnlessCost so player might not want to pay (Fabricate)
            if (ability.hasParam("UnlessCost") && !confirmAction(cost, Localizer.getInstance().getMessage("lblPutNTypeCounterOnTarget", String.valueOf(c), cost.getCounter().getName(), ability.getHostCard().getName()))) {
                return null;
            }
            cost.setLastPaidAmount(c);
            return PaymentDecision.number(c);
        }

        // Cards to use this branch: Scarscale Ritual, Wandering Mage - each adds only one counter
        CardCollectionView typeList = CardLists.getValidCards(source.getGame().getCardsIn(ZoneType.Battlefield),
                cost.getType().split(";"), player, ability.getHostCard(), ability);
        typeList = CardLists.filter(typeList, CardPredicates.canReceiveCounters(cost.getCounter()));

        if (typeList.isEmpty()) {
            return null;
        }

        final InputSelectCardsFromList inp = new InputSelectCardsFromList(controller, 1, 1, typeList, ability);
        inp.setMessage(Localizer.getInstance().getMessage("lblPutNTypeCounterOnTarget", String.valueOf(c), cost.getCounter().getName(), cost.getDescriptiveType()));
        inp.setCancelAllowed(!mandatory);
        inp.showAndWait();

        if (inp.hasCancelled()) {
            return null;
        }
        return PaymentDecision.card(inp.getSelected());
    }

    @Override
    public PaymentDecision visit(final CostReturn cost) {
        int c = cost.getAbilityAmount(ability);

        if (cost.payCostFromSource()) {
            final Card card = ability.getHostCard();
            if (card.getController() == player && card.isInPlay()) {
                final CardView view = CardView.get(card);
                return confirmAction(cost, Localizer.getInstance().getMessage("lblReturnCardToHandConfirm", CardTranslation.getTranslatedName(view.getName()))) ? PaymentDecision.card(card) : null;
            }
        } else {
            final CardCollectionView validCards = CardLists.getValidCards(ability.getActivatingPlayer().getCardsIn(ZoneType.Battlefield),
                    cost.getType().split(";"), player, source, ability);

            if (validCards.size() < c) {
                return null;
            }

            final InputSelectCardsFromList inp = new InputSelectCardsFromList(controller, c, c, validCards, ability);
            inp.setCancelAllowed(!mandatory);
            inp.setMessage(Localizer.getInstance().getMessage("lblNTypeCardsToHand", "%d", cost.getDescriptiveType()));
            inp.showAndWait();
            if (inp.hasCancelled()) {
                return null;
            }
            return PaymentDecision.card(inp.getSelected());
        }
        return null;
    }

    @Override
    public PaymentDecision visit(final CostReveal cost) {
        if (cost.payCostFromSource()) {
            return PaymentDecision.card(source);
        }
        if (cost.getType().equals("Hand")) {
            return PaymentDecision.card(player.getCardsIn(ZoneType.Hand));
        }
        InputSelectCardsFromList inp = null;
        if (cost.getType().equals("SameColor")) {
            final Integer num = cost.getAbilityAmount(ability);
            CardCollectionView hand = player.getCardsIn(cost.getRevealFrom());
            final CardCollectionView hand2 = hand;
            hand = CardLists.filter(hand, c -> {
                for (final Card card : hand2) {
                    if (!card.equals(c) && card.sharesColorWith(c)) {
                        return true;
                    }
                }
                return false;
            });
            if (num == 0) {
                return PaymentDecision.number(0);
            }
            inp = new InputSelectCardsFromList(controller, num, hand, ability) {
                private static final long serialVersionUID = 8338626212893374798L;

                @Override
                protected boolean onCardSelected(final Card c, final List<Card> otherCardsToSelect, final ITriggerEvent triggerEvent) {
                    final Card firstCard = Iterables.getFirst(this.selected, null);
                    if (firstCard != null && !CardPredicates.sharesColorWith(firstCard).test(c)) {
                        return false;
                    }
                    return super.onCardSelected(c, otherCardsToSelect, triggerEvent);
                }
            };
            inp.setMessage(Localizer.getInstance().getMessage("lblSelectNCardOfSameColorToReveal", String.valueOf(num)));
        } else {
            int num = cost.getAbilityAmount(ability);

            CardCollectionView hand = player.getCardsIn(cost.getRevealFrom());
            hand = CardLists.getValidCards(hand, cost.getType().split(";"), player, source, ability);

            if (hand.size() < num) {
                return null;
            }
            if (num == 0) {
                return PaymentDecision.number(0);
            }
            // player might not want to pay if from a trigger
            if (!ability.isCastFromPlayEffect() && hand.size() == num) {
                return PaymentDecision.card(hand);
            }

            inp = new InputSelectCardsFromList(controller, num, num, hand, ability);
            inp.setMessage(Localizer.getInstance().getMessage("lblSelectNMoreTypeCardsTpReveal", "%d", cost.getDescriptiveType()));
        }
        inp.setCancelAllowed(!mandatory);
        inp.showAndWait();
        if (inp.hasCancelled()) {
            return null;
        }
        return PaymentDecision.card(inp.getSelected());
    }

    @Override
    public PaymentDecision visit(final CostRevealChosen cost) {
        return PaymentDecision.number(1);
    }

    @Override
    public PaymentDecision visit(final CostRemoveAnyCounter cost) {
        int c = cost.getAbilityAmount(ability);
        final String type = cost.getType();

        CardCollectionView list = CardLists.getValidCards(player.getCardsIn(ZoneType.Battlefield), type.split(";"), player, source, ability);
        list = CardLists.filter(list, CardPredicates.hasCounters());

        final InputSelectCardToRemoveCounter inp = new InputSelectCardToRemoveCounter(controller, c, cost, cost.counter, list, ability);
        inp.setCancelAllowed(true);
        inp.showAndWait();
        if (inp.hasCancelled()) {
            return null;
        }

        return PaymentDecision.counters(inp.getCounterTable());
    }

    public static final class InputSelectCardToRemoveCounter extends InputSelectManyBase<GameEntity> {
        private static final long serialVersionUID = 2685832214519141903L;

        private final CounterType counterType;
        private final CardCollectionView validChoices;

        private final GameEntityCounterTable counterTable = new GameEntityCounterTable();

        public InputSelectCardToRemoveCounter(final PlayerControllerHuman controller, final int cntCounters, final CostPart costPart, final CounterType cType, final CardCollectionView validCards, final SpellAbility sa) {
            super(controller, cntCounters, cntCounters, sa);
            this.validChoices = validCards;
            counterType = cType;
            String fromWhat = costPart.getDescriptiveType();
            if (fromWhat.equals("CARDNAME") || fromWhat.equals("NICKNAME")) {
                fromWhat = CardTranslation.getTranslatedName(sa.getHostCard().getName());
            }

            setMessage(Localizer.getInstance().getMessage("lblRemoveNTargetCounterFromCardPayCostSelect",
                    "%d", counterType == null ? "" : " " + counterType.getName().toLowerCase(), fromWhat));
        }

        @Override
        protected boolean onCardSelected(final Card c, final List<Card> otherCardsToSelect, final ITriggerEvent triggerEvent) {
            if (!isValidChoice(c)) {
                return false;
            }

            CounterType cType = this.counterType;
            if (cType == null) {
                Map<CounterType, Integer> cmap = counterTable.filterToRemove(c);

                String prompt = Localizer.getInstance().getMessage("lblSelectCountersTypeToRemove");

                cType = getController().chooseCounterType(Lists.newArrayList(cmap.keySet()), sa, prompt, null);
            }

            if (cType == null || !c.canRemoveCounters(cType)) {
                return false;
            }

            if (c.getCounters(cType) <= counterTable.get(null, c, cType)) {
                return false;
            }

            counterTable.put(null, c, cType, 1);

            onSelectStateChanged(c, true);
            refresh();
            return true;
        }

        @Override
        public String getActivateAction(final Card c) {
            if (!isValidChoice(c)) {
                return null;
            }
            if (counterType != null) {
                if (c.getCounters(counterType) <= counterTable.get(null, c, counterType)) {
                    return null;
                }
            } else {
                boolean found = false;
                for (Map.Entry<CounterType, Integer> e : c.getCounters().entrySet()) {
                    if (e.getValue() > counterTable.get(null, c, e.getKey())) {
                        found = true;
                        break;
                    }
                }
                if (!found) {
                    return null;
                }
            }
            return Localizer.getInstance().getMessage("lblRemoveCounterFromCard");
        }

        @Override
        protected boolean hasEnoughTargets() {
            return hasAllTargets();
        }

        @Override
        protected boolean hasAllTargets() {
            final int sum = getDistibutedCounters();
            return sum >= max;
        }

        @Override
        protected String getMessage() {
            return max == Integer.MAX_VALUE
                    ? String.format(message, getDistibutedCounters())
                    : String.format(message, max - getDistibutedCounters());
        }

        private int getDistibutedCounters() {
            return counterTable.totalValues();
        }

        protected boolean isValidChoice(final GameEntity choice) {
            return validChoices.contains(choice);
        }

        public GameEntityCounterTable getCounterTable() {
            return this.counterTable;
        }

        @Override
        public Collection<GameEntity> getSelected() {
            return counterTable.columnKeySet();
        }
    }

    @Override
    public PaymentDecision visit(final CostRemoveCounter cost) {
        final String amount = cost.getAmount();
        final String type = cost.getType();

        int cntRemoved = 1;
        if (!amount.equals("All")) {
            cntRemoved = cost.getAbilityAmount(ability);
        }

        if (cost.payCostFromSource()) {
            final int maxCounters = source.getCounters(cost.counter);
            if (amount.equals("All")) {
                if (!InputConfirm.confirm(controller, ability, Localizer.getInstance().getMessage("lblRemoveAllCountersConfirm"))) {
                    return null;
                }
                cntRemoved = maxCounters;
            } else if (ability != null && !ability.isPwAbility()) {
                // ignore Planeswalker abilities for this
                if (maxCounters < cntRemoved) {
                    return null;
                }
                if (!confirmAction(cost, Localizer.getInstance().getMessage("lblRemoveNTargetCounterFromCardPayCostConfirm", amount, cost.counter.getName().toLowerCase(), CardTranslation.getTranslatedName(source.getName())))) {
                    return null;
                }
            }

            if (maxCounters < cntRemoved) {
                return null;
            }
            return PaymentDecision.card(source, cntRemoved >= 0 ? cntRemoved : maxCounters);

        } else if (type.equals("OriginalHost")) {
            final int maxCounters = ability.getOriginalHost().getCounters(cost.counter);
            if (amount.equals("All")) {
                cntRemoved = maxCounters;
            }
            if (maxCounters < cntRemoved) {
                return null;
            }

            return PaymentDecision.card(ability.getOriginalHost(), cntRemoved >= 0 ? cntRemoved : maxCounters);
        }

        CardCollectionView validCards = CardLists.getValidCards(player.getCardsIn(cost.zone), type.split(";"), player, source, ability);
        // you can only select 1 card to remove N counters from
        validCards = CardLists.filter(validCards, CardPredicates.hasCounter(cost.counter, cntRemoved));
        if (validCards.isEmpty()) {
            return null;
        }

        final InputSelectCardsFromList inp = new InputSelectCardsFromList(controller, 1, 1, validCards, ability);
        inp.setMessage(Localizer.getInstance().getMessage("lblRemoveCountersFromAInZoneCard", Lang.joinHomogenous(cost.zone, ZoneType::getTranslatedName)));
        inp.setCancelAllowed(true);
        inp.showAndWait();

        if (inp.hasCancelled()) {
            return null;
        }

        final Card selected = inp.getFirstSelected();
        if (selected == null) {
            return null;
        }

        return PaymentDecision.card(selected, cntRemoved);
    }

    @Override
    public PaymentDecision visit(final CostSacrifice cost) {
        final String amount = cost.getAmount();
        String type = cost.getType();

        if (cost.payCostFromSource()) {
            if (source.getController() == ability.getActivatingPlayer() && source.canBeSacrificedBy(ability, isEffect())) {
                return mandatory || confirmAction(cost, Localizer.getInstance().getMessage("lblSacrificeCardConfirm", CardTranslation.getTranslatedName(source.getName()))) ? PaymentDecision.card(source) : null;
            }
            return null;
        }

        if (type.equals("OriginalHost")) {
            Card host = ability.getOriginalHost();
            if (host.getController() == ability.getActivatingPlayer() && host.canBeSacrificedBy(ability, isEffect())) {
                return confirmAction(cost, Localizer.getInstance().getMessage("lblSacrificeCardConfirm", CardTranslation.getTranslatedName(host.getName()))) ? PaymentDecision.card(host) : null;
            }
            return null;
        }

        boolean differentNames = false;
        if (type.contains("+WithDifferentNames")) {
            type = type.replace("+WithDifferentNames", "");
            differentNames = true;
        }

        CardCollectionView list = CardLists.filter(player.getCardsIn(ZoneType.Battlefield), CardPredicates.canBeSacrificedBy(ability, isEffect()));
        list = CardLists.getValidCards(list, type.split(";"), player, source, ability);

        if (amount.equals("All")) {
            return PaymentDecision.card(list);
        }

        int c = cost.getAbilityAmount(ability);
        if (0 == c) {
            return PaymentDecision.number(0);
        }
        if (differentNames) {
            final CardCollection chosen = new CardCollection();
            while (c > 0) {
                final InputSelectCardsFromList inp = new InputSelectCardsFromList(controller, 1, 1, list, ability);
                inp.setMessage(Localizer.getInstance().getMessage("lblSelectATargetToSacrifice", cost.getDescriptiveType(), c));
                inp.setCancelAllowed(true);
                inp.showAndWait();
                if (inp.hasCancelled()) {
                    return null;
                }
                final Card first = inp.getFirstSelected();
                chosen.add(first);
                list = CardLists.filter(list, CardPredicates.sharesNameWith(first).negate());
                c--;
            }
            return PaymentDecision.card(chosen);
        }

        if (list.size() < c) {
            return null;
        }

        final InputSelectCardsFromList inp = new InputSelectCardsFromList(controller, c, c, list, ability);
        inp.setMessage(Localizer.getInstance().getMessage("lblSelectATargetToSacrifice", cost.getDescriptiveType(), "%d"));
        inp.setCancelAllowed(!mandatory);
        inp.showAndWait();
        if (inp.hasCancelled()) {
            return null;
        }

        return PaymentDecision.card(inp.getSelected());
    }

    @Override
    public PaymentDecision visit(final CostTap cost) {
        // if (!canPay(ability, source, ability.getActivatingPlayer(),
        // payment.getCost()))
        // return false;
        return PaymentDecision.number(1);
    }

    @Override
    public PaymentDecision visit(final CostTapType cost) {
        String type = cost.getType();
        final String amount = cost.getAmount();

        boolean sameType = false;
        if (type.contains(".sharesCreatureTypeWith")) {
            sameType = true;
            type = TextUtil.fastReplace(type, ".sharesCreatureTypeWith", "");
        }

        boolean totalPower = false;
        String totalP = "";
        if (type.contains("+withTotalPowerGE")) {
            totalPower = true;
            totalP = type.split("withTotalPowerGE")[1];
            type = TextUtil.fastReplace(type, TextUtil.concatNoSpace("+withTotalPowerGE", totalP), "");
        }

        CardCollection typeList = CardLists.getValidCards(player.getCardsIn(ZoneType.Battlefield), type.split(";"), player,
                source, ability);
        typeList = CardLists.filter(typeList, ability.isCrew() ? CardPredicates.CAN_CREW : CardPredicates.CAN_TAP);

        Integer c = null;
        if (!amount.equals("Any")) {
            c = cost.getAbilityAmount(ability);
        }

        if (c != null && c == 0) {
            return PaymentDecision.number(0);
        }

        if (sameType) {
            final CardCollection list2 = typeList;
            typeList = CardLists.filter(typeList, c12 -> {
                for (final Card card : list2) {
                    if (!card.equals(c12) && card.sharesCreatureTypeWith(c12)) {
                        return true;
                    }
                }
                return false;
            });

            final CardCollection tapped = new CardCollection();
            while (c > 0) {
                final InputSelectCardsFromList inp = new InputSelectCardsFromList(controller, 1, 1, typeList, ability);
                inp.setMessage(Localizer.getInstance().getMessage("lblSelectOneOfCardsToTapAlreadyChosen", tapped));
                inp.setCancelAllowed(true);
                inp.showAndWait();
                if (inp.hasCancelled()) {
                    return null;
                }
                final Card first = inp.getFirstSelected();
                tapped.add(first);
                typeList = CardLists.filter(typeList, c1 -> c1.sharesCreatureTypeWith(first));
                typeList.remove(first);
                c--;
            }
            return PaymentDecision.card(tapped);
        }

        if (totalPower) {
            final int i = Integer.parseInt(totalP);
            final InputSelectCardsFromList inp = new InputSelectCardsFromList(controller, 0, typeList.size(), typeList, ability);
            inp.setMessage(Localizer.getInstance().getMessage("lblSelectACreatureToTap"));
            inp.setCancelAllowed(true);
            inp.showAndWait();

            if (inp.hasCancelled() || CardLists.getTotalPower(inp.getSelected(), true, ability.isCrew()) < i) {
                return null;
            }
            return PaymentDecision.card(inp.getSelected());
        }

        if (c > typeList.size()) {
            if (!isEffect()) {
                controller.getGui().message(Localizer.getInstance().getMessage("lblEnoughValidCardNotToPayTheCost"), Localizer.getInstance().getMessage("lblCostPaymentInvalid"));
            }
            return null; // not enough targets anymore (e.g. Crackleburr + Smokebraider tapped to get mana)
        }

        final InputSelectCardsFromList inp = new InputSelectCardsFromList(controller, c, c, typeList, ability);
        inp.setCancelAllowed(!mandatory);
        inp.setMessage(Localizer.getInstance().getMessage("lblSelectATargetToTap", cost.getDescriptiveType(), "%d"));
        inp.showAndWait();
        if (inp.hasCancelled()) {
            return null;
        }
        return PaymentDecision.card(inp.getSelected());
    }

    @Override
    public PaymentDecision visit(final CostUntapType cost) {
        CardCollection typeList = CardLists.getValidCards(player.getGame().getCardsIn(ZoneType.Battlefield), cost.getType().split(";"),
                player, source, ability);
<<<<<<< HEAD
        typeList = CardLists.filter(typeList, CardPredicates.TAPPED);
=======
        typeList = CardLists.filter(typeList, Presets.TAPPED, c -> c.getCounters(CounterEnumType.STUN) == 0 || c.canRemoveCounters(CounterType.get(CounterEnumType.STUN)));
>>>>>>> 0475f4ba
        if (!cost.canUntapSource) {
            typeList.remove(source);
        }
        int c = cost.getAbilityAmount(ability);
        final InputSelectCardsFromList inp = new InputSelectCardsFromList(controller, c, c, typeList, ability);
        inp.setCancelAllowed(true);
        inp.setMessage(Localizer.getInstance().getMessage("lblSelectATargetToUntap", cost.getDescriptiveType(), "%d"));
        inp.showAndWait();
        if (inp.hasCancelled() || inp.getSelected().size() != c) {
            return null;
        }
        return PaymentDecision.card(inp.getSelected());
    }

    @Override
    public PaymentDecision visit(final CostUntap cost) {
        return PaymentDecision.number(1);
    }

    @Override
    public PaymentDecision visit(final CostUnattach cost) {
        final Card cardToUnattach = cost.findCardToUnattach(source, player, ability);
        if (cardToUnattach != null && confirmAction(cost, Localizer.getInstance().getMessage("lblUnattachCardConfirm", CardTranslation.getTranslatedName(cardToUnattach.getName())))) {
            return PaymentDecision.card(cardToUnattach);
        }
        return null;
    }

    @Override
    public boolean paysRightAfterDecision() {
        return true;
    }
    private boolean confirmAction(CostPart costPart, String message) {
        CardView cardView = ability.getCardView();
        if (GuiBase.getInterface().isLibgdxPort()) {
            try {
                //for cards like Sword-Point Diplomacy and others that uses imprinted as container for their ability
                if (cardView != null && cardView.getImprintedCards() != null && cardView.getImprintedCards().size() == 1)
                    cardView = CardView.getCardForUi(ImageUtil.getPaperCardFromImageKey(cardView.getImprintedCards().get(0).getCurrentState().getTrackableImageKey()));
                else if (ability.getTargets() != null && ability.getTargets().isTargetingAnyCard() && ability.getTargets().size() == 1)
                    cardView = CardView.get(ability.getTargetCard());
                else if (cardView.getZone() == null || cardView.getZone().isHidden()) {
                    if (!cardView.hasAlternateState()) //don't override if it has alternatestate since it maybe showing alternate view
                        cardView = CardView.getCardForUi(ImageUtil.getPaperCardFromImageKey(cardView.getCurrentState().getTrackableImageKey()));
                }
            } catch (Exception e) {
                //prevent NPE when overriding the cardView, the getPaperCardFromImageKey can return null making the GUI freeze, reset the view if error happens
                cardView = ability.getCardView();
            }
            return controller.getGui().confirm(cardView, message.replaceAll("\n", " "));
        } else {
            return controller.confirmPayment(costPart, message, ability);
        }
    }
}<|MERGE_RESOLUTION|>--- conflicted
+++ resolved
@@ -1306,11 +1306,7 @@
     public PaymentDecision visit(final CostUntapType cost) {
         CardCollection typeList = CardLists.getValidCards(player.getGame().getCardsIn(ZoneType.Battlefield), cost.getType().split(";"),
                 player, source, ability);
-<<<<<<< HEAD
-        typeList = CardLists.filter(typeList, CardPredicates.TAPPED);
-=======
-        typeList = CardLists.filter(typeList, Presets.TAPPED, c -> c.getCounters(CounterEnumType.STUN) == 0 || c.canRemoveCounters(CounterType.get(CounterEnumType.STUN)));
->>>>>>> 0475f4ba
+        typeList = CardLists.filter(typeList, CardPredicates.TAPPED, c -> c.getCounters(CounterEnumType.STUN) == 0 || c.canRemoveCounters(CounterType.get(CounterEnumType.STUN)));
         if (!cost.canUntapSource) {
             typeList.remove(source);
         }
