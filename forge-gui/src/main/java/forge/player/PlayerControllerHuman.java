package forge.player;

import java.util.ArrayList;
import java.util.Collection;
import java.util.Collections;
import java.util.HashMap;
import java.util.List;
import java.util.Map;
import java.util.Map.Entry;
import java.util.Set;

import org.apache.commons.lang3.Range;
import org.apache.commons.lang3.StringUtils;
import org.apache.commons.lang3.tuple.ImmutablePair;
import org.apache.commons.lang3.tuple.Pair;

import com.google.common.base.Function;
import com.google.common.base.Predicate;
import com.google.common.collect.ArrayListMultimap;
import com.google.common.collect.Iterables;
import com.google.common.collect.Lists;
import com.google.common.collect.Maps;
import com.google.common.collect.Multimap;
import com.google.common.collect.Sets;

import forge.LobbyPlayer;
import forge.card.ColorSet;
import forge.card.MagicColor;
import forge.card.mana.ManaCost;
import forge.card.mana.ManaCostShard;
import forge.control.FControlGamePlayback;
import forge.deck.CardPool;
import forge.deck.Deck;
import forge.deck.DeckSection;
import forge.events.UiEventAttackerDeclared;
import forge.game.Game;
import forge.game.GameEntity;
import forge.game.GameLogEntryType;
import forge.game.GameObject;
import forge.game.GameOutcome;
import forge.game.GameType;
import forge.game.ability.effects.CharmEffect;
import forge.game.card.Card;
import forge.game.card.CardLists;
import forge.game.card.CardPredicates.Presets;
import forge.game.card.CardShields;
import forge.game.card.CounterType;
import forge.game.combat.Combat;
import forge.game.combat.CombatUtil;
import forge.game.cost.Cost;
import forge.game.cost.CostPart;
import forge.game.cost.CostPartMana;
import forge.game.mana.Mana;
import forge.game.phase.PhaseType;
import forge.game.player.Player;
import forge.game.player.PlayerActionConfirmMode;
import forge.game.player.PlayerController;
import forge.game.replacement.ReplacementEffect;
import forge.game.spellability.AbilitySub;
import forge.game.spellability.SpellAbility;
import forge.game.spellability.SpellAbilityStackInstance;
import forge.game.spellability.TargetChoices;
import forge.game.trigger.Trigger;
import forge.game.trigger.WrappedAbility;
import forge.game.zone.MagicStack;
import forge.game.zone.Zone;
import forge.game.zone.ZoneType;
import forge.interfaces.IGuiBase;
import forge.item.PaperCard;
import forge.match.input.ButtonUtil;
import forge.match.input.Input;
import forge.match.input.InputAttack;
import forge.match.input.InputBase;
import forge.match.input.InputBlock;
import forge.match.input.InputConfirm;
import forge.match.input.InputConfirmMulligan;
import forge.match.input.InputPassPriority;
import forge.match.input.InputPayMana;
import forge.match.input.InputProliferate;
import forge.match.input.InputProxy;
import forge.match.input.InputSelectCardsForConvoke;
import forge.match.input.InputSelectCardsFromList;
import forge.match.input.InputSelectEntitiesFromList;
import forge.model.FModel;
import forge.properties.ForgePreferences.FPref;
import forge.util.DevModeUtil;
import forge.util.ITriggerEvent;
import forge.util.Lang;
import forge.util.TextUtil;
import forge.util.ThreadUtil;
import forge.util.gui.SGuiChoose;
import forge.util.gui.SGuiDialog;
import forge.util.gui.SOptionPane;
import forge.view.CardView;
import forge.view.CombatView;
import forge.view.GameEntityView;
import forge.view.LocalGameView;
import forge.view.PlayerView;
import forge.view.SpellAbilityView;
import forge.view.StackItemView;

/** 
 * A prototype for player controller class
 * 
 * Handles phase skips for now.
 */
public class PlayerControllerHuman extends PlayerController {

    private IGuiBase gui;
    private final InputProxy inputProxy;
    private final GameView gameView;
    /**
     * Cards this player may look at right now, for example when searching a
     * library.
     */
    private final Set<Card> mayLookAt = Sets.newHashSet();
    private boolean mayLookAtAllCards = false;

    public PlayerControllerHuman(final Game game0, final Player p, final LobbyPlayer lp, final IGuiBase gui) {
        super(game0, p, lp);
        this.gui = gui;
        this.inputProxy = new InputProxy(this, game0);
        this.gameView = new GameView(game0);

        // aggressively cache a view for each player (also caches cards)
        for (final Player player : game.getRegisteredPlayers()) {
            gameView.getPlayerView(player);
        }
    }

    public IGuiBase getGui() {
        return gui;
    }

    public InputProxy getInputProxy() {
        return inputProxy;
    }

    public LocalGameView getGameView() {
        return gameView;
    }

    /**
     * @return the mayLookAtAllCards
     */
    public boolean mayLookAtAllCards() {
        return mayLookAtAllCards;
    }

    /**
     * Set this to {@code true} to enable this player to see all cards any other
     * player can see.
     *
     * @param mayLookAtAllCards
     *            the mayLookAtAllCards to set
     */
    public void setMayLookAtAllCards(final boolean mayLookAtAllCards) {
        this.mayLookAtAllCards = mayLookAtAllCards;
    }

    public boolean isUiSetToSkipPhase(final Player turn, final PhaseType phase) {
        return !getGui().stopAtPhase(gameView.getPlayerView(turn), phase);
    }

    /**
     * Uses GUI to learn which spell the player (human in our case) would like to play
     */ 
    public SpellAbility getAbilityToPlay(final List<SpellAbility> abilities, final ITriggerEvent triggerEvent) {
        final SpellAbilityView choice = getGui().getAbilityToPlay(gameView.getSpellAbilityViews(abilities), triggerEvent);
        return gameView.getSpellAbility(choice);
    }

    /* (non-Javadoc)
     * @see forge.game.player.PlayerController#mayPlaySpellAbilityForFree(forge.card.spellability.SpellAbility)
     */
    @Override
    public void playSpellAbilityForFree(SpellAbility copySA, boolean mayChoseNewTargets) {
        HumanPlay.playSaWithoutPayingManaCost(this, player.getGame(), copySA, mayChoseNewTargets);
    }

    @Override
    public void playSpellAbilityNoStack(SpellAbility effectSA, boolean canSetupTargets) {
        HumanPlay.playSpellAbilityNoStack(this, player, effectSA, !canSetupTargets);
    }

    /* (non-Javadoc)
     * @see forge.game.player.PlayerController#sideboard(forge.deck.Deck)
     */
    @Override
    public List<PaperCard> sideboard(Deck deck, GameType gameType) {
        CardPool sideboard = deck.get(DeckSection.Sideboard);
        if (sideboard == null) {
            // Use an empty cardpool instead of null for 75/0 sideboarding scenario.
            sideboard = new CardPool();
        }

        CardPool main = deck.get(DeckSection.Main);

        int mainSize = main.countAll();
        int sbSize = sideboard.countAll();
        int combinedDeckSize = mainSize + sbSize;

        int deckMinSize = Math.min(mainSize, gameType.getDeckFormat().getMainRange().getMinimum());
        Range<Integer> sbRange = gameType.getDeckFormat().getSideRange();
        // Limited doesn't have a sideboard max, so let the Main min take care of things.
        int sbMax = sbRange == null ? combinedDeckSize : sbRange.getMaximum();

        List<PaperCard> newMain = null;

        //Skip sideboard loop if there are no sideboarding opportunities
        if (sbSize == 0 && mainSize == deckMinSize) { return null; }

        // conformance should not be checked here
        boolean conform = FModel.getPreferences().getPrefBoolean(FPref.ENFORCE_DECK_LEGALITY);
        do {
            if (newMain != null) {
                String errMsg;
                if (newMain.size() < deckMinSize) {
                    errMsg = String.format("Too few cards in your main deck (minimum %d), please make modifications to your deck again.", deckMinSize);
                }
                else {
                    errMsg = String.format("Too many cards in your sideboard (maximum %d), please make modifications to your deck again.", sbMax);
                }
                SOptionPane.showErrorDialog(getGui(), errMsg, "Invalid Deck");
            }
            // Sideboard rules have changed for M14, just need to consider min maindeck and max sideboard sizes
            // No longer need 1:1 sideboarding in non-limited formats
            newMain = getGui().sideboard(sideboard, main);
        } while (conform && (newMain.size() < deckMinSize || combinedDeckSize - newMain.size() > sbMax));

        return newMain;
    }

    /* (non-Javadoc)
     * @see forge.game.player.PlayerController#assignCombatDamage()
     */
    @Override
    public Map<Card, Integer> assignCombatDamage(final Card attacker,
            final List<Card> blockers, final int damageDealt,
            final GameEntity defender, final boolean overrideOrder) {
        // Attacker is a poor name here, since the creature assigning damage
        // could just as easily be the blocker.
        final Map<Card, Integer> map = Maps.newHashMap();
        if (defender != null && assignDamageAsIfNotBlocked(attacker)) {
            map.put(null, damageDealt);
        } else {
            final List<CardView> vBlockers = gameView.getCardViews(blockers);
            if ((attacker.hasKeyword("Trample") && defender != null) || (blockers.size() > 1)) {
                final CardView vAttacker = gameView.getCardView(attacker);
                final GameEntityView vDefender = gameView.getGameEntityView(defender);
                final Map<CardView, Integer> result = getGui().getDamageToAssign(vAttacker, vBlockers, damageDealt, vDefender, overrideOrder);
                for (final Entry<CardView, Integer> e : result.entrySet()) {
                    map.put(gameView.getCard(e.getKey()), e.getValue());
                }
            } else {
                map.put(blockers.get(0), damageDealt);
            }
        }
        return map;
    }

    private final boolean assignDamageAsIfNotBlocked(final Card attacker) {
        return attacker.hasKeyword("CARDNAME assigns its combat damage as though it weren't blocked.")
                || (attacker.hasKeyword("You may have CARDNAME assign its combat damage as though it weren't blocked.")
                && SGuiDialog.confirm(getGui(), gameView.getCardView(attacker), "Do you want to assign its combat damage as though it weren't blocked?"));
    }

    /* (non-Javadoc)
     * @see forge.game.player.PlayerController#announceRequirements(java.lang.String)
     */
    @Override
    public Integer announceRequirements(SpellAbility ability, String announce, boolean canChooseZero) {
        int min = canChooseZero ? 0 : 1;
        return SGuiChoose.getInteger(getGui(), "Choose " + announce + " for " + ability.getHostCard().getName(),
                min, Integer.MAX_VALUE, min + 9);
    }

    @Override
    public List<Card> choosePermanentsToSacrifice(SpellAbility sa, int min, int max, List<Card> valid, String message) {
        return choosePermanentsTo(min, max, valid, message, "sacrifice");
    }

    @Override
    public List<Card> choosePermanentsToDestroy(SpellAbility sa, int min, int max, List<Card> valid, String message) {
        return choosePermanentsTo(min, max, valid, message, "destroy");
    }

    private List<Card> choosePermanentsTo(int min, int max, List<Card> valid, String message, String action) {
        max = Math.min(max, valid.size());
        if (max <= 0) {
            return new ArrayList<Card>();
        }

        StringBuilder builder = new StringBuilder("Select ");
        if (min == 0) {
            builder.append("up to ");
        }
        builder.append("%d " + message + "(s) to " + action + ".");

<<<<<<< HEAD
        StringBuilder builder = new StringBuilder("Select ");
        if (min == 0) {
            builder.append("up to ");
        }
        builder.append("%d " + message + "(s) to " + action + ".");

        InputSelectCardsFromList inp = new InputSelectCardsFromList(min, max, valid);
=======
        InputSelectCardsFromList inp = new InputSelectCardsFromList(this, min, max, valid);
>>>>>>> a59f456f
        inp.setMessage(builder.toString());
        inp.setCancelAllowed(min == 0);
        inp.showAndWait();
        return Lists.newArrayList(inp.getSelected());
    }


    /* (non-Javadoc)
     * @see forge.game.player.PlayerController#chooseCardsForEffect(java.util.Collection, forge.card.spellability.SpellAbility, java.lang.String, int, boolean)
     */
    @Override
    public List<Card> chooseCardsForEffect(List<Card> sourceList, SpellAbility sa, String title, int min, int max, boolean isOptional) {
        // If only one card to choose, use a dialog box.
        // Otherwise, use the order dialog to be able to grab multiple cards in one shot
        if (max == 1) {
            Card singleChosen = chooseSingleEntityForEffect(sourceList, sa, title, isOptional);
            return singleChosen == null ?  Lists.<Card>newArrayList() : Lists.newArrayList(singleChosen);
<<<<<<< HEAD
        }
        GuiBase.getInterface().setPanelSelection(sa.getHostCard());

=======
        }

        getGui().setPanelSelection(gameView.getCardView(sa.getHostCard()));

>>>>>>> a59f456f
        // try to use InputSelectCardsFromList when possible 
        boolean cardsAreInMyHandOrBattlefield = true;
        for (Card c : sourceList) {
            Zone z = c.getZone();
            if (z != null && (z.is(ZoneType.Battlefield) || z.is(ZoneType.Hand, player))) {
                continue;
            }
            cardsAreInMyHandOrBattlefield = false;
            break;
        }

        if (cardsAreInMyHandOrBattlefield) {
<<<<<<< HEAD
            InputSelectCardsFromList sc = new InputSelectCardsFromList(min, max, sourceList);
=======
            InputSelectCardsFromList sc = new InputSelectCardsFromList(this, min, max, sourceList);
>>>>>>> a59f456f
            sc.setMessage(title);
            sc.setCancelAllowed(isOptional);
            sc.showAndWait();
            return Lists.newArrayList(sc.getSelected());
        }

        final List<CardView> choices = SGuiChoose.many(getGui(), title, "Chosen Cards", min, max, gameView.getCardViews(sourceList), gameView.getCardView(sa.getHostCard()));
        return getCards(choices);
    }

    @SuppressWarnings("unchecked")
    @Override
    public <T extends GameEntity> T chooseSingleEntityForEffect(Collection<T> options, SpellAbility sa, String title, boolean isOptional, Player targetedPlayer) {
        // Human is supposed to read the message and understand from it what to choose
        if (options.isEmpty()) {
            return null;
        }
        if (!isOptional && options.size() == 1) {
            return Iterables.getFirst(options, null);
        }

        boolean canUseSelectCardsInput = true;
        for (GameEntity c : options) {
            if (c instanceof Player) {
                continue;
            }
            Zone cz = ((Card)c).getZone(); 
            // can point at cards in own hand and anyone's battlefield
            boolean canUiPointAtCards = cz != null && (cz.is(ZoneType.Hand) && cz.getPlayer() == player || cz.is(ZoneType.Battlefield));
            if (!canUiPointAtCards) {
                canUseSelectCardsInput = false;
                break;
            }
        }

        if (canUseSelectCardsInput) {
            InputSelectEntitiesFromList<T> input = new InputSelectEntitiesFromList<T>(this, isOptional ? 0 : 1, 1, options);
            input.setCancelAllowed(isOptional);
            input.setMessage(formatMessage(title, targetedPlayer));
            input.showAndWait();
            return Iterables.getFirst(input.getSelected(), null);
        }

        for (final T t : options) {
            if (t instanceof Card) {
                // assume you may see any card passed through here
                mayLookAt.add((Card) t);
            }
        }
        final GameEntityView result = isOptional ? SGuiChoose.oneOrNone(getGui(), title, gameView.getGameEntityViews((Iterable<GameEntity>) options)) : SGuiChoose.one(getGui(), title, gameView.getGameEntityViews((Iterable<GameEntity>) options));
        mayLookAt.clear();
        return (T) gameView.getGameEntity(result);
    }

    @Override
    public int chooseNumber(SpellAbility sa, String title, int min, int max) {
        final Integer[] choices = new Integer[max + 1 - min];
        for (int i = 0; i <= max - min; i++) {
            choices[i] = Integer.valueOf(i + min);
        }
        return SGuiChoose.one(getGui(), title, choices).intValue();
    }
    
    @Override
    public int chooseNumber(SpellAbility sa, String title, List<Integer> choices, Player relatedPlayer) {
        return SGuiChoose.one(getGui(), title, choices).intValue();
    }

    @Override
    public SpellAbility chooseSingleSpellForEffect(java.util.List<SpellAbility> spells, SpellAbility sa, String title) {
        if (spells.size() < 2) {
            return spells.get(0);
        }

        // Human is supposed to read the message and understand from it what to choose
        final SpellAbilityView choice = SGuiChoose.one(getGui(), title, gameView.getSpellAbilityViews(spells));
        return gameView.getSpellAbility(choice);
    }

    /* (non-Javadoc)
     * @see forge.game.player.PlayerController#confirmAction(forge.card.spellability.SpellAbility, java.lang.String, java.lang.String)
     */
    @Override
    public boolean confirmAction(SpellAbility sa, PlayerActionConfirmMode mode, String message) {
        return SGuiDialog.confirm(getGui(), gameView.getCardView(sa.getHostCard()), message);
    }

    @Override
    public boolean confirmBidAction(SpellAbility sa, PlayerActionConfirmMode bidlife,
            String string, int bid, Player winner) {
        return SGuiDialog.confirm(getGui(), gameView.getCardView(sa.getHostCard()), string + " Highest Bidder " + winner);
    }

    @Override
    public boolean confirmStaticApplication(Card hostCard, GameEntity affected, String logic, String message) {
        return SGuiDialog.confirm(getGui(), gameView.getCardView(hostCard), message);
    }

    @Override
    public boolean confirmTrigger(SpellAbility sa, Trigger regtrig, Map<String, String> triggerParams, boolean isMandatory) {
        if (this.shouldAlwaysAcceptTrigger(regtrig.getId())) {
            return true;
        }
        if (this.shouldAlwaysDeclineTrigger(regtrig.getId())) {
            return false;
        }

        final StringBuilder buildQuestion = new StringBuilder("Use triggered ability of ");
        buildQuestion.append(regtrig.getHostCard().toString()).append("?");
        if (!FModel.getPreferences().getPrefBoolean(FPref.UI_COMPACT_PROMPT)) {
            //append trigger description unless prompt is compact
            buildQuestion.append("\n(");
            buildQuestion.append(triggerParams.get("TriggerDescription").replace("CARDNAME", regtrig.getHostCard().getName()));
            buildQuestion.append(")");
        }
        HashMap<String, Object> tos = sa.getTriggeringObjects();
        if (tos.containsKey("Attacker")) {
            buildQuestion.append("\nAttacker: " + tos.get("Attacker"));
        }
        if (tos.containsKey("Card")) {
            Card card = (Card) tos.get("Card");
            if (card != null && (card.getController() == player || game.getZoneOf(card) == null
                    || game.getZoneOf(card).getZoneType().isKnown())) {
                buildQuestion.append("\nTriggered by: " + tos.get("Card"));
            }
        }

        InputConfirm inp = new InputConfirm(this, buildQuestion.toString());
        inp.showAndWait();
        return inp.getResult();
    }

    @Override
    public Player chooseStartingPlayer(boolean isFirstGame) {
        if (game.getPlayers().size() == 2) {
            final String prompt = String.format("%s, you %s\n\nWould you like to play or draw?", 
                    player.getName(), isFirstGame ? " have won the coin toss." : " lost the last game.");
            final InputConfirm inp = new InputConfirm(this, prompt, "Play", "Draw");
            inp.showAndWait();
            return inp.getResult() ? this.player : this.player.getOpponents().get(0);
        }
        else {
            final String prompt = String.format("%s, you %s\n\nWho would you like to start this game?", 
                    player.getName(), isFirstGame ? " have won the coin toss." : " lost the last game.");
            final InputSelectEntitiesFromList<Player> input = new InputSelectEntitiesFromList<>(this, 1, 1, game.getPlayersInTurnOrder());
            input.setMessage(prompt);
            input.showAndWait();
            return input.getFirstSelected();
        }
    }

    @Override
    public List<Card> orderBlockers(final Card attacker, final List<Card> blockers) {
        final CardView vAttacker = gameView.getCardView(attacker);
        getGui().setPanelSelection(vAttacker);
        final List<CardView> choices = SGuiChoose.order(getGui(), "Choose Damage Order for " + vAttacker, "Damaged First", gameView.getCardViews(blockers), vAttacker);
        return gameView.getCards(choices);
    }

    @Override
    public List<Card> orderBlocker(final Card attacker, final Card blocker, final List<Card> oldBlockers) {
        final CardView vAttacker = gameView.getCardView(attacker);
        getGui().setPanelSelection(vAttacker);
        final List<CardView> choices = SGuiChoose.insertInList(getGui(), "Choose blocker after which to place " + vAttacker + " in damage order; cancel to place it first", gameView.getCardView(blocker), gameView.getCardViews(oldBlockers));
        return gameView.getCards(choices);
    }

    @Override
    public List<Card> orderAttackers(final Card blocker, final List<Card> attackers) {
        final CardView vBlocker = gameView.getCardView(blocker);
        getGui().setPanelSelection(vBlocker);
        final List<CardView> choices = SGuiChoose.order(getGui(), "Choose Damage Order for " + vBlocker, "Damaged First", gameView.getCardViews(attackers), vBlocker);
        return gameView.getCards(choices);
    }

    /* (non-Javadoc)
     * @see forge.game.player.PlayerController#reveal(java.lang.String, java.util.List, forge.game.zone.ZoneType, forge.game.player.Player)
     */
    @Override
    public void reveal(Collection<Card> cards, ZoneType zone, Player owner, String message) {
        if (StringUtils.isBlank(message)) {
            message = "Looking at cards in {player's} " + zone.name().toLowerCase();
        }
        else {
            message += "{player's} " + zone.name().toLowerCase();
        }
        String fm = formatMessage(message, owner);
        if (!cards.isEmpty()) {
            mayLookAt.addAll(cards);
            SGuiChoose.reveal(getGui(), fm, gameView.getCardViews(cards));
            mayLookAt.clear();
        }
        else {
            SGuiDialog.message(getGui(), formatMessage("There are no cards in {player's} " +
                    zone.name().toLowerCase(), owner), fm);
        }
    }

    @Override
    public ImmutablePair<List<Card>, List<Card>> arrangeForScry(List<Card> topN) {
        List<Card> toBottom = null;
        List<Card> toTop = null;

        mayLookAt.addAll(topN);
        if (topN.size() == 1) {
            if (willPutCardOnTop(topN.get(0))) {
                toTop = topN;
            }
            else {
                toBottom = topN;
            }
        }
        else {
            final List<CardView> toBottomViews = SGuiChoose.many(getGui(), "Select cards to be put on the bottom of your library", "Cards to put on the bottom", -1, gameView.getCardViews(topN), null); 
            toBottom = gameView.getCards(toBottomViews);
            topN.removeAll(toBottom);
            if (topN.isEmpty()) {
                toTop = null;
            }
            else if (topN.size() == 1) {
                toTop = topN;
            }
            else {
                final List<CardView> toTopViews = SGuiChoose.order(getGui(), "Arrange cards to be put on top of your library", "Cards arranged", gameView.getCardViews(topN), null); 
                toTop = gameView.getCards(toTopViews);
            }
        }
        mayLookAt.clear();
        return ImmutablePair.of(toTop, toBottom);
    }

    @Override
    public boolean willPutCardOnTop(final Card c) {
        final PaperCard pc = FModel.getMagicDb().getCommonCards().getCard(c.getName());
        final Card c1 = (pc != null ? Card.fromPaperCard(pc, null) : c);
        final CardView view = gameView.getCardView(c1);
        return SGuiDialog.confirm(getGui(), view, "Put " + view + " on the top or bottom of your library?", new String[]{"Top", "Bottom"});
    }

    @Override
    public List<Card> orderMoveToZoneList(List<Card> cards, ZoneType destinationZone) {
        switch (destinationZone) {
            case Library:
                return SGuiChoose.order(getGui(), "Choose order of cards to put into the library", "Closest to top", cards, null);
            case Battlefield:
                return SGuiChoose.order(getGui(), "Choose order of cards to put onto the battlefield", "Put first", cards, null);
            case Graveyard:
                return SGuiChoose.order(getGui(), "Choose order of cards to put into the graveyard", "Closest to bottom", cards, null);
            case PlanarDeck:
                return SGuiChoose.order(getGui(), "Choose order of cards to put into the planar deck", "Closest to top", cards, null);
            case SchemeDeck:
                return SGuiChoose.order(getGui(), "Choose order of cards to put into the scheme deck", "Closest to top", cards, null);
            case Stack:
                return SGuiChoose.order(getGui(), "Choose order of copies to cast", "Put first", cards, null);
            default:
                System.out.println("ZoneType " + destinationZone + " - Not Ordered");
                break;
        }
        return cards;
    }

    @Override
    public List<Card> chooseCardsToDiscardFrom(Player p, SpellAbility sa, List<Card> valid, int min, int max) {
        if (p != player) {
            mayLookAt.addAll(valid);
            final List<CardView> choices = SGuiChoose.many(getGui(), "Choose " + min + " card" + (min != 1 ? "s" : "") + " to discard",
                    "Discarded", min, min, gameView.getCardViews(valid), null);
            mayLookAt.clear();
            return getCards(choices);
        }

        InputSelectCardsFromList inp = new InputSelectCardsFromList(this, min, max, valid);
        inp.setMessage(sa.hasParam("AnyNumber") ? "Discard up to %d card(s)" : "Discard %d card(s)");
        inp.showAndWait();
        return Lists.newArrayList(inp.getSelected());
    }

    @Override
    public void playMiracle(final SpellAbility miracle, final Card card) {
        final CardView view = gameView.getCardView(card);
        if (SGuiDialog.confirm(getGui(), view, view + " - Drawn. Play for Miracle Cost?")) {
            HumanPlay.playSpellAbility(this, player, miracle);
        }
    }

    @Override
    public List<Card> chooseCardsToDelve(int colorLessAmount, List<Card> grave) {
        List<Card> toExile = new ArrayList<Card>();
        int cardsInGrave = grave.size();
        final Integer[] cntChoice = new Integer[cardsInGrave + 1];
        for (int i = 0; i <= cardsInGrave; i++) {
            cntChoice[i] = Integer.valueOf(i);
        }

        final Integer chosenAmount = SGuiChoose.one(getGui(), "Exile how many cards?", cntChoice);
        System.out.println("Delve for " + chosenAmount);

        for (int i = 0; i < chosenAmount; i++) {
            final CardView nowChosen = SGuiChoose.oneOrNone(getGui(), "Exile which card?", gameView.getCardViews(grave));

            if (nowChosen == null) {
                // User canceled,abort delving.
                toExile.clear();
                break;
            }

            grave.remove(nowChosen);
            toExile.add(gameView.getCard(nowChosen));
        }
        return toExile;
    }

    /* (non-Javadoc)
     * @see forge.game.player.PlayerController#chooseTargets(forge.card.spellability.SpellAbility, forge.card.spellability.SpellAbilityStackInstance)
     */
    @Override
    public TargetChoices chooseNewTargetsFor(SpellAbility ability) {
        SpellAbility sa = ability.isWrapper() ? ((WrappedAbility) ability).getWrappedAbility() : ability;
        if (sa.getTargetRestrictions() == null) {
            return null;
        }
        TargetChoices oldTarget = sa.getTargets();
        TargetSelection select = new TargetSelection(this, sa);
        sa.resetTargets();
        if (select.chooseTargets(oldTarget.getNumTargeted())) {
            return sa.getTargets();
        }
        else {
            // Return old target, since we had to reset them above
            return oldTarget;
        }
    }

    /* (non-Javadoc)
     * @see forge.game.player.PlayerController#chooseCardsToDiscardUnlessType(int, java.lang.String, forge.card.spellability.SpellAbility)
     */
    @Override
    public List<Card> chooseCardsToDiscardUnlessType(int num, List<Card> hand, final String uType, SpellAbility sa) {
        final InputSelectEntitiesFromList<Card> target = new InputSelectEntitiesFromList<Card>(this, num, num, hand) {
            private static final long serialVersionUID = -5774108410928795591L;

            @Override
            protected boolean hasAllTargets() {
                for (Card c : selected) {
                    if (c.isType(uType)) {
                        return true;
                    }
                }
                return super.hasAllTargets();
            }
        };
        target.setMessage("Select %d card(s) to discard, unless you discard a " + uType + ".");
        target.showAndWait();
        return Lists.newArrayList(target.getSelected());
    }

    /* (non-Javadoc)
     * @see forge.game.player.PlayerController#chooseManaFromPool(java.util.List)
     */
    @Override
    public Mana chooseManaFromPool(List<Mana> manaChoices) {
        List<String> options = new ArrayList<String>();
        for (int i = 0; i < manaChoices.size(); i++) {
            Mana m = manaChoices.get(i);
            options.add(String.format("%d. %s mana from %s", 1+i, MagicColor.toLongString(m.getColor()), m.getSourceCard()));
        }
        String chosen = SGuiChoose.one(getGui(), "Pay Mana from Mana Pool", options);
        String idx = TextUtil.split(chosen, '.')[0];
        return manaChoices.get(Integer.parseInt(idx)-1);
    }

    /* (non-Javadoc)
     * @see forge.game.player.PlayerController#chooseSomeType(java.lang.String, java.lang.String, java.util.List, java.util.List, java.lang.String)
     */
    @Override
    public String chooseSomeType(final String kindOfType, final SpellAbility sa, final List<String> validTypes,  List<String> invalidTypes, final boolean isOptional) {
        final List<String> types = Lists.newArrayList(validTypes);
        if (invalidTypes != null && !invalidTypes.isEmpty()) {
            Iterables.removeAll(types, invalidTypes);
        }
        if (isOptional) {
<<<<<<< HEAD
            return SGuiChoose.oneOrNone("Choose a " + kindOfType.toLowerCase() + " type", types);
        }
        return SGuiChoose.one("Choose a " + kindOfType.toLowerCase() + " type", types);
=======
            return SGuiChoose.oneOrNone(getGui(), "Choose a " + kindOfType.toLowerCase() + " type", types);
        }
        return SGuiChoose.one(getGui(), "Choose a " + kindOfType.toLowerCase() + " type", types);
>>>>>>> a59f456f
    }

    @Override
    public Object vote(SpellAbility sa, String prompt, List<Object> options, ArrayListMultimap<Object, Player> votes) {
        return SGuiChoose.one(getGui(), prompt, options);
    }

    /* (non-Javadoc)
     * @see forge.game.player.PlayerController#confirmReplacementEffect(forge.card.replacement.ReplacementEffect, forge.card.spellability.SpellAbility, java.lang.String)
     */
    @Override
    public boolean confirmReplacementEffect(ReplacementEffect replacementEffect, SpellAbility effectSA, String question) {
        return SGuiDialog.confirm(getGui(), gameView.getCardView(replacementEffect.getHostCard()), question);
    }

    @Override
    public List<Card> getCardsToMulligan(boolean isCommander, Player firstPlayer) {
        final InputConfirmMulligan inp = new InputConfirmMulligan(this, player, firstPlayer, isCommander);
        inp.showAndWait();
        return inp.isKeepHand() ? null : isCommander ? inp.getSelectedCards() : player.getCardsIn(ZoneType.Hand);
    }

    @Override
    public void declareAttackers(Player attackingPlayer, Combat combat) {
        if (mayAutoPass()) {
            List<Pair<Card, GameEntity>> mandatoryAttackers = CombatUtil.getMandatoryAttackers(attackingPlayer, combat, combat.getDefenders());
            if (!mandatoryAttackers.isEmpty()) {
                //even if auto-passing attack phase, if there are any mandatory attackers,
                //ensure they're declared and then delay slightly so user can see as much
                for (Pair<Card, GameEntity> attacker : mandatoryAttackers) {
                    combat.addAttacker(attacker.getLeft(), attacker.getRight());
                    getGui().fireEvent(new UiEventAttackerDeclared(gameView.getCardView(attacker.getLeft()), gameView.getGameEntityView(attacker.getRight())));
                }
                try {
                    Thread.sleep(FControlGamePlayback.combatDelay);
                }
                catch (InterruptedException e) {
                    e.printStackTrace();
                }
            }
            return; //don't prompt to declare attackers if user chose to end the turn
        }

        // This input should not modify combat object itself, but should return user choice
        final InputAttack inpAttack = new InputAttack(this, attackingPlayer, combat);
        inpAttack.showAndWait();
    }

    @Override
    public void declareBlockers(Player defender, Combat combat) {
        // This input should not modify combat object itself, but should return user choice
        final InputBlock inpBlock = new InputBlock(this, defender, combat);
        inpBlock.showAndWait();
        updateAutoPassPrompt();
    }

    public void updateAutoPassPrompt() {
        if (mayAutoPass()) {
            //allow user to cancel auto-pass
            InputBase.cancelAwaitNextInput(); //don't overwrite prompt with awaiting opponent
            PhaseType phase = getAutoPassUntilPhase();
            getGui().showPromptMessage("Yielding until " + (phase == PhaseType.CLEANUP ? "end of turn" : phase.nameForUi.toString()) +
                    ".\nYou may cancel this yield to take an action.");
            ButtonUtil.update(getGui(), false, true, false);
        }
    }

    @Override
    public void autoPassUntilEndOfTurn() {
        super.autoPassUntilEndOfTurn();
        updateAutoPassPrompt();
    }

    @Override
    public void autoPassCancel() {
        if (getAutoPassUntilPhase() == null) { return; }
        super.autoPassCancel();

        //prevent prompt getting stuck on yielding message while actually waiting for next input opportunity
        getGui().showPromptMessage("");
        ButtonUtil.update(getGui(), false, false, false);
        InputBase.awaitNextInput(getGui());
    }

    @Override
    public SpellAbility chooseSpellAbilityToPlay() {
        MagicStack stack = game.getStack();

        if (mayAutoPass()) {
            //avoid prompting for input if current phase is set to be auto-passed
            //instead posing a short delay if needed to prevent the game jumping ahead too quick
            int delay = 0;
            if (stack.isEmpty()) {
                //make sure to briefly pause at phases you're not set up to skip
                if (!isUiSetToSkipPhase(game.getPhaseHandler().getPlayerTurn(), game.getPhaseHandler().getPhase())) {
                    delay = FControlGamePlayback.phasesDelay;
                }
            }
            else {
                //pause slightly longer for spells and abilities on the stack resolving
                delay = FControlGamePlayback.resolveDelay;
            }
            if (delay > 0) {
                try {
                    Thread.sleep(delay);
                }
                catch (InterruptedException e) {
                    e.printStackTrace();
                }
            }
            return null;
        }

        if (stack.isEmpty()) {
            if (isUiSetToSkipPhase(game.getPhaseHandler().getPlayerTurn(), game.getPhaseHandler().getPhase())) {
                return null; //avoid prompt for input if stack is empty and player is set to skip the current phase
            }
        }
        else if (!game.getDisableAutoYields()) {
            SpellAbility ability = stack.peekAbility();
            if (ability != null && ability.isAbility() && shouldAutoYield(ability.toUnsuppressedString())) {
                //avoid prompt for input if top ability of stack is set to auto-yield
                try {
                    Thread.sleep(FControlGamePlayback.resolveDelay);
                }
                catch (InterruptedException e) {
                    e.printStackTrace();
                }
                return null;
            }
        }

        InputPassPriority defaultInput = new InputPassPriority(this, player);
        defaultInput.showAndWait();
        return defaultInput.getChosenSa();
    }

    @Override
    public void playChosenSpellAbility(SpellAbility chosenSa) {
        HumanPlay.playSpellAbility(this, player, chosenSa);
    }

    @Override
    public List<Card> chooseCardsToDiscardToMaximumHandSize(int nDiscard) {
        final int max = player.getMaxHandSize();

        InputSelectCardsFromList inp = new InputSelectCardsFromList(this, nDiscard, nDiscard, player.getZone(ZoneType.Hand).getCards());
        String message = "Cleanup Phase\nSelect " + nDiscard + " card" + (nDiscard > 1 ? "s" : "") + 
                " to discard to bring your hand down to the maximum of " + max + " cards.";
        inp.setMessage(message);
        inp.setCancelAllowed(false);
        inp.showAndWait();
        return Lists.newArrayList(inp.getSelected());
    }

    /* (non-Javadoc)
     * @see forge.game.player.PlayerController#chooseCardsToRevealFromHand(int, int, java.util.List)
     */
    @Override
    public List<Card> chooseCardsToRevealFromHand(int min, int max, List<Card> valid) {
        max = Math.min(max, valid.size());
        min = Math.min(min, max);
        InputSelectCardsFromList inp = new InputSelectCardsFromList(this, min, max, valid);
        inp.setMessage("Choose Which Cards to Reveal");
        inp.showAndWait();
        return Lists.newArrayList(inp.getSelected());
    }

    /* (non-Javadoc)
     * @see forge.game.player.PlayerController#payManaOptional(forge.Card, forge.card.cost.Cost)
     */
    @Override
    public boolean payManaOptional(Card c, Cost cost, SpellAbility sa, String prompt, ManaPaymentPurpose purpose) {
        if (sa == null && cost.isOnlyManaCost() && cost.getTotalMana().isZero() 
                && !FModel.getPreferences().getPrefBoolean(FPref.MATCHPREF_PROMPT_FREE_BLOCKS)) {
            return true;
        }
<<<<<<< HEAD
        return HumanPlay.payCostDuringAbilityResolve(player, c, cost, sa, prompt);
=======
        return HumanPlay.payCostDuringAbilityResolve(this, player, c, cost, sa, prompt);
>>>>>>> a59f456f
    }

    /* (non-Javadoc)
     * @see forge.game.player.PlayerController#chooseSaToActivateFromOpeningHand(java.util.List)
     */
    @Override
    public List<SpellAbility> chooseSaToActivateFromOpeningHand(List<SpellAbility> usableFromOpeningHand) {
        List<Card> srcCards = new ArrayList<Card>();
        for (SpellAbility sa : usableFromOpeningHand) {
            srcCards.add(sa.getHostCard());
        }
        List<SpellAbility> result = new ArrayList<SpellAbility>();
        if (srcCards.isEmpty()) {
            return result;
        }
        final List<CardView> chosen = SGuiChoose.many(getGui(), "Choose cards to activate from opening hand and their order", "Activate first", -1, gameView.getCardViews(srcCards), null);
        for (final CardView view : chosen) {
            final Card c = getCard(view);
            for (SpellAbility sa : usableFromOpeningHand) {
                if (sa.getHostCard() == c) {
                    result.add(sa);
                    break;
                }
            }
        }
        return result;
    }

    // end of not related candidates for move.

    /* (non-Javadoc)
     * @see forge.game.player.PlayerController#chooseBinary(java.lang.String, boolean)
     */
    @Override
    public boolean chooseBinary(SpellAbility sa, String question, BinaryChoiceType kindOfChoice, Boolean defaultVal) {
        String[] labels = new String[]{"Option1", "Option2"};
        switch (kindOfChoice) {
            case HeadsOrTails:  labels = new String[]{"Heads", "Tails"}; break;
            case TapOrUntap:    labels = new String[]{"Tap", "Untap"}; break;
            case OddsOrEvens:   labels = new String[]{"Odds", "Evens"}; break;
            case UntapOrLeaveTapped:    labels = new String[]{"Untap", "Leave tapped"}; break;
            case UntapTimeVault: labels = new String[]{"Untap (and skip this turn)", "Leave tapped"}; break;
            case PlayOrDraw:    labels = new String[]{"Play", "Draw"}; break;
            default:            labels = kindOfChoice.toString().split("Or");
        }
        return SGuiDialog.confirm(getGui(), gameView.getCardView(sa.getHostCard()), question, defaultVal == null || defaultVal.booleanValue(), labels);
    }

    @Override
    public boolean chooseFlipResult(SpellAbility sa, Player flipper, boolean[] results, boolean call) {
        String[] labelsSrc = call ? new String[]{"heads", "tails"} : new String[]{"win the flip", "lose the flip"};
        String[] strResults = new String[results.length];
        for (int i = 0; i < results.length; i++) {
            strResults[i] = labelsSrc[results[i] ? 0 : 1];
        }
        return SGuiChoose.one(getGui(), sa.getHostCard().getName() + " - Choose a result", strResults) == labelsSrc[0];
    }

    @Override
    public Card chooseProtectionShield(GameEntity entityBeingDamaged, List<String> options, Map<String, Card> choiceMap) {
        String title = entityBeingDamaged + " - select which prevention shield to use";
        return choiceMap.get(SGuiChoose.one(getGui(), title, options));
    }

    @Override
    public Pair<CounterType,String> chooseAndRemoveOrPutCounter(Card cardWithCounter) {
        if (!cardWithCounter.hasCounters()) {
            System.out.println("chooseCounterType was reached with a card with no counters on it. Consider filtering this card out earlier");
            return null;
        }

        String counterChoiceTitle = "Choose a counter type on " + cardWithCounter;
        final CounterType chosen = SGuiChoose.one(getGui(), counterChoiceTitle, cardWithCounter.getCounters().keySet());

        String putOrRemoveTitle = "What to do with that '" + chosen.getName() + "' counter ";
        final String putString = "Put another " + chosen.getName() + " counter on " + cardWithCounter;
        final String removeString = "Remove a " + chosen.getName() + " counter from " + cardWithCounter;
        final String addOrRemove = SGuiChoose.one(getGui(), putOrRemoveTitle, new String[]{putString,removeString});

        return new ImmutablePair<CounterType,String>(chosen,addOrRemove);
    }

    @Override
    public Pair<SpellAbilityStackInstance, GameObject> chooseTarget(SpellAbility saSpellskite, List<Pair<SpellAbilityStackInstance, GameObject>> allTargets) {
        if (allTargets.size() < 2) {
            return Iterables.getFirst(allTargets, null);
        }

        final Function<Pair<SpellAbilityStackInstance, GameObject>, String> fnToString = new Function<Pair<SpellAbilityStackInstance, GameObject>, String>() {
            @Override
            public String apply(Pair<SpellAbilityStackInstance, GameObject> targ) {
                return targ.getRight().toString() + " - " + targ.getLeft().getStackDescription();
            }
        };

        List<Pair<SpellAbilityStackInstance, GameObject>> chosen = SGuiChoose.getChoices(getGui(), saSpellskite.getHostCard().getName(), 1, 1, allTargets, null, fnToString);
        return Iterables.getFirst(chosen, null);
    }

    @Override
    public void notifyOfValue(SpellAbility sa, GameObject realtedTarget, String value) {
        String message = formatNotificationMessage(sa, realtedTarget, value);
        if (sa.isManaAbility()) {
            game.getGameLog().add(GameLogEntryType.LAND, message);
        }
        else {
<<<<<<< HEAD
            SGuiDialog.message(message, sa.getHostCard() == null ? "" : sa.getHostCard().getName());
=======
            SGuiDialog.message(getGui(), message, sa.getHostCard() == null ? "" : getCardView(sa.getHostCard()).toString());
>>>>>>> a59f456f
        }
    }

    private String formatMessage(String message, Object related) {
        if (related instanceof Player && message.indexOf("{player") >= 0) {
            message = message.replace("{player}", mayBeYou(related)).replace("{player's}", Lang.getPossesive(mayBeYou(related)));
        }
        return message;
    }

    // These are not much related to PlayerController
    private String formatNotificationMessage(SpellAbility sa, GameObject target, String value) {
        if (sa.getApi() == null || sa.getHostCard() == null) {
            return ("Result: " + value);
        }
        switch(sa.getApi()) {
            case ChooseDirection:
                return value;
            case ChooseNumber:
                if (sa.hasParam("SecretlyChoose")) {
                    return value;
                }
                final boolean random = sa.hasParam("Random");
                return String.format(random ? "Randomly chosen number for %s is %s" : "%s choses number: %s", mayBeYou(target), value);
            case FlipACoin:
                String flipper = StringUtils.capitalize(mayBeYou(target));
                return sa.hasParam("NoCall")
                        ? String.format("%s flip comes up %s", Lang.getPossesive(flipper), value)
                        : String.format("%s %s the flip", flipper, Lang.joinVerb(flipper, value));
            case Protection:
                String choser = StringUtils.capitalize(mayBeYou(target));
                return String.format("%s %s protection from %s", choser, Lang.joinVerb(choser, "choose"), value);
            case Vote:
                String chooser = StringUtils.capitalize(mayBeYou(target));
                return String.format("%s %s %s", chooser, Lang.joinVerb(chooser, "vote"), value);
            default:
                return String.format("%s effect's value for %s is %s", sa.getHostCard().getName(), mayBeYou(target), value);
        }
    }

    private String mayBeYou(Object what) {
        return what == null ? "(null)" : what == player ? "you" : what.toString();
    }

    // end of not related candidates for move.

    /* (non-Javadoc)
     * @see forge.game.player.PlayerController#chooseModeForAbility(forge.card.spellability.SpellAbility, java.util.List, int, int)
     */
    @Override
    public List<AbilitySub> chooseModeForAbility(SpellAbility sa, int min, int num) {
        List<AbilitySub> choices = CharmEffect.makePossibleOptions(sa);
        String modeTitle = String.format("%s activated %s - Choose a mode", sa.getActivatingPlayer(), sa.getHostCard());
        List<AbilitySub> chosen = new ArrayList<AbilitySub>();
        for (int i = 0; i < num; i++) {
            AbilitySub a;
            if (i < min) {
                a = SGuiChoose.one(getGui(), modeTitle, choices);
            }
            else {
                a = SGuiChoose.oneOrNone(getGui(), modeTitle, choices);
            }
            if (a == null) {
                break;
            }

            choices.remove(a);
            chosen.add(a);
        }
        return chosen;
    }

    @Override
    public List<String> chooseColors(String message, SpellAbility sa, int min, int max, List<String> options) {
        return SGuiChoose.getChoices(getGui(), message, min, max, options);
    }

    @Override
    public byte chooseColor(String message, SpellAbility sa, ColorSet colors) {
        int cntColors = colors.countColors();
        switch (cntColors) {
            case 0: return 0;
            case 1: return colors.getColor();
            default: return chooseColorCommon(message, sa == null ? null : sa.getHostCard(), colors, false);
        }
    }
    
    @Override
    public byte chooseColorAllowColorless(String message, Card c, ColorSet colors) {
        int cntColors = 1 + colors.countColors();
        switch (cntColors) {
            case 1: return 0;
            default: return chooseColorCommon(message, c, colors, true);
        }
    }
    
    private byte chooseColorCommon(String message, Card c, ColorSet colors, boolean withColorless) {
        int cntColors = colors.countColors();
        if(withColorless) cntColors++;
        String[] colorNames = new String[cntColors];
        int i = 0;
        if (withColorless) {
            colorNames[i++] = MagicColor.toLongString((byte)0);
        }
        for (byte b : colors) {
            colorNames[i++] = MagicColor.toLongString(b);
        }
        if (colorNames.length > 2) {
            return MagicColor.fromName(SGuiChoose.one(getGui(), message, colorNames));
        }
        int idxChosen = SGuiDialog.confirm(getGui(), gameView.getCardView(c), message, colorNames) ? 0 : 1;
        return MagicColor.fromName(colorNames[idxChosen]);
    }

    @Override
    public PaperCard chooseSinglePaperCard(SpellAbility sa, String message, Predicate<PaperCard> cpp, String name) {
        Iterable<PaperCard> cardsFromDb = FModel.getMagicDb().getCommonCards().getUniqueCards();
        List<PaperCard> cards = Lists.newArrayList(Iterables.filter(cardsFromDb, cpp));
        Collections.sort(cards);
        return SGuiChoose.one(getGui(), message, cards);
    }

    @Override
    public CounterType chooseCounterType(Collection<CounterType> options, SpellAbility sa, String prompt) {
        if (options.size() <= 1) {
            return Iterables.getFirst(options, null);
        }
        return SGuiChoose.one(getGui(), prompt, options);
    }

    @Override
    public boolean confirmPayment(CostPart costPart, String question) {
        InputConfirm inp = new InputConfirm(this, question);
        inp.showAndWait();
        return inp.getResult();
    }

    @Override
    public ReplacementEffect chooseSingleReplacementEffect(String prompt, List<ReplacementEffect> possibleReplacers, HashMap<String, Object> runParams) {
        if (possibleReplacers.size() == 1) {
<<<<<<< HEAD
            return possibleReplacers.get(0);
        }
        return SGuiChoose.one(prompt, possibleReplacers);
=======
            return possibleReplacers.get(0);
        }
        return SGuiChoose.one(getGui(), prompt, possibleReplacers);
>>>>>>> a59f456f
    }

    @Override
    public String chooseProtectionType(String string, SpellAbility sa, List<String> choices) {
        return SGuiChoose.one(getGui(), string, choices);
    }

    @Override
    public boolean payCostToPreventEffect(Cost cost, SpellAbility sa, boolean alreadyPaid, List<Player> allPayers) {
        // if it's paid by the AI already the human can pay, but it won't change anything
        return HumanPlay.payCostDuringAbilityResolve(this, player, sa.getHostCard(), cost, sa, null);
    }

    @Override
    public void orderAndPlaySimultaneousSa(List<SpellAbility> activePlayerSAs) {
        List<SpellAbility> orderedSAs = activePlayerSAs;
        if (activePlayerSAs.size() > 1) { // give a dual list form to create instead of needing to do it one at a time
            final List<SpellAbilityView> orderedSAViews = SGuiChoose.order(getGui(), "Select order for Simultaneous Spell Abilities", "Resolve first", gameView.getSpellAbilityViews(activePlayerSAs), null);
            orderedSAs = getSpellAbilities(orderedSAViews);
        }
        int size = orderedSAs.size();
        for (int i = size - 1; i >= 0; i--) {
            SpellAbility next = orderedSAs.get(i);
            if (next.isTrigger()) {
<<<<<<< HEAD
                HumanPlay.playSpellAbility(player, next);
=======
                HumanPlay.playSpellAbility(this, player, next);
>>>>>>> a59f456f
            }
            else {
                player.getGame().getStack().add(next);
            }
        }
    }

    @Override
    public void playTrigger(Card host, WrappedAbility wrapperAbility, boolean isMandatory) {
        HumanPlay.playSpellAbilityNoStack(this, player, wrapperAbility);
    }

    @Override
    public boolean playSaFromPlayEffect(SpellAbility tgtSA) {
        HumanPlay.playSpellAbility(this, player, tgtSA);
        return true;
    }

    @Override
    public Map<GameEntity, CounterType> chooseProliferation() {
        InputProliferate inp = new InputProliferate(this);
        inp.setCancelAllowed(true);
        inp.showAndWait();
        if (inp.hasCancelled()) {
            return null;
        }
        return inp.getProliferationMap();
    }

    @Override
    public boolean chooseTargetsFor(SpellAbility currentAbility) {
        final TargetSelection select = new TargetSelection(this, currentAbility);
        return select.chooseTargets(null);
    }

    @Override
    public boolean chooseCardsPile(SpellAbility sa, List<Card> pile1, List<Card> pile2, boolean faceUp) {
        if (!faceUp) {
            final String p1Str = String.format("Pile 1 (%s cards)", pile1.size());
            final String p2Str = String.format("Pile 2 (%s cards)", pile2.size());
            final String[] possibleValues = { p1Str , p2Str };
<<<<<<< HEAD
            return SGuiDialog.confirm(sa.getHostCard(), "Choose a Pile", possibleValues);
=======
            return SGuiDialog.confirm(getGui(), gameView.getCardView(sa.getHostCard()), "Choose a Pile", possibleValues);
>>>>>>> a59f456f
        }
        else {
            final Card[] disp = new Card[pile1.size() + pile2.size() + 2];
            disp[0] = new Card(-1);
            disp[0].setName("Pile 1");
            for (int i = 0; i < pile1.size(); i++) {
                disp[1 + i] = pile1.get(i);
            }
            disp[pile1.size() + 1] = new Card(-2);
            disp[pile1.size() + 1].setName("Pile 2");
            for (int i = 0; i < pile2.size(); i++) {
                disp[pile1.size() + i + 2] = pile2.get(i);
            }

            // make sure Pile 1 or Pile 2 is clicked on
            while (true) {
                final Object o = SGuiChoose.one(getGui(), "Choose a pile", disp);
                final Card c = (Card) o;
                String name = c.getName();

                if (!(name.equals("Pile 1") || name.equals("Pile 2"))) {
                    continue;
                }

                return name.equals("Pile 1");
            }
        }
    }

    @Override
    public void revealAnte(String message, Multimap<Player, PaperCard> removedAnteCards) {
        for (Player p : removedAnteCards.keySet()) {
            SGuiChoose.reveal(getGui(), message + " from " + Lang.getPossessedObject(mayBeYou(p), "deck"), removedAnteCards.get(p));
        }
    }

    @Override
    public CardShields chooseRegenerationShield(Card c) {
        if (c.getShield().size() < 2) {
            return Iterables.getFirst(c.getShield(), null);
        }
        return SGuiChoose.one(getGui(), "Choose a regeneration shield:", c.getShield());
    }

    @Override
    public List<PaperCard> chooseCardsYouWonToAddToDeck(List<PaperCard> losses) {
        return SGuiChoose.many(getGui(), "Select cards to add to your deck", "Add these to my deck", 0, losses.size(), losses, null);
    }

    @Override
    public boolean payManaCost(ManaCost toPay, CostPartMana costPartMana, SpellAbility sa, String prompt, boolean isActivatedSa) {
        return HumanPlay.payManaCost(this, toPay, costPartMana, sa, player, prompt, isActivatedSa);
    }

    @Override
    public Map<Card, ManaCostShard> chooseCardsForConvoke(SpellAbility sa, ManaCost manaCost, List<Card> untappedCreats) {
        InputSelectCardsForConvoke inp = new InputSelectCardsForConvoke(this, player, manaCost, untappedCreats);
        inp.showAndWait();
        return inp.getConvokeMap();
    }

    @Override
    public String chooseCardName(SpellAbility sa, Predicate<PaperCard> cpp, String valid, String message) {
        while (true) {
            PaperCard cp = chooseSinglePaperCard(sa, message, cpp, sa.getHostCard().getName());
            Card instanceForPlayer = Card.fromPaperCard(cp, player); // the Card instance for test needs a game to be tested
            if (instanceForPlayer.isValid(valid, sa.getHostCard().getController(), sa.getHostCard())) {
                return cp.getName();
            }
        }
    }

    @Override
    public Card chooseSingleCardForZoneChange(ZoneType destination, List<ZoneType> origin, SpellAbility sa, List<Card> fetchList, String selectPrompt, boolean b, Player decider) {
        return chooseSingleEntityForEffect(fetchList, sa, selectPrompt, b, decider);
    }

    public boolean isGuiPlayer() {
        return lobbyPlayer == getGui().getGuiPlayer();
    }

    /*
     * What follows are the View methods.
     */

    private class GameView extends LocalGameView {

        public GameView(Game game) {
            super(game);
        }

        @Override
        public GameOutcome.AnteResult getAnteResult() {
            return this.getGame().getOutcome().anteResult.get(player);
        }

        public void updateAchievements() {
            //update all achievements for GUI player after game finished
            ThreadUtil.invokeInGameThread(new Runnable() {
                @Override
                public void run() {
                    FModel.getAchievements(game.getRules().getGameType()).updateAll(gui, player);
                }
            });
        }

        @Override
        public boolean canUndoLastAction() {
            if (!game.stack.canUndo()) {
                return false;
            }
            final Player priorityPlayer = game.getPhaseHandler().getPriorityPlayer();
            if (priorityPlayer == null || priorityPlayer != player) {
                return false;
            }
            return true;
        }

        @Override
        public boolean tryUndoLastAction() {
            if (!canUndoLastAction()) {
                return false;
            }

            if (game.getStack().undo()) {
                final Input currentInput = getGui().getInputQueue().getInput();
                if (currentInput instanceof InputPassPriority) {
                    currentInput.showMessageInitial(); //ensure prompt updated if needed
                }
                return true;
            }
            return false;
        }

        @Override
        public void selectButtonOk() {
            getInputProxy().selectButtonOK();
        }

        @Override
        public void selectButtonCancel() {
            getInputProxy().selectButtonCancel();
        }

        @Override
        public void confirm() {
            if (getGui().getInputQueue().getInput() instanceof InputConfirm) {
                selectButtonOk();
            }
        }

        @Override
        public boolean passPriority() {
            return getInputProxy().passPriority();
        }

        @Override
        public boolean passPriorityUntilEndOfTurn() {
            return getInputProxy().passPriorityUntilEndOfTurn();
        }

        @Override
        public void useMana(final byte mana) {
            final Input input = getGui().getInputQueue().getInput();
            if (input instanceof InputPayMana) {
                ((InputPayMana) input).useManaFromPool(mana);
            }
        }

        @Override
        public void selectPlayer(final PlayerView player, final ITriggerEvent triggerEvent) {
            getInputProxy().selectPlayer(player, triggerEvent);
        }

        @Override
        public boolean selectCard(final CardView card, final ITriggerEvent triggerEvent) {
            return getInputProxy().selectCard(card, triggerEvent);
        }

        @Override
        public void selectAbility(final SpellAbilityView sa) {
            getInputProxy().selectAbility(sa);
        }

        @Override
        public void alphaStrike() {
            final Combat combat = game.getCombat();
            if (!game.getPhaseHandler().is(PhaseType.COMBAT_DECLARE_ATTACKERS)
                    || combat == null
                    || game.getPhaseHandler().getPlayerTurn() != player
                    || !(getGui().getInputQueue().getInput() instanceof InputAttack)) {
                return;
            }

            final List<Player> defenders = player.getOpponents();

            for (final Card c : CardLists.filter(player.getCardsIn(ZoneType.Battlefield), Presets.CREATURES)) {
                if (combat.isAttacking(c))
                    continue;

                for (final Player defender : defenders) {
                    if (CombatUtil.canAttack(c, defender, combat)) {
                        combat.addAttacker(c, defender);
                        break;
                    }
                }
            }
        }

        /**
         * Check whether a card may be shown. If {@code mayLookAtAllCards} is
         * {@code true}, any card may be shown.
         * 
         * @param c a card.
         * @return whether the card may be shown.
         * @see GameView#mayShowCardNoRedirect(CardView)
         */
        @Override
        public boolean mayShowCard(final CardView c) {
            if (mayLookAtAllCards()) {
                return true;
            }
            final Card card = getCard(c);
            return card == null || mayLookAt.contains(card) || card.canBeShownTo(player);
        }

        @Override
        public boolean mayShowCardFace(final CardView c) {
            if (mayLookAtAllCards()) {
                return true;
            }
            final Card card = getCard(c);
            return card == null || !c.isFaceDown() || card.canCardFaceBeShownTo(player);
        }

        // Dev mode functions
        @Override
        public void devTogglePlayManyLands(final boolean b) {
            player.canCheatPlayUnlimitedLands = b;
        }
        @Override
        public void devGenerateMana() {
            DevModeUtil.devModeGenerateMana(game, PlayerControllerHuman.this);
        }
        @Override
        public void devSetupGameState() {
            DevModeUtil.devSetupGameState(game, PlayerControllerHuman.this);
        }
        @Override
        public void devTutorForCard() {
            DevModeUtil.devModeTutor(game, PlayerControllerHuman.this);
        }
        @Override
        public void devAddCardToHand() {
            DevModeUtil.devModeCardToHand(game, PlayerControllerHuman.this);
        }
        @Override
        public void devAddCounterToPermanent() {
            DevModeUtil.devModeAddCounter(game, PlayerControllerHuman.this);
        }
        @Override
        public void devTapPermanent() {
            DevModeUtil.devModeTapPerm(game, PlayerControllerHuman.this);
        }
        @Override
        public void devUntapPermanent() {
            DevModeUtil.devModeUntapPerm(game, PlayerControllerHuman.this);
        }
        @Override
        public void devSetPlayerLife() {
            DevModeUtil.devModeSetLife(game, PlayerControllerHuman.this);
        }
        @Override
        public void devWinGame() {
            DevModeUtil.devModeWinGame(game, PlayerControllerHuman.this);
        }
        @Override
        public void devAddCardToBattlefield() {
            DevModeUtil.devModeCardToBattlefield(game, PlayerControllerHuman.this);
        }
        @Override
        public void devRiggedPlanerRoll() {
            DevModeUtil.devModeRiggedPlanarRoll(game, PlayerControllerHuman.this);
        }
        @Override
        public void devPlaneswalkTo() {
            DevModeUtil.devModePlaneswalkTo(game, PlayerControllerHuman.this);
        }

        @Override
        public Iterable<String> getAutoYields() {
            return PlayerControllerHuman.this.getAutoYields();
        }

        @Override
        public boolean shouldAutoYield(final String key) {
            return PlayerControllerHuman.this.shouldAutoYield(key);
        }

        @Override
        public void setShouldAutoYield(String key, boolean autoYield) {
            PlayerControllerHuman.this.setShouldAutoYield(key, autoYield);
        }

        @Override
        public boolean getDisableAutoYields() {
            return this.getGame().getDisableAutoYields();
        }
        @Override
        public void setDisableAutoYields(final boolean b) {
            this.getGame().setDisableAutoYields(b);
        }

        @Override
        public boolean shouldAlwaysAcceptTrigger(final Integer trigger) {
            return PlayerControllerHuman.this.shouldAlwaysAcceptTrigger(trigger);
        }

        @Override
        public boolean shouldAlwaysDeclineTrigger(final Integer trigger) {
            return PlayerControllerHuman.this.shouldAlwaysDeclineTrigger(trigger);
        }

        public boolean shouldAlwaysAskTrigger(final Integer trigger) {
            return PlayerControllerHuman.this.shouldAlwaysAskTrigger(trigger);
        }

        @Override
        public void setShouldAlwaysAcceptTrigger(final Integer trigger) {
            PlayerControllerHuman.this.setShouldAlwaysAcceptTrigger(trigger);
        }

        @Override
        public void setShouldAlwaysDeclineTrigger(final Integer trigger) {
            PlayerControllerHuman.this.setShouldAlwaysDeclineTrigger(trigger);
        }

        @Override
        public void setShouldAlwaysAskTrigger(final Integer trigger) {
            PlayerControllerHuman.this.setShouldAlwaysAskTrigger(trigger);
        }

        @Override
        public void autoPassCancel() {
            PlayerControllerHuman.this.autoPassCancel();
        }
    }

    /**
     * @param c
     * @return
     * @see forge.view.LocalGameView#getCombat(forge.game.combat.Combat)
     */
    public CombatView getCombat(Combat c) {
        return gameView.getCombat(c);
    }

<<<<<<< HEAD
=======
    /**
     * @param si
     * @return
     * @see forge.view.LocalGameView#getStackItemView(forge.game.spellability.SpellAbilityStackInstance)
     */
    public StackItemView getStackItemView(SpellAbilityStackInstance si) {
        return gameView.getStackItemView(si);
    }

    /**
     * @param view
     * @return
     * @see forge.view.LocalGameView#getStackItem(forge.view.StackItemView)
     */
    public SpellAbilityStackInstance getStackItem(StackItemView view) {
        return gameView.getStackItem(view);
    }

    /**
     * @param e
     * @return
     * @see forge.view.LocalGameView#getGameEntityView(forge.game.GameEntity)
     */
    public final GameEntityView getGameEntityView(GameEntity e) {
        return gameView.getGameEntityView(e);
    }

    /**
     * @param players
     * @return
     * @see forge.view.LocalGameView#getPlayerViews(java.lang.Iterable)
     */
    public final List<PlayerView> getPlayerViews(Iterable<Player> players) {
        return gameView.getPlayerViews(players);
    }

    /**
     * @param p
     * @return
     * @see forge.view.LocalGameView#getPlayerView(forge.game.player.Player)
     */
    public PlayerView getPlayerView(Player p) {
        return gameView.getPlayerView(p);
    }

    /**
     * @param p
     * @return
     * @see forge.view.LocalGameView#getPlayer(forge.view.PlayerView)
     */
    public Player getPlayer(PlayerView p) {
        return gameView.getPlayer(p);
    }

    /**
     * @param c
     * @return
     * @see forge.view.LocalGameView#getCardView(forge.game.card.Card)
     */
    public CardView getCardView(Card c) {
        return gameView.getCardView(c);
    }

    /**
     * @param cards
     * @return
     * @see forge.view.LocalGameView#getCardViews(java.util.List)
     */
    public final List<CardView> getCardViews(final Iterable<Card> cards) {
        return gameView.getCardViews(cards);
    }

    /**
     * @param c
     * @return
     * @see forge.view.LocalGameView#getCard(forge.view.CardView)
     */
    public Card getCard(CardView c) {
        return gameView.getCard(c);
    }

    /**
     * @param cards
     * @return
     * @see forge.view.LocalGameView#getCards(java.util.List)
     */
    public final List<Card> getCards(List<CardView> cards) {
        return gameView.getCards(cards);
    }

    /**
     * @param sa
     * @return
     * @see forge.view.LocalGameView#getSpellAbilityView(forge.game.spellability.SpellAbility)
     */
    public SpellAbilityView getSpellAbilityView(SpellAbility sa) {
        return gameView.getSpellAbilityView(sa);
    }

    /**
     * @param cards
     * @return
     * @see forge.view.LocalGameView#getSpellAbilityViews(java.util.List)
     */
    public final List<SpellAbilityView> getSpellAbilityViews(
            List<SpellAbility> cards) {
        return gameView.getSpellAbilityViews(cards);
    }

    /**
     * @param c
     * @return
     * @see forge.view.LocalGameView#getSpellAbility(forge.view.SpellAbilityView)
     */
    public SpellAbility getSpellAbility(SpellAbilityView c) {
        return gameView.getSpellAbility(c);
    }

    /**
     * @param cards
     * @return
     * @see forge.view.LocalGameView#getSpellAbilities(java.util.List)
     */
    public final List<SpellAbility> getSpellAbilities(List<SpellAbilityView> cards) {
        return gameView.getSpellAbilities(cards);
    }

    public boolean canUndoLastAction() {
        return gameView.canUndoLastAction();
    }

    public boolean tryUndoLastAction() {
        return gameView.tryUndoLastAction();
    }

>>>>>>> a59f456f
    @Override
    public void resetAtEndOfTurn() {
        // Not used by the human controller
    }
<<<<<<< HEAD
=======

>>>>>>> a59f456f
}
<|MERGE_RESOLUTION|>--- conflicted
+++ resolved
@@ -1,1765 +1,1711 @@
-package forge.player;
+package forge.player;
+
+import java.util.ArrayList;
+import java.util.Collection;
+import java.util.Collections;
+import java.util.HashMap;
+import java.util.List;
+import java.util.Map;
+import java.util.Map.Entry;
+import java.util.Set;
+
+import org.apache.commons.lang3.Range;
+import org.apache.commons.lang3.StringUtils;
+import org.apache.commons.lang3.tuple.ImmutablePair;
+import org.apache.commons.lang3.tuple.Pair;
+
+import com.google.common.base.Function;
+import com.google.common.base.Predicate;
+import com.google.common.collect.ArrayListMultimap;
+import com.google.common.collect.Iterables;
+import com.google.common.collect.Lists;
+import com.google.common.collect.Maps;
+import com.google.common.collect.Multimap;
+import com.google.common.collect.Sets;
+
+import forge.LobbyPlayer;
+import forge.card.ColorSet;
+import forge.card.MagicColor;
+import forge.card.mana.ManaCost;
+import forge.card.mana.ManaCostShard;
+import forge.control.FControlGamePlayback;
+import forge.deck.CardPool;
+import forge.deck.Deck;
+import forge.deck.DeckSection;
+import forge.events.UiEventAttackerDeclared;
+import forge.game.Game;
+import forge.game.GameEntity;
+import forge.game.GameLogEntryType;
+import forge.game.GameObject;
+import forge.game.GameOutcome;
+import forge.game.GameType;
+import forge.game.ability.effects.CharmEffect;
+import forge.game.card.Card;
+import forge.game.card.CardLists;
+import forge.game.card.CardPredicates.Presets;
+import forge.game.card.CardShields;
+import forge.game.card.CounterType;
+import forge.game.combat.Combat;
+import forge.game.combat.CombatUtil;
+import forge.game.cost.Cost;
+import forge.game.cost.CostPart;
+import forge.game.cost.CostPartMana;
+import forge.game.mana.Mana;
+import forge.game.phase.PhaseType;
+import forge.game.player.Player;
+import forge.game.player.PlayerActionConfirmMode;
+import forge.game.player.PlayerController;
+import forge.game.replacement.ReplacementEffect;
+import forge.game.spellability.AbilitySub;
+import forge.game.spellability.SpellAbility;
+import forge.game.spellability.SpellAbilityStackInstance;
+import forge.game.spellability.TargetChoices;
+import forge.game.trigger.Trigger;
+import forge.game.trigger.WrappedAbility;
+import forge.game.zone.MagicStack;
+import forge.game.zone.Zone;
+import forge.game.zone.ZoneType;
+import forge.interfaces.IGuiBase;
+import forge.item.PaperCard;
+import forge.match.input.ButtonUtil;
+import forge.match.input.Input;
+import forge.match.input.InputAttack;
+import forge.match.input.InputBase;
+import forge.match.input.InputBlock;
+import forge.match.input.InputConfirm;
+import forge.match.input.InputConfirmMulligan;
+import forge.match.input.InputPassPriority;
+import forge.match.input.InputPayMana;
+import forge.match.input.InputProliferate;
+import forge.match.input.InputProxy;
+import forge.match.input.InputSelectCardsForConvoke;
+import forge.match.input.InputSelectCardsFromList;
+import forge.match.input.InputSelectEntitiesFromList;
+import forge.model.FModel;
+import forge.properties.ForgePreferences.FPref;
+import forge.util.DevModeUtil;
+import forge.util.ITriggerEvent;
+import forge.util.Lang;
+import forge.util.TextUtil;
+import forge.util.ThreadUtil;
+import forge.util.gui.SGuiChoose;
+import forge.util.gui.SGuiDialog;
+import forge.util.gui.SOptionPane;
+import forge.view.CardView;
+import forge.view.CombatView;
+import forge.view.GameEntityView;
+import forge.view.LocalGameView;
+import forge.view.PlayerView;
+import forge.view.SpellAbilityView;
+import forge.view.StackItemView;
+
+/** 
+ * A prototype for player controller class
+ * 
+ * Handles phase skips for now.
+ */
+public class PlayerControllerHuman extends PlayerController {
+
+    private IGuiBase gui;
+    private final InputProxy inputProxy;
+    private final GameView gameView;
+    /**
+     * Cards this player may look at right now, for example when searching a
+     * library.
+     */
+    private final Set<Card> mayLookAt = Sets.newHashSet();
+    private boolean mayLookAtAllCards = false;
+
+    public PlayerControllerHuman(final Game game0, final Player p, final LobbyPlayer lp, final IGuiBase gui) {
+        super(game0, p, lp);
+        this.gui = gui;
+        this.inputProxy = new InputProxy(this, game0);
+        this.gameView = new GameView(game0);
+
+        // aggressively cache a view for each player (also caches cards)
+        for (final Player player : game.getRegisteredPlayers()) {
+            gameView.getPlayerView(player);
+        }
+    }
+
+    public IGuiBase getGui() {
+        return gui;
+    }
+
+    public InputProxy getInputProxy() {
+        return inputProxy;
+    }
+
+    public LocalGameView getGameView() {
+        return gameView;
+    }
+
+    /**
+     * @return the mayLookAtAllCards
+     */
+    public boolean mayLookAtAllCards() {
+        return mayLookAtAllCards;
+    }
+
+    /**
+     * Set this to {@code true} to enable this player to see all cards any other
+     * player can see.
+     *
+     * @param mayLookAtAllCards
+     *            the mayLookAtAllCards to set
+     */
+    public void setMayLookAtAllCards(final boolean mayLookAtAllCards) {
+        this.mayLookAtAllCards = mayLookAtAllCards;
+    }
+
+    public boolean isUiSetToSkipPhase(final Player turn, final PhaseType phase) {
+        return !getGui().stopAtPhase(gameView.getPlayerView(turn), phase);
+    }
+
+    /**
+     * Uses GUI to learn which spell the player (human in our case) would like to play
+     */ 
+    public SpellAbility getAbilityToPlay(final List<SpellAbility> abilities, final ITriggerEvent triggerEvent) {
+        final SpellAbilityView choice = getGui().getAbilityToPlay(gameView.getSpellAbilityViews(abilities), triggerEvent);
+        return gameView.getSpellAbility(choice);
+    }
+
+    /* (non-Javadoc)
+     * @see forge.game.player.PlayerController#mayPlaySpellAbilityForFree(forge.card.spellability.SpellAbility)
+     */
+    @Override
+    public void playSpellAbilityForFree(SpellAbility copySA, boolean mayChoseNewTargets) {
+        HumanPlay.playSaWithoutPayingManaCost(this, player.getGame(), copySA, mayChoseNewTargets);
+    }
+
+    @Override
+    public void playSpellAbilityNoStack(SpellAbility effectSA, boolean canSetupTargets) {
+        HumanPlay.playSpellAbilityNoStack(this, player, effectSA, !canSetupTargets);
+    }
+
+    /* (non-Javadoc)
+     * @see forge.game.player.PlayerController#sideboard(forge.deck.Deck)
+     */
+    @Override
+    public List<PaperCard> sideboard(Deck deck, GameType gameType) {
+        CardPool sideboard = deck.get(DeckSection.Sideboard);
+        if (sideboard == null) {
+            // Use an empty cardpool instead of null for 75/0 sideboarding scenario.
+            sideboard = new CardPool();
+        }
+
+        CardPool main = deck.get(DeckSection.Main);
+
+        int mainSize = main.countAll();
+        int sbSize = sideboard.countAll();
+        int combinedDeckSize = mainSize + sbSize;
+
+        int deckMinSize = Math.min(mainSize, gameType.getDeckFormat().getMainRange().getMinimum());
+        Range<Integer> sbRange = gameType.getDeckFormat().getSideRange();
+        // Limited doesn't have a sideboard max, so let the Main min take care of things.
+        int sbMax = sbRange == null ? combinedDeckSize : sbRange.getMaximum();
+
+        List<PaperCard> newMain = null;
+
+        //Skip sideboard loop if there are no sideboarding opportunities
+        if (sbSize == 0 && mainSize == deckMinSize) { return null; }
+
+        // conformance should not be checked here
+        boolean conform = FModel.getPreferences().getPrefBoolean(FPref.ENFORCE_DECK_LEGALITY);
+        do {
+            if (newMain != null) {
+                String errMsg;
+                if (newMain.size() < deckMinSize) {
+                    errMsg = String.format("Too few cards in your main deck (minimum %d), please make modifications to your deck again.", deckMinSize);
+                }
+                else {
+                    errMsg = String.format("Too many cards in your sideboard (maximum %d), please make modifications to your deck again.", sbMax);
+                }
+                SOptionPane.showErrorDialog(getGui(), errMsg, "Invalid Deck");
+            }
+            // Sideboard rules have changed for M14, just need to consider min maindeck and max sideboard sizes
+            // No longer need 1:1 sideboarding in non-limited formats
+            newMain = getGui().sideboard(sideboard, main);
+        } while (conform && (newMain.size() < deckMinSize || combinedDeckSize - newMain.size() > sbMax));
+
+        return newMain;
+    }
+
+    /* (non-Javadoc)
+     * @see forge.game.player.PlayerController#assignCombatDamage()
+     */
+    @Override
+    public Map<Card, Integer> assignCombatDamage(final Card attacker,
+            final List<Card> blockers, final int damageDealt,
+            final GameEntity defender, final boolean overrideOrder) {
+        // Attacker is a poor name here, since the creature assigning damage
+        // could just as easily be the blocker.
+        final Map<Card, Integer> map = Maps.newHashMap();
+        if (defender != null && assignDamageAsIfNotBlocked(attacker)) {
+            map.put(null, damageDealt);
+        } else {
+            final List<CardView> vBlockers = gameView.getCardViews(blockers);
+            if ((attacker.hasKeyword("Trample") && defender != null) || (blockers.size() > 1)) {
+                final CardView vAttacker = gameView.getCardView(attacker);
+                final GameEntityView vDefender = gameView.getGameEntityView(defender);
+                final Map<CardView, Integer> result = getGui().getDamageToAssign(vAttacker, vBlockers, damageDealt, vDefender, overrideOrder);
+                for (final Entry<CardView, Integer> e : result.entrySet()) {
+                    map.put(gameView.getCard(e.getKey()), e.getValue());
+                }
+            } else {
+                map.put(blockers.get(0), damageDealt);
+            }
+        }
+        return map;
+    }
+
+    private final boolean assignDamageAsIfNotBlocked(final Card attacker) {
+        return attacker.hasKeyword("CARDNAME assigns its combat damage as though it weren't blocked.")
+                || (attacker.hasKeyword("You may have CARDNAME assign its combat damage as though it weren't blocked.")
+                && SGuiDialog.confirm(getGui(), gameView.getCardView(attacker), "Do you want to assign its combat damage as though it weren't blocked?"));
+    }
+
+    /* (non-Javadoc)
+     * @see forge.game.player.PlayerController#announceRequirements(java.lang.String)
+     */
+    @Override
+    public Integer announceRequirements(SpellAbility ability, String announce, boolean canChooseZero) {
+        int min = canChooseZero ? 0 : 1;
+        return SGuiChoose.getInteger(getGui(), "Choose " + announce + " for " + ability.getHostCard().getName(),
+                min, Integer.MAX_VALUE, min + 9);
+    }
+
+    @Override
+    public List<Card> choosePermanentsToSacrifice(SpellAbility sa, int min, int max, List<Card> valid, String message) {
+        return choosePermanentsTo(min, max, valid, message, "sacrifice");
+    }
+
+    @Override
+    public List<Card> choosePermanentsToDestroy(SpellAbility sa, int min, int max, List<Card> valid, String message) {
+        return choosePermanentsTo(min, max, valid, message, "destroy");
+    }
+
+    private List<Card> choosePermanentsTo(int min, int max, List<Card> valid, String message, String action) {
+        max = Math.min(max, valid.size());
+        if (max <= 0) {
+            return new ArrayList<Card>();
+        }
 
-import java.util.ArrayList;
-import java.util.Collection;
-import java.util.Collections;
-import java.util.HashMap;
-import java.util.List;
-import java.util.Map;
-import java.util.Map.Entry;
-import java.util.Set;
+        StringBuilder builder = new StringBuilder("Select ");
+        if (min == 0) {
+            builder.append("up to ");
+        }
+        builder.append("%d " + message + "(s) to " + action + ".");
+
+        InputSelectCardsFromList inp = new InputSelectCardsFromList(this, min, max, valid);
+        inp.setMessage(builder.toString());
+        inp.setCancelAllowed(min == 0);
+        inp.showAndWait();
+        return Lists.newArrayList(inp.getSelected());
+    }
+
+
+    /* (non-Javadoc)
+     * @see forge.game.player.PlayerController#chooseCardsForEffect(java.util.Collection, forge.card.spellability.SpellAbility, java.lang.String, int, boolean)
+     */
+    @Override
+    public List<Card> chooseCardsForEffect(List<Card> sourceList, SpellAbility sa, String title, int min, int max, boolean isOptional) {
+        // If only one card to choose, use a dialog box.
+        // Otherwise, use the order dialog to be able to grab multiple cards in one shot
+        if (max == 1) {
+            Card singleChosen = chooseSingleEntityForEffect(sourceList, sa, title, isOptional);
+            return singleChosen == null ?  Lists.<Card>newArrayList() : Lists.newArrayList(singleChosen);
+        }
+
+        getGui().setPanelSelection(gameView.getCardView(sa.getHostCard()));
 
-import org.apache.commons.lang3.Range;
-import org.apache.commons.lang3.StringUtils;
-import org.apache.commons.lang3.tuple.ImmutablePair;
-import org.apache.commons.lang3.tuple.Pair;
-
-import com.google.common.base.Function;
-import com.google.common.base.Predicate;
-import com.google.common.collect.ArrayListMultimap;
-import com.google.common.collect.Iterables;
-import com.google.common.collect.Lists;
-import com.google.common.collect.Maps;
-import com.google.common.collect.Multimap;
-import com.google.common.collect.Sets;
-
-import forge.LobbyPlayer;
-import forge.card.ColorSet;
-import forge.card.MagicColor;
-import forge.card.mana.ManaCost;
-import forge.card.mana.ManaCostShard;
-import forge.control.FControlGamePlayback;
-import forge.deck.CardPool;
-import forge.deck.Deck;
-import forge.deck.DeckSection;
-import forge.events.UiEventAttackerDeclared;
-import forge.game.Game;
-import forge.game.GameEntity;
-import forge.game.GameLogEntryType;
-import forge.game.GameObject;
-import forge.game.GameOutcome;
-import forge.game.GameType;
-import forge.game.ability.effects.CharmEffect;
-import forge.game.card.Card;
-import forge.game.card.CardLists;
-import forge.game.card.CardPredicates.Presets;
-import forge.game.card.CardShields;
-import forge.game.card.CounterType;
-import forge.game.combat.Combat;
-import forge.game.combat.CombatUtil;
-import forge.game.cost.Cost;
-import forge.game.cost.CostPart;
-import forge.game.cost.CostPartMana;
-import forge.game.mana.Mana;
-import forge.game.phase.PhaseType;
-import forge.game.player.Player;
-import forge.game.player.PlayerActionConfirmMode;
-import forge.game.player.PlayerController;
-import forge.game.replacement.ReplacementEffect;
-import forge.game.spellability.AbilitySub;
-import forge.game.spellability.SpellAbility;
-import forge.game.spellability.SpellAbilityStackInstance;
-import forge.game.spellability.TargetChoices;
-import forge.game.trigger.Trigger;
-import forge.game.trigger.WrappedAbility;
-import forge.game.zone.MagicStack;
-import forge.game.zone.Zone;
-import forge.game.zone.ZoneType;
-import forge.interfaces.IGuiBase;
-import forge.item.PaperCard;
-import forge.match.input.ButtonUtil;
-import forge.match.input.Input;
-import forge.match.input.InputAttack;
-import forge.match.input.InputBase;
-import forge.match.input.InputBlock;
-import forge.match.input.InputConfirm;
-import forge.match.input.InputConfirmMulligan;
-import forge.match.input.InputPassPriority;
-import forge.match.input.InputPayMana;
-import forge.match.input.InputProliferate;
-import forge.match.input.InputProxy;
-import forge.match.input.InputSelectCardsForConvoke;
-import forge.match.input.InputSelectCardsFromList;
-import forge.match.input.InputSelectEntitiesFromList;
-import forge.model.FModel;
-import forge.properties.ForgePreferences.FPref;
-import forge.util.DevModeUtil;
-import forge.util.ITriggerEvent;
-import forge.util.Lang;
-import forge.util.TextUtil;
-import forge.util.ThreadUtil;
-import forge.util.gui.SGuiChoose;
-import forge.util.gui.SGuiDialog;
-import forge.util.gui.SOptionPane;
-import forge.view.CardView;
-import forge.view.CombatView;
-import forge.view.GameEntityView;
-import forge.view.LocalGameView;
-import forge.view.PlayerView;
-import forge.view.SpellAbilityView;
-import forge.view.StackItemView;
-
-/** 
- * A prototype for player controller class
- * 
- * Handles phase skips for now.
- */
-public class PlayerControllerHuman extends PlayerController {
-
-    private IGuiBase gui;
-    private final InputProxy inputProxy;
-    private final GameView gameView;
-    /**
-     * Cards this player may look at right now, for example when searching a
-     * library.
-     */
-    private final Set<Card> mayLookAt = Sets.newHashSet();
-    private boolean mayLookAtAllCards = false;
-
-    public PlayerControllerHuman(final Game game0, final Player p, final LobbyPlayer lp, final IGuiBase gui) {
-        super(game0, p, lp);
-        this.gui = gui;
-        this.inputProxy = new InputProxy(this, game0);
-        this.gameView = new GameView(game0);
-
-        // aggressively cache a view for each player (also caches cards)
-        for (final Player player : game.getRegisteredPlayers()) {
-            gameView.getPlayerView(player);
-        }
+        // try to use InputSelectCardsFromList when possible 
+        boolean cardsAreInMyHandOrBattlefield = true;
+        for (Card c : sourceList) {
+            Zone z = c.getZone();
+            if (z != null && (z.is(ZoneType.Battlefield) || z.is(ZoneType.Hand, player))) {
+                continue;
+            }
+            cardsAreInMyHandOrBattlefield = false;
+            break;
+        }
+
+        if (cardsAreInMyHandOrBattlefield) {
+            InputSelectCardsFromList sc = new InputSelectCardsFromList(this, min, max, sourceList);
+            sc.setMessage(title);
+            sc.setCancelAllowed(isOptional);
+            sc.showAndWait();
+            return Lists.newArrayList(sc.getSelected());
+        }
+
+        final List<CardView> choices = SGuiChoose.many(getGui(), title, "Chosen Cards", min, max, gameView.getCardViews(sourceList), gameView.getCardView(sa.getHostCard()));
+        return getCards(choices);
+    }
+
+    @SuppressWarnings("unchecked")
+    @Override
+    public <T extends GameEntity> T chooseSingleEntityForEffect(Collection<T> options, SpellAbility sa, String title, boolean isOptional, Player targetedPlayer) {
+        // Human is supposed to read the message and understand from it what to choose
+        if (options.isEmpty()) {
+            return null;
+        }
+        if (!isOptional && options.size() == 1) {
+            return Iterables.getFirst(options, null);
+        }
+
+        boolean canUseSelectCardsInput = true;
+        for (GameEntity c : options) {
+            if (c instanceof Player) {
+                continue;
+            }
+            Zone cz = ((Card)c).getZone(); 
+            // can point at cards in own hand and anyone's battlefield
+            boolean canUiPointAtCards = cz != null && (cz.is(ZoneType.Hand) && cz.getPlayer() == player || cz.is(ZoneType.Battlefield));
+            if (!canUiPointAtCards) {
+                canUseSelectCardsInput = false;
+                break;
+            }
+        }
+
+        if (canUseSelectCardsInput) {
+            InputSelectEntitiesFromList<T> input = new InputSelectEntitiesFromList<T>(this, isOptional ? 0 : 1, 1, options);
+            input.setCancelAllowed(isOptional);
+            input.setMessage(formatMessage(title, targetedPlayer));
+            input.showAndWait();
+            return Iterables.getFirst(input.getSelected(), null);
+        }
+
+        for (final T t : options) {
+            if (t instanceof Card) {
+                // assume you may see any card passed through here
+                mayLookAt.add((Card) t);
+            }
+        }
+        final GameEntityView result = isOptional ? SGuiChoose.oneOrNone(getGui(), title, gameView.getGameEntityViews((Iterable<GameEntity>) options)) : SGuiChoose.one(getGui(), title, gameView.getGameEntityViews((Iterable<GameEntity>) options));
+        mayLookAt.clear();
+        return (T) gameView.getGameEntity(result);
+    }
+
+    @Override
+    public int chooseNumber(SpellAbility sa, String title, int min, int max) {
+        final Integer[] choices = new Integer[max + 1 - min];
+        for (int i = 0; i <= max - min; i++) {
+            choices[i] = Integer.valueOf(i + min);
+        }
+        return SGuiChoose.one(getGui(), title, choices).intValue();
+    }
+    
+    @Override
+    public int chooseNumber(SpellAbility sa, String title, List<Integer> choices, Player relatedPlayer) {
+        return SGuiChoose.one(getGui(), title, choices).intValue();
+    }
+
+    @Override
+    public SpellAbility chooseSingleSpellForEffect(java.util.List<SpellAbility> spells, SpellAbility sa, String title) {
+        if (spells.size() < 2) {
+            return spells.get(0);
+        }
+
+        // Human is supposed to read the message and understand from it what to choose
+        final SpellAbilityView choice = SGuiChoose.one(getGui(), title, gameView.getSpellAbilityViews(spells));
+        return gameView.getSpellAbility(choice);
+    }
+
+    /* (non-Javadoc)
+     * @see forge.game.player.PlayerController#confirmAction(forge.card.spellability.SpellAbility, java.lang.String, java.lang.String)
+     */
+    @Override
+    public boolean confirmAction(SpellAbility sa, PlayerActionConfirmMode mode, String message) {
+        return SGuiDialog.confirm(getGui(), gameView.getCardView(sa.getHostCard()), message);
+    }
+
+    @Override
+    public boolean confirmBidAction(SpellAbility sa, PlayerActionConfirmMode bidlife,
+            String string, int bid, Player winner) {
+        return SGuiDialog.confirm(getGui(), gameView.getCardView(sa.getHostCard()), string + " Highest Bidder " + winner);
+    }
+
+    @Override
+    public boolean confirmStaticApplication(Card hostCard, GameEntity affected, String logic, String message) {
+        return SGuiDialog.confirm(getGui(), gameView.getCardView(hostCard), message);
+    }
+
+    @Override
+    public boolean confirmTrigger(SpellAbility sa, Trigger regtrig, Map<String, String> triggerParams, boolean isMandatory) {
+        if (this.shouldAlwaysAcceptTrigger(regtrig.getId())) {
+            return true;
+        }
+        if (this.shouldAlwaysDeclineTrigger(regtrig.getId())) {
+            return false;
+        }
+
+        final StringBuilder buildQuestion = new StringBuilder("Use triggered ability of ");
+        buildQuestion.append(regtrig.getHostCard().toString()).append("?");
+        if (!FModel.getPreferences().getPrefBoolean(FPref.UI_COMPACT_PROMPT)) {
+            //append trigger description unless prompt is compact
+            buildQuestion.append("\n(");
+            buildQuestion.append(triggerParams.get("TriggerDescription").replace("CARDNAME", regtrig.getHostCard().getName()));
+            buildQuestion.append(")");
+        }
+        HashMap<String, Object> tos = sa.getTriggeringObjects();
+        if (tos.containsKey("Attacker")) {
+            buildQuestion.append("\nAttacker: " + tos.get("Attacker"));
+        }
+        if (tos.containsKey("Card")) {
+            Card card = (Card) tos.get("Card");
+            if (card != null && (card.getController() == player || game.getZoneOf(card) == null
+                    || game.getZoneOf(card).getZoneType().isKnown())) {
+                buildQuestion.append("\nTriggered by: " + tos.get("Card"));
+            }
+        }
+
+        InputConfirm inp = new InputConfirm(this, buildQuestion.toString());
+        inp.showAndWait();
+        return inp.getResult();
+    }
+
+    @Override
+    public Player chooseStartingPlayer(boolean isFirstGame) {
+        if (game.getPlayers().size() == 2) {
+            final String prompt = String.format("%s, you %s\n\nWould you like to play or draw?", 
+                    player.getName(), isFirstGame ? " have won the coin toss." : " lost the last game.");
+            final InputConfirm inp = new InputConfirm(this, prompt, "Play", "Draw");
+            inp.showAndWait();
+            return inp.getResult() ? this.player : this.player.getOpponents().get(0);
+        }
+        else {
+            final String prompt = String.format("%s, you %s\n\nWho would you like to start this game?", 
+                    player.getName(), isFirstGame ? " have won the coin toss." : " lost the last game.");
+            final InputSelectEntitiesFromList<Player> input = new InputSelectEntitiesFromList<>(this, 1, 1, game.getPlayersInTurnOrder());
+            input.setMessage(prompt);
+            input.showAndWait();
+            return input.getFirstSelected();
+        }
+    }
+
+    @Override
+    public List<Card> orderBlockers(final Card attacker, final List<Card> blockers) {
+        final CardView vAttacker = gameView.getCardView(attacker);
+        getGui().setPanelSelection(vAttacker);
+        final List<CardView> choices = SGuiChoose.order(getGui(), "Choose Damage Order for " + vAttacker, "Damaged First", gameView.getCardViews(blockers), vAttacker);
+        return gameView.getCards(choices);
+    }
+
+    @Override
+    public List<Card> orderBlocker(final Card attacker, final Card blocker, final List<Card> oldBlockers) {
+        final CardView vAttacker = gameView.getCardView(attacker);
+        getGui().setPanelSelection(vAttacker);
+        final List<CardView> choices = SGuiChoose.insertInList(getGui(), "Choose blocker after which to place " + vAttacker + " in damage order; cancel to place it first", gameView.getCardView(blocker), gameView.getCardViews(oldBlockers));
+        return gameView.getCards(choices);
+    }
+
+    @Override
+    public List<Card> orderAttackers(final Card blocker, final List<Card> attackers) {
+        final CardView vBlocker = gameView.getCardView(blocker);
+        getGui().setPanelSelection(vBlocker);
+        final List<CardView> choices = SGuiChoose.order(getGui(), "Choose Damage Order for " + vBlocker, "Damaged First", gameView.getCardViews(attackers), vBlocker);
+        return gameView.getCards(choices);
+    }
+
+    /* (non-Javadoc)
+     * @see forge.game.player.PlayerController#reveal(java.lang.String, java.util.List, forge.game.zone.ZoneType, forge.game.player.Player)
+     */
+    @Override
+    public void reveal(Collection<Card> cards, ZoneType zone, Player owner, String message) {
+        if (StringUtils.isBlank(message)) {
+            message = "Looking at cards in {player's} " + zone.name().toLowerCase();
+        }
+        else {
+            message += "{player's} " + zone.name().toLowerCase();
+        }
+        String fm = formatMessage(message, owner);
+        if (!cards.isEmpty()) {
+            mayLookAt.addAll(cards);
+            SGuiChoose.reveal(getGui(), fm, gameView.getCardViews(cards));
+            mayLookAt.clear();
+        }
+        else {
+            SGuiDialog.message(getGui(), formatMessage("There are no cards in {player's} " +
+                    zone.name().toLowerCase(), owner), fm);
+        }
+    }
+
+    @Override
+    public ImmutablePair<List<Card>, List<Card>> arrangeForScry(List<Card> topN) {
+        List<Card> toBottom = null;
+        List<Card> toTop = null;
+
+        mayLookAt.addAll(topN);
+        if (topN.size() == 1) {
+            if (willPutCardOnTop(topN.get(0))) {
+                toTop = topN;
+            }
+            else {
+                toBottom = topN;
+            }
+        }
+        else {
+            final List<CardView> toBottomViews = SGuiChoose.many(getGui(), "Select cards to be put on the bottom of your library", "Cards to put on the bottom", -1, gameView.getCardViews(topN), null); 
+            toBottom = gameView.getCards(toBottomViews);
+            topN.removeAll(toBottom);
+            if (topN.isEmpty()) {
+                toTop = null;
+            }
+            else if (topN.size() == 1) {
+                toTop = topN;
+            }
+            else {
+                final List<CardView> toTopViews = SGuiChoose.order(getGui(), "Arrange cards to be put on top of your library", "Cards arranged", gameView.getCardViews(topN), null); 
+                toTop = gameView.getCards(toTopViews);
+            }
+        }
+        mayLookAt.clear();
+        return ImmutablePair.of(toTop, toBottom);
+    }
+
+    @Override
+    public boolean willPutCardOnTop(final Card c) {
+        final PaperCard pc = FModel.getMagicDb().getCommonCards().getCard(c.getName());
+        final Card c1 = (pc != null ? Card.fromPaperCard(pc, null) : c);
+        final CardView view = gameView.getCardView(c1);
+        return SGuiDialog.confirm(getGui(), view, "Put " + view + " on the top or bottom of your library?", new String[]{"Top", "Bottom"});
+    }
+
+    @Override
+    public List<Card> orderMoveToZoneList(List<Card> cards, ZoneType destinationZone) {
+        switch (destinationZone) {
+            case Library:
+                return SGuiChoose.order(getGui(), "Choose order of cards to put into the library", "Closest to top", cards, null);
+            case Battlefield:
+                return SGuiChoose.order(getGui(), "Choose order of cards to put onto the battlefield", "Put first", cards, null);
+            case Graveyard:
+                return SGuiChoose.order(getGui(), "Choose order of cards to put into the graveyard", "Closest to bottom", cards, null);
+            case PlanarDeck:
+                return SGuiChoose.order(getGui(), "Choose order of cards to put into the planar deck", "Closest to top", cards, null);
+            case SchemeDeck:
+                return SGuiChoose.order(getGui(), "Choose order of cards to put into the scheme deck", "Closest to top", cards, null);
+            case Stack:
+                return SGuiChoose.order(getGui(), "Choose order of copies to cast", "Put first", cards, null);
+            default:
+                System.out.println("ZoneType " + destinationZone + " - Not Ordered");
+                break;
+        }
+        return cards;
+    }
+
+    @Override
+    public List<Card> chooseCardsToDiscardFrom(Player p, SpellAbility sa, List<Card> valid, int min, int max) {
+        if (p != player) {
+            mayLookAt.addAll(valid);
+            final List<CardView> choices = SGuiChoose.many(getGui(), "Choose " + min + " card" + (min != 1 ? "s" : "") + " to discard",
+                    "Discarded", min, min, gameView.getCardViews(valid), null);
+            mayLookAt.clear();
+            return getCards(choices);
+        }
+
+        InputSelectCardsFromList inp = new InputSelectCardsFromList(this, min, max, valid);
+        inp.setMessage(sa.hasParam("AnyNumber") ? "Discard up to %d card(s)" : "Discard %d card(s)");
+        inp.showAndWait();
+        return Lists.newArrayList(inp.getSelected());
+    }
+
+    @Override
+    public void playMiracle(final SpellAbility miracle, final Card card) {
+        final CardView view = gameView.getCardView(card);
+        if (SGuiDialog.confirm(getGui(), view, view + " - Drawn. Play for Miracle Cost?")) {
+            HumanPlay.playSpellAbility(this, player, miracle);
+        }
+    }
+
+    @Override
+    public List<Card> chooseCardsToDelve(int colorLessAmount, List<Card> grave) {
+        List<Card> toExile = new ArrayList<Card>();
+        int cardsInGrave = grave.size();
+        final Integer[] cntChoice = new Integer[cardsInGrave + 1];
+        for (int i = 0; i <= cardsInGrave; i++) {
+            cntChoice[i] = Integer.valueOf(i);
+        }
+
+        final Integer chosenAmount = SGuiChoose.one(getGui(), "Exile how many cards?", cntChoice);
+        System.out.println("Delve for " + chosenAmount);
+
+        for (int i = 0; i < chosenAmount; i++) {
+            final CardView nowChosen = SGuiChoose.oneOrNone(getGui(), "Exile which card?", gameView.getCardViews(grave));
+
+            if (nowChosen == null) {
+                // User canceled,abort delving.
+                toExile.clear();
+                break;
+            }
+
+            grave.remove(nowChosen);
+            toExile.add(gameView.getCard(nowChosen));
+        }
+        return toExile;
+    }
+
+    /* (non-Javadoc)
+     * @see forge.game.player.PlayerController#chooseTargets(forge.card.spellability.SpellAbility, forge.card.spellability.SpellAbilityStackInstance)
+     */
+    @Override
+    public TargetChoices chooseNewTargetsFor(SpellAbility ability) {
+        SpellAbility sa = ability.isWrapper() ? ((WrappedAbility) ability).getWrappedAbility() : ability;
+        if (sa.getTargetRestrictions() == null) {
+            return null;
+        }
+        TargetChoices oldTarget = sa.getTargets();
+        TargetSelection select = new TargetSelection(this, sa);
+        sa.resetTargets();
+        if (select.chooseTargets(oldTarget.getNumTargeted())) {
+            return sa.getTargets();
+        }
+        else {
+            // Return old target, since we had to reset them above
+            return oldTarget;
+        }
+    }
+
+    /* (non-Javadoc)
+     * @see forge.game.player.PlayerController#chooseCardsToDiscardUnlessType(int, java.lang.String, forge.card.spellability.SpellAbility)
+     */
+    @Override
+    public List<Card> chooseCardsToDiscardUnlessType(int num, List<Card> hand, final String uType, SpellAbility sa) {
+        final InputSelectEntitiesFromList<Card> target = new InputSelectEntitiesFromList<Card>(this, num, num, hand) {
+            private static final long serialVersionUID = -5774108410928795591L;
+
+            @Override
+            protected boolean hasAllTargets() {
+                for (Card c : selected) {
+                    if (c.isType(uType)) {
+                        return true;
+                    }
+                }
+                return super.hasAllTargets();
+            }
+        };
+        target.setMessage("Select %d card(s) to discard, unless you discard a " + uType + ".");
+        target.showAndWait();
+        return Lists.newArrayList(target.getSelected());
+    }
+
+    /* (non-Javadoc)
+     * @see forge.game.player.PlayerController#chooseManaFromPool(java.util.List)
+     */
+    @Override
+    public Mana chooseManaFromPool(List<Mana> manaChoices) {
+        List<String> options = new ArrayList<String>();
+        for (int i = 0; i < manaChoices.size(); i++) {
+            Mana m = manaChoices.get(i);
+            options.add(String.format("%d. %s mana from %s", 1+i, MagicColor.toLongString(m.getColor()), m.getSourceCard()));
+        }
+        String chosen = SGuiChoose.one(getGui(), "Pay Mana from Mana Pool", options);
+        String idx = TextUtil.split(chosen, '.')[0];
+        return manaChoices.get(Integer.parseInt(idx)-1);
+    }
+
+    /* (non-Javadoc)
+     * @see forge.game.player.PlayerController#chooseSomeType(java.lang.String, java.lang.String, java.util.List, java.util.List, java.lang.String)
+     */
+    @Override
+    public String chooseSomeType(final String kindOfType, final SpellAbility sa, final List<String> validTypes,  List<String> invalidTypes, final boolean isOptional) {
+        final List<String> types = Lists.newArrayList(validTypes);
+        if (invalidTypes != null && !invalidTypes.isEmpty()) {
+            Iterables.removeAll(types, invalidTypes);
+        }
+        if (isOptional) {
+            return SGuiChoose.oneOrNone(getGui(), "Choose a " + kindOfType.toLowerCase() + " type", types);
+        }
+        return SGuiChoose.one(getGui(), "Choose a " + kindOfType.toLowerCase() + " type", types);
+    }
+
+    @Override
+    public Object vote(SpellAbility sa, String prompt, List<Object> options, ArrayListMultimap<Object, Player> votes) {
+        return SGuiChoose.one(getGui(), prompt, options);
+    }
+
+    /* (non-Javadoc)
+     * @see forge.game.player.PlayerController#confirmReplacementEffect(forge.card.replacement.ReplacementEffect, forge.card.spellability.SpellAbility, java.lang.String)
+     */
+    @Override
+    public boolean confirmReplacementEffect(ReplacementEffect replacementEffect, SpellAbility effectSA, String question) {
+        return SGuiDialog.confirm(getGui(), gameView.getCardView(replacementEffect.getHostCard()), question);
+    }
+
+    @Override
+    public List<Card> getCardsToMulligan(boolean isCommander, Player firstPlayer) {
+        final InputConfirmMulligan inp = new InputConfirmMulligan(this, player, firstPlayer, isCommander);
+        inp.showAndWait();
+        return inp.isKeepHand() ? null : isCommander ? inp.getSelectedCards() : player.getCardsIn(ZoneType.Hand);
+    }
+
+    @Override
+    public void declareAttackers(Player attackingPlayer, Combat combat) {
+        if (mayAutoPass()) {
+            List<Pair<Card, GameEntity>> mandatoryAttackers = CombatUtil.getMandatoryAttackers(attackingPlayer, combat, combat.getDefenders());
+            if (!mandatoryAttackers.isEmpty()) {
+                //even if auto-passing attack phase, if there are any mandatory attackers,
+                //ensure they're declared and then delay slightly so user can see as much
+                for (Pair<Card, GameEntity> attacker : mandatoryAttackers) {
+                    combat.addAttacker(attacker.getLeft(), attacker.getRight());
+                    getGui().fireEvent(new UiEventAttackerDeclared(gameView.getCardView(attacker.getLeft()), gameView.getGameEntityView(attacker.getRight())));
+                }
+                try {
+                    Thread.sleep(FControlGamePlayback.combatDelay);
+                }
+                catch (InterruptedException e) {
+                    e.printStackTrace();
+                }
+            }
+            return; //don't prompt to declare attackers if user chose to end the turn
+        }
+
+        // This input should not modify combat object itself, but should return user choice
+        final InputAttack inpAttack = new InputAttack(this, attackingPlayer, combat);
+        inpAttack.showAndWait();
+    }
+
+    @Override
+    public void declareBlockers(Player defender, Combat combat) {
+        // This input should not modify combat object itself, but should return user choice
+        final InputBlock inpBlock = new InputBlock(this, defender, combat);
+        inpBlock.showAndWait();
+        updateAutoPassPrompt();
+    }
+
+    public void updateAutoPassPrompt() {
+        if (mayAutoPass()) {
+            //allow user to cancel auto-pass
+            InputBase.cancelAwaitNextInput(); //don't overwrite prompt with awaiting opponent
+            PhaseType phase = getAutoPassUntilPhase();
+            getGui().showPromptMessage("Yielding until " + (phase == PhaseType.CLEANUP ? "end of turn" : phase.nameForUi.toString()) +
+                    ".\nYou may cancel this yield to take an action.");
+            ButtonUtil.update(getGui(), false, true, false);
+        }
+    }
+
+    @Override
+    public void autoPassUntilEndOfTurn() {
+        super.autoPassUntilEndOfTurn();
+        updateAutoPassPrompt();
+    }
+
+    @Override
+    public void autoPassCancel() {
+        if (getAutoPassUntilPhase() == null) { return; }
+        super.autoPassCancel();
+
+        //prevent prompt getting stuck on yielding message while actually waiting for next input opportunity
+        getGui().showPromptMessage("");
+        ButtonUtil.update(getGui(), false, false, false);
+        InputBase.awaitNextInput(getGui());
+    }
+
+    @Override
+    public SpellAbility chooseSpellAbilityToPlay() {
+        MagicStack stack = game.getStack();
+
+        if (mayAutoPass()) {
+            //avoid prompting for input if current phase is set to be auto-passed
+            //instead posing a short delay if needed to prevent the game jumping ahead too quick
+            int delay = 0;
+            if (stack.isEmpty()) {
+                //make sure to briefly pause at phases you're not set up to skip
+                if (!isUiSetToSkipPhase(game.getPhaseHandler().getPlayerTurn(), game.getPhaseHandler().getPhase())) {
+                    delay = FControlGamePlayback.phasesDelay;
+                }
+            }
+            else {
+                //pause slightly longer for spells and abilities on the stack resolving
+                delay = FControlGamePlayback.resolveDelay;
+            }
+            if (delay > 0) {
+                try {
+                    Thread.sleep(delay);
+                }
+                catch (InterruptedException e) {
+                    e.printStackTrace();
+                }
+            }
+            return null;
+        }
+
+        if (stack.isEmpty()) {
+            if (isUiSetToSkipPhase(game.getPhaseHandler().getPlayerTurn(), game.getPhaseHandler().getPhase())) {
+                return null; //avoid prompt for input if stack is empty and player is set to skip the current phase
+            }
+        }
+        else if (!game.getDisableAutoYields()) {
+            SpellAbility ability = stack.peekAbility();
+            if (ability != null && ability.isAbility() && shouldAutoYield(ability.toUnsuppressedString())) {
+                //avoid prompt for input if top ability of stack is set to auto-yield
+                try {
+                    Thread.sleep(FControlGamePlayback.resolveDelay);
+                }
+                catch (InterruptedException e) {
+                    e.printStackTrace();
+                }
+                return null;
+            }
+        }
+
+        InputPassPriority defaultInput = new InputPassPriority(this, player);
+        defaultInput.showAndWait();
+        return defaultInput.getChosenSa();
+    }
+
+    @Override
+    public void playChosenSpellAbility(SpellAbility chosenSa) {
+        HumanPlay.playSpellAbility(this, player, chosenSa);
+    }
+
+    @Override
+    public List<Card> chooseCardsToDiscardToMaximumHandSize(int nDiscard) {
+        final int max = player.getMaxHandSize();
+
+        InputSelectCardsFromList inp = new InputSelectCardsFromList(this, nDiscard, nDiscard, player.getZone(ZoneType.Hand).getCards());
+        String message = "Cleanup Phase\nSelect " + nDiscard + " card" + (nDiscard > 1 ? "s" : "") + 
+                " to discard to bring your hand down to the maximum of " + max + " cards.";
+        inp.setMessage(message);
+        inp.setCancelAllowed(false);
+        inp.showAndWait();
+        return Lists.newArrayList(inp.getSelected());
+    }
+
+    /* (non-Javadoc)
+     * @see forge.game.player.PlayerController#chooseCardsToRevealFromHand(int, int, java.util.List)
+     */
+    @Override
+    public List<Card> chooseCardsToRevealFromHand(int min, int max, List<Card> valid) {
+        max = Math.min(max, valid.size());
+        min = Math.min(min, max);
+        InputSelectCardsFromList inp = new InputSelectCardsFromList(this, min, max, valid);
+        inp.setMessage("Choose Which Cards to Reveal");
+        inp.showAndWait();
+        return Lists.newArrayList(inp.getSelected());
+    }
+
+    /* (non-Javadoc)
+     * @see forge.game.player.PlayerController#payManaOptional(forge.Card, forge.card.cost.Cost)
+     */
+    @Override
+    public boolean payManaOptional(Card c, Cost cost, SpellAbility sa, String prompt, ManaPaymentPurpose purpose) {
+        if (sa == null && cost.isOnlyManaCost() && cost.getTotalMana().isZero() 
+                && !FModel.getPreferences().getPrefBoolean(FPref.MATCHPREF_PROMPT_FREE_BLOCKS)) {
+            return true;
+        }
+        return HumanPlay.payCostDuringAbilityResolve(this, player, c, cost, sa, prompt);
+    }
+
+    /* (non-Javadoc)
+     * @see forge.game.player.PlayerController#chooseSaToActivateFromOpeningHand(java.util.List)
+     */
+    @Override
+    public List<SpellAbility> chooseSaToActivateFromOpeningHand(List<SpellAbility> usableFromOpeningHand) {
+        List<Card> srcCards = new ArrayList<Card>();
+        for (SpellAbility sa : usableFromOpeningHand) {
+            srcCards.add(sa.getHostCard());
+        }
+        List<SpellAbility> result = new ArrayList<SpellAbility>();
+        if (srcCards.isEmpty()) {
+            return result;
+        }
+        final List<CardView> chosen = SGuiChoose.many(getGui(), "Choose cards to activate from opening hand and their order", "Activate first", -1, gameView.getCardViews(srcCards), null);
+        for (final CardView view : chosen) {
+            final Card c = getCard(view);
+            for (SpellAbility sa : usableFromOpeningHand) {
+                if (sa.getHostCard() == c) {
+                    result.add(sa);
+                    break;
+                }
+            }
+        }
+        return result;
+    }
+
+    // end of not related candidates for move.
+
+    /* (non-Javadoc)
+     * @see forge.game.player.PlayerController#chooseBinary(java.lang.String, boolean)
+     */
+    @Override
+    public boolean chooseBinary(SpellAbility sa, String question, BinaryChoiceType kindOfChoice, Boolean defaultVal) {
+        String[] labels = new String[]{"Option1", "Option2"};
+        switch (kindOfChoice) {
+            case HeadsOrTails:  labels = new String[]{"Heads", "Tails"}; break;
+            case TapOrUntap:    labels = new String[]{"Tap", "Untap"}; break;
+            case OddsOrEvens:   labels = new String[]{"Odds", "Evens"}; break;
+            case UntapOrLeaveTapped:    labels = new String[]{"Untap", "Leave tapped"}; break;
+            case UntapTimeVault: labels = new String[]{"Untap (and skip this turn)", "Leave tapped"}; break;
+            case PlayOrDraw:    labels = new String[]{"Play", "Draw"}; break;
+            default:            labels = kindOfChoice.toString().split("Or");
+        }
+        return SGuiDialog.confirm(getGui(), gameView.getCardView(sa.getHostCard()), question, defaultVal == null || defaultVal.booleanValue(), labels);
+    }
+
+    @Override
+    public boolean chooseFlipResult(SpellAbility sa, Player flipper, boolean[] results, boolean call) {
+        String[] labelsSrc = call ? new String[]{"heads", "tails"} : new String[]{"win the flip", "lose the flip"};
+        String[] strResults = new String[results.length];
+        for (int i = 0; i < results.length; i++) {
+            strResults[i] = labelsSrc[results[i] ? 0 : 1];
+        }
+        return SGuiChoose.one(getGui(), sa.getHostCard().getName() + " - Choose a result", strResults) == labelsSrc[0];
+    }
+
+    @Override
+    public Card chooseProtectionShield(GameEntity entityBeingDamaged, List<String> options, Map<String, Card> choiceMap) {
+        String title = entityBeingDamaged + " - select which prevention shield to use";
+        return choiceMap.get(SGuiChoose.one(getGui(), title, options));
+    }
+
+    @Override
+    public Pair<CounterType,String> chooseAndRemoveOrPutCounter(Card cardWithCounter) {
+        if (!cardWithCounter.hasCounters()) {
+            System.out.println("chooseCounterType was reached with a card with no counters on it. Consider filtering this card out earlier");
+            return null;
+        }
+
+        String counterChoiceTitle = "Choose a counter type on " + cardWithCounter;
+        final CounterType chosen = SGuiChoose.one(getGui(), counterChoiceTitle, cardWithCounter.getCounters().keySet());
+
+        String putOrRemoveTitle = "What to do with that '" + chosen.getName() + "' counter ";
+        final String putString = "Put another " + chosen.getName() + " counter on " + cardWithCounter;
+        final String removeString = "Remove a " + chosen.getName() + " counter from " + cardWithCounter;
+        final String addOrRemove = SGuiChoose.one(getGui(), putOrRemoveTitle, new String[]{putString,removeString});
+
+        return new ImmutablePair<CounterType,String>(chosen,addOrRemove);
+    }
+
+    @Override
+    public Pair<SpellAbilityStackInstance, GameObject> chooseTarget(SpellAbility saSpellskite, List<Pair<SpellAbilityStackInstance, GameObject>> allTargets) {
+        if (allTargets.size() < 2) {
+            return Iterables.getFirst(allTargets, null);
+        }
+
+        final Function<Pair<SpellAbilityStackInstance, GameObject>, String> fnToString = new Function<Pair<SpellAbilityStackInstance, GameObject>, String>() {
+            @Override
+            public String apply(Pair<SpellAbilityStackInstance, GameObject> targ) {
+                return targ.getRight().toString() + " - " + targ.getLeft().getStackDescription();
+            }
+        };
+
+        List<Pair<SpellAbilityStackInstance, GameObject>> chosen = SGuiChoose.getChoices(getGui(), saSpellskite.getHostCard().getName(), 1, 1, allTargets, null, fnToString);
+        return Iterables.getFirst(chosen, null);
+    }
+
+    @Override
+    public void notifyOfValue(SpellAbility sa, GameObject realtedTarget, String value) {
+        String message = formatNotificationMessage(sa, realtedTarget, value);
+        if (sa.isManaAbility()) {
+            game.getGameLog().add(GameLogEntryType.LAND, message);
+        }
+        else {
+            SGuiDialog.message(getGui(), message, sa.getHostCard() == null ? "" : getCardView(sa.getHostCard()).toString());
+        }
+    }
+
+    private String formatMessage(String message, Object related) {
+        if (related instanceof Player && message.indexOf("{player") >= 0) {
+            message = message.replace("{player}", mayBeYou(related)).replace("{player's}", Lang.getPossesive(mayBeYou(related)));
+        }
+        return message;
+    }
+
+    // These are not much related to PlayerController
+    private String formatNotificationMessage(SpellAbility sa, GameObject target, String value) {
+        if (sa.getApi() == null || sa.getHostCard() == null) {
+            return ("Result: " + value);
+        }
+        switch(sa.getApi()) {
+            case ChooseDirection:
+                return value;
+            case ChooseNumber:
+                if (sa.hasParam("SecretlyChoose")) {
+                    return value;
+                }
+                final boolean random = sa.hasParam("Random");
+                return String.format(random ? "Randomly chosen number for %s is %s" : "%s choses number: %s", mayBeYou(target), value);
+            case FlipACoin:
+                String flipper = StringUtils.capitalize(mayBeYou(target));
+                return sa.hasParam("NoCall")
+                        ? String.format("%s flip comes up %s", Lang.getPossesive(flipper), value)
+                        : String.format("%s %s the flip", flipper, Lang.joinVerb(flipper, value));
+            case Protection:
+                String choser = StringUtils.capitalize(mayBeYou(target));
+                return String.format("%s %s protection from %s", choser, Lang.joinVerb(choser, "choose"), value);
+            case Vote:
+                String chooser = StringUtils.capitalize(mayBeYou(target));
+                return String.format("%s %s %s", chooser, Lang.joinVerb(chooser, "vote"), value);
+            default:
+                return String.format("%s effect's value for %s is %s", sa.getHostCard().getName(), mayBeYou(target), value);
+        }
+    }
+
+    private String mayBeYou(Object what) {
+        return what == null ? "(null)" : what == player ? "you" : what.toString();
+    }
+
+    // end of not related candidates for move.
+
+    /* (non-Javadoc)
+     * @see forge.game.player.PlayerController#chooseModeForAbility(forge.card.spellability.SpellAbility, java.util.List, int, int)
+     */
+    @Override
+    public List<AbilitySub> chooseModeForAbility(SpellAbility sa, int min, int num) {
+        List<AbilitySub> choices = CharmEffect.makePossibleOptions(sa);
+        String modeTitle = String.format("%s activated %s - Choose a mode", sa.getActivatingPlayer(), sa.getHostCard());
+        List<AbilitySub> chosen = new ArrayList<AbilitySub>();
+        for (int i = 0; i < num; i++) {
+            AbilitySub a;
+            if (i < min) {
+                a = SGuiChoose.one(getGui(), modeTitle, choices);
+            }
+            else {
+                a = SGuiChoose.oneOrNone(getGui(), modeTitle, choices);
+            }
+            if (a == null) {
+                break;
+            }
+
+            choices.remove(a);
+            chosen.add(a);
+        }
+        return chosen;
+    }
+
+    @Override
+    public List<String> chooseColors(String message, SpellAbility sa, int min, int max, List<String> options) {
+        return SGuiChoose.getChoices(getGui(), message, min, max, options);
+    }
+
+    @Override
+    public byte chooseColor(String message, SpellAbility sa, ColorSet colors) {
+        int cntColors = colors.countColors();
+        switch (cntColors) {
+            case 0: return 0;
+            case 1: return colors.getColor();
+            default: return chooseColorCommon(message, sa == null ? null : sa.getHostCard(), colors, false);
+        }
+    }
+    
+    @Override
+    public byte chooseColorAllowColorless(String message, Card c, ColorSet colors) {
+        int cntColors = 1 + colors.countColors();
+        switch (cntColors) {
+            case 1: return 0;
+            default: return chooseColorCommon(message, c, colors, true);
+        }
+    }
+    
+    private byte chooseColorCommon(String message, Card c, ColorSet colors, boolean withColorless) {
+        int cntColors = colors.countColors();
+        if(withColorless) cntColors++;
+        String[] colorNames = new String[cntColors];
+        int i = 0;
+        if (withColorless) {
+            colorNames[i++] = MagicColor.toLongString((byte)0);
+        }
+        for (byte b : colors) {
+            colorNames[i++] = MagicColor.toLongString(b);
+        }
+        if (colorNames.length > 2) {
+            return MagicColor.fromName(SGuiChoose.one(getGui(), message, colorNames));
+        }
+        int idxChosen = SGuiDialog.confirm(getGui(), gameView.getCardView(c), message, colorNames) ? 0 : 1;
+        return MagicColor.fromName(colorNames[idxChosen]);
+    }
+
+    @Override
+    public PaperCard chooseSinglePaperCard(SpellAbility sa, String message, Predicate<PaperCard> cpp, String name) {
+        Iterable<PaperCard> cardsFromDb = FModel.getMagicDb().getCommonCards().getUniqueCards();
+        List<PaperCard> cards = Lists.newArrayList(Iterables.filter(cardsFromDb, cpp));
+        Collections.sort(cards);
+        return SGuiChoose.one(getGui(), message, cards);
+    }
+
+    @Override
+    public CounterType chooseCounterType(Collection<CounterType> options, SpellAbility sa, String prompt) {
+        if (options.size() <= 1) {
+            return Iterables.getFirst(options, null);
+        }
+        return SGuiChoose.one(getGui(), prompt, options);
+    }
+
+    @Override
+    public boolean confirmPayment(CostPart costPart, String question) {
+        InputConfirm inp = new InputConfirm(this, question);
+        inp.showAndWait();
+        return inp.getResult();
+    }
+
+    @Override
+    public ReplacementEffect chooseSingleReplacementEffect(String prompt, List<ReplacementEffect> possibleReplacers, HashMap<String, Object> runParams) {
+        if (possibleReplacers.size() == 1) {
+            return possibleReplacers.get(0);
+        }
+        return SGuiChoose.one(getGui(), prompt, possibleReplacers);
+    }
+
+    @Override
+    public String chooseProtectionType(String string, SpellAbility sa, List<String> choices) {
+        return SGuiChoose.one(getGui(), string, choices);
+    }
+
+    @Override
+    public boolean payCostToPreventEffect(Cost cost, SpellAbility sa, boolean alreadyPaid, List<Player> allPayers) {
+        // if it's paid by the AI already the human can pay, but it won't change anything
+        return HumanPlay.payCostDuringAbilityResolve(this, player, sa.getHostCard(), cost, sa, null);
+    }
+
+    @Override
+    public void orderAndPlaySimultaneousSa(List<SpellAbility> activePlayerSAs) {
+        List<SpellAbility> orderedSAs = activePlayerSAs;
+        if (activePlayerSAs.size() > 1) { // give a dual list form to create instead of needing to do it one at a time
+            final List<SpellAbilityView> orderedSAViews = SGuiChoose.order(getGui(), "Select order for Simultaneous Spell Abilities", "Resolve first", gameView.getSpellAbilityViews(activePlayerSAs), null);
+            orderedSAs = getSpellAbilities(orderedSAViews);
+        }
+        int size = orderedSAs.size();
+        for (int i = size - 1; i >= 0; i--) {
+            SpellAbility next = orderedSAs.get(i);
+            if (next.isTrigger()) {
+                HumanPlay.playSpellAbility(this, player, next);
+            }
+            else {
+                player.getGame().getStack().add(next);
+            }
+        }
+    }
+
+    @Override
+    public void playTrigger(Card host, WrappedAbility wrapperAbility, boolean isMandatory) {
+        HumanPlay.playSpellAbilityNoStack(this, player, wrapperAbility);
+    }
+
+    @Override
+    public boolean playSaFromPlayEffect(SpellAbility tgtSA) {
+        HumanPlay.playSpellAbility(this, player, tgtSA);
+        return true;
+    }
+
+    @Override
+    public Map<GameEntity, CounterType> chooseProliferation() {
+        InputProliferate inp = new InputProliferate(this);
+        inp.setCancelAllowed(true);
+        inp.showAndWait();
+        if (inp.hasCancelled()) {
+            return null;
+        }
+        return inp.getProliferationMap();
+    }
+
+    @Override
+    public boolean chooseTargetsFor(SpellAbility currentAbility) {
+        final TargetSelection select = new TargetSelection(this, currentAbility);
+        return select.chooseTargets(null);
+    }
+
+    @Override
+    public boolean chooseCardsPile(SpellAbility sa, List<Card> pile1, List<Card> pile2, boolean faceUp) {
+        if (!faceUp) {
+            final String p1Str = String.format("Pile 1 (%s cards)", pile1.size());
+            final String p2Str = String.format("Pile 2 (%s cards)", pile2.size());
+            final String[] possibleValues = { p1Str , p2Str };
+            return SGuiDialog.confirm(getGui(), gameView.getCardView(sa.getHostCard()), "Choose a Pile", possibleValues);
+        }
+        else {
+            final Card[] disp = new Card[pile1.size() + pile2.size() + 2];
+            disp[0] = new Card(-1);
+            disp[0].setName("Pile 1");
+            for (int i = 0; i < pile1.size(); i++) {
+                disp[1 + i] = pile1.get(i);
+            }
+            disp[pile1.size() + 1] = new Card(-2);
+            disp[pile1.size() + 1].setName("Pile 2");
+            for (int i = 0; i < pile2.size(); i++) {
+                disp[pile1.size() + i + 2] = pile2.get(i);
+            }
+
+            // make sure Pile 1 or Pile 2 is clicked on
+            while (true) {
+                final Object o = SGuiChoose.one(getGui(), "Choose a pile", disp);
+                final Card c = (Card) o;
+                String name = c.getName();
+
+                if (!(name.equals("Pile 1") || name.equals("Pile 2"))) {
+                    continue;
+                }
+
+                return name.equals("Pile 1");
+            }
+        }
+    }
+
+    @Override
+    public void revealAnte(String message, Multimap<Player, PaperCard> removedAnteCards) {
+        for (Player p : removedAnteCards.keySet()) {
+            SGuiChoose.reveal(getGui(), message + " from " + Lang.getPossessedObject(mayBeYou(p), "deck"), removedAnteCards.get(p));
+        }
+    }
+
+    @Override
+    public CardShields chooseRegenerationShield(Card c) {
+        if (c.getShield().size() < 2) {
+            return Iterables.getFirst(c.getShield(), null);
+        }
+        return SGuiChoose.one(getGui(), "Choose a regeneration shield:", c.getShield());
+    }
+
+    @Override
+    public List<PaperCard> chooseCardsYouWonToAddToDeck(List<PaperCard> losses) {
+        return SGuiChoose.many(getGui(), "Select cards to add to your deck", "Add these to my deck", 0, losses.size(), losses, null);
+    }
+
+    @Override
+    public boolean payManaCost(ManaCost toPay, CostPartMana costPartMana, SpellAbility sa, String prompt, boolean isActivatedSa) {
+        return HumanPlay.payManaCost(this, toPay, costPartMana, sa, player, prompt, isActivatedSa);
+    }
+
+    @Override
+    public Map<Card, ManaCostShard> chooseCardsForConvoke(SpellAbility sa, ManaCost manaCost, List<Card> untappedCreats) {
+        InputSelectCardsForConvoke inp = new InputSelectCardsForConvoke(this, player, manaCost, untappedCreats);
+        inp.showAndWait();
+        return inp.getConvokeMap();
+    }
+
+    @Override
+    public String chooseCardName(SpellAbility sa, Predicate<PaperCard> cpp, String valid, String message) {
+        while (true) {
+            PaperCard cp = chooseSinglePaperCard(sa, message, cpp, sa.getHostCard().getName());
+            Card instanceForPlayer = Card.fromPaperCard(cp, player); // the Card instance for test needs a game to be tested
+            if (instanceForPlayer.isValid(valid, sa.getHostCard().getController(), sa.getHostCard())) {
+                return cp.getName();
+            }
+        }
+    }
+
+    @Override
+    public Card chooseSingleCardForZoneChange(ZoneType destination, List<ZoneType> origin, SpellAbility sa, List<Card> fetchList, String selectPrompt, boolean b, Player decider) {
+        return chooseSingleEntityForEffect(fetchList, sa, selectPrompt, b, decider);
+    }
+
+    public boolean isGuiPlayer() {
+        return lobbyPlayer == getGui().getGuiPlayer();
     }
 
-    public IGuiBase getGui() {
-        return gui;
-    }
-
-    public InputProxy getInputProxy() {
-        return inputProxy;
-    }
-
-    public LocalGameView getGameView() {
-        return gameView;
-    }
-
-    /**
-     * @return the mayLookAtAllCards
-     */
-    public boolean mayLookAtAllCards() {
-        return mayLookAtAllCards;
-    }
-
-    /**
-     * Set this to {@code true} to enable this player to see all cards any other
-     * player can see.
-     *
-     * @param mayLookAtAllCards
-     *            the mayLookAtAllCards to set
-     */
-    public void setMayLookAtAllCards(final boolean mayLookAtAllCards) {
-        this.mayLookAtAllCards = mayLookAtAllCards;
-    }
-
-    public boolean isUiSetToSkipPhase(final Player turn, final PhaseType phase) {
-        return !getGui().stopAtPhase(gameView.getPlayerView(turn), phase);
-    }
-
-    /**
-     * Uses GUI to learn which spell the player (human in our case) would like to play
-     */ 
-    public SpellAbility getAbilityToPlay(final List<SpellAbility> abilities, final ITriggerEvent triggerEvent) {
-        final SpellAbilityView choice = getGui().getAbilityToPlay(gameView.getSpellAbilityViews(abilities), triggerEvent);
-        return gameView.getSpellAbility(choice);
-    }
-
-    /* (non-Javadoc)
-     * @see forge.game.player.PlayerController#mayPlaySpellAbilityForFree(forge.card.spellability.SpellAbility)
-     */
-    @Override
-    public void playSpellAbilityForFree(SpellAbility copySA, boolean mayChoseNewTargets) {
-        HumanPlay.playSaWithoutPayingManaCost(this, player.getGame(), copySA, mayChoseNewTargets);
-    }
-
-    @Override
-    public void playSpellAbilityNoStack(SpellAbility effectSA, boolean canSetupTargets) {
-        HumanPlay.playSpellAbilityNoStack(this, player, effectSA, !canSetupTargets);
-    }
-
-    /* (non-Javadoc)
-     * @see forge.game.player.PlayerController#sideboard(forge.deck.Deck)
-     */
-    @Override
-    public List<PaperCard> sideboard(Deck deck, GameType gameType) {
-        CardPool sideboard = deck.get(DeckSection.Sideboard);
-        if (sideboard == null) {
-            // Use an empty cardpool instead of null for 75/0 sideboarding scenario.
-            sideboard = new CardPool();
-        }
-
-        CardPool main = deck.get(DeckSection.Main);
-
-        int mainSize = main.countAll();
-        int sbSize = sideboard.countAll();
-        int combinedDeckSize = mainSize + sbSize;
-
-        int deckMinSize = Math.min(mainSize, gameType.getDeckFormat().getMainRange().getMinimum());
-        Range<Integer> sbRange = gameType.getDeckFormat().getSideRange();
-        // Limited doesn't have a sideboard max, so let the Main min take care of things.
-        int sbMax = sbRange == null ? combinedDeckSize : sbRange.getMaximum();
-
-        List<PaperCard> newMain = null;
-
-        //Skip sideboard loop if there are no sideboarding opportunities
-        if (sbSize == 0 && mainSize == deckMinSize) { return null; }
-
-        // conformance should not be checked here
-        boolean conform = FModel.getPreferences().getPrefBoolean(FPref.ENFORCE_DECK_LEGALITY);
-        do {
-            if (newMain != null) {
-                String errMsg;
-                if (newMain.size() < deckMinSize) {
-                    errMsg = String.format("Too few cards in your main deck (minimum %d), please make modifications to your deck again.", deckMinSize);
-                }
-                else {
-                    errMsg = String.format("Too many cards in your sideboard (maximum %d), please make modifications to your deck again.", sbMax);
-                }
-                SOptionPane.showErrorDialog(getGui(), errMsg, "Invalid Deck");
-            }
-            // Sideboard rules have changed for M14, just need to consider min maindeck and max sideboard sizes
-            // No longer need 1:1 sideboarding in non-limited formats
-            newMain = getGui().sideboard(sideboard, main);
-        } while (conform && (newMain.size() < deckMinSize || combinedDeckSize - newMain.size() > sbMax));
-
-        return newMain;
-    }
-
-    /* (non-Javadoc)
-     * @see forge.game.player.PlayerController#assignCombatDamage()
-     */
-    @Override
-    public Map<Card, Integer> assignCombatDamage(final Card attacker,
-            final List<Card> blockers, final int damageDealt,
-            final GameEntity defender, final boolean overrideOrder) {
-        // Attacker is a poor name here, since the creature assigning damage
-        // could just as easily be the blocker.
-        final Map<Card, Integer> map = Maps.newHashMap();
-        if (defender != null && assignDamageAsIfNotBlocked(attacker)) {
-            map.put(null, damageDealt);
-        } else {
-            final List<CardView> vBlockers = gameView.getCardViews(blockers);
-            if ((attacker.hasKeyword("Trample") && defender != null) || (blockers.size() > 1)) {
-                final CardView vAttacker = gameView.getCardView(attacker);
-                final GameEntityView vDefender = gameView.getGameEntityView(defender);
-                final Map<CardView, Integer> result = getGui().getDamageToAssign(vAttacker, vBlockers, damageDealt, vDefender, overrideOrder);
-                for (final Entry<CardView, Integer> e : result.entrySet()) {
-                    map.put(gameView.getCard(e.getKey()), e.getValue());
-                }
-            } else {
-                map.put(blockers.get(0), damageDealt);
-            }
-        }
-        return map;
-    }
-
-    private final boolean assignDamageAsIfNotBlocked(final Card attacker) {
-        return attacker.hasKeyword("CARDNAME assigns its combat damage as though it weren't blocked.")
-                || (attacker.hasKeyword("You may have CARDNAME assign its combat damage as though it weren't blocked.")
-                && SGuiDialog.confirm(getGui(), gameView.getCardView(attacker), "Do you want to assign its combat damage as though it weren't blocked?"));
-    }
-
-    /* (non-Javadoc)
-     * @see forge.game.player.PlayerController#announceRequirements(java.lang.String)
-     */
-    @Override
-    public Integer announceRequirements(SpellAbility ability, String announce, boolean canChooseZero) {
-        int min = canChooseZero ? 0 : 1;
-        return SGuiChoose.getInteger(getGui(), "Choose " + announce + " for " + ability.getHostCard().getName(),
-                min, Integer.MAX_VALUE, min + 9);
-    }
-
-    @Override
-    public List<Card> choosePermanentsToSacrifice(SpellAbility sa, int min, int max, List<Card> valid, String message) {
-        return choosePermanentsTo(min, max, valid, message, "sacrifice");
-    }
-
-    @Override
-    public List<Card> choosePermanentsToDestroy(SpellAbility sa, int min, int max, List<Card> valid, String message) {
-        return choosePermanentsTo(min, max, valid, message, "destroy");
-    }
-
-    private List<Card> choosePermanentsTo(int min, int max, List<Card> valid, String message, String action) {
-        max = Math.min(max, valid.size());
-        if (max <= 0) {
-            return new ArrayList<Card>();
-        }
-
-        StringBuilder builder = new StringBuilder("Select ");
-        if (min == 0) {
-            builder.append("up to ");
-        }
-        builder.append("%d " + message + "(s) to " + action + ".");
-
-<<<<<<< HEAD
-        StringBuilder builder = new StringBuilder("Select ");
-        if (min == 0) {
-            builder.append("up to ");
-        }
-        builder.append("%d " + message + "(s) to " + action + ".");
-
-        InputSelectCardsFromList inp = new InputSelectCardsFromList(min, max, valid);
-=======
-        InputSelectCardsFromList inp = new InputSelectCardsFromList(this, min, max, valid);
->>>>>>> a59f456f
-        inp.setMessage(builder.toString());
-        inp.setCancelAllowed(min == 0);
-        inp.showAndWait();
-        return Lists.newArrayList(inp.getSelected());
-    }
-
-
-    /* (non-Javadoc)
-     * @see forge.game.player.PlayerController#chooseCardsForEffect(java.util.Collection, forge.card.spellability.SpellAbility, java.lang.String, int, boolean)
-     */
-    @Override
-    public List<Card> chooseCardsForEffect(List<Card> sourceList, SpellAbility sa, String title, int min, int max, boolean isOptional) {
-        // If only one card to choose, use a dialog box.
-        // Otherwise, use the order dialog to be able to grab multiple cards in one shot
-        if (max == 1) {
-            Card singleChosen = chooseSingleEntityForEffect(sourceList, sa, title, isOptional);
-            return singleChosen == null ?  Lists.<Card>newArrayList() : Lists.newArrayList(singleChosen);
-<<<<<<< HEAD
-        }
-        GuiBase.getInterface().setPanelSelection(sa.getHostCard());
-
-=======
-        }
-
-        getGui().setPanelSelection(gameView.getCardView(sa.getHostCard()));
-
->>>>>>> a59f456f
-        // try to use InputSelectCardsFromList when possible 
-        boolean cardsAreInMyHandOrBattlefield = true;
-        for (Card c : sourceList) {
-            Zone z = c.getZone();
-            if (z != null && (z.is(ZoneType.Battlefield) || z.is(ZoneType.Hand, player))) {
-                continue;
-            }
-            cardsAreInMyHandOrBattlefield = false;
-            break;
-        }
-
-        if (cardsAreInMyHandOrBattlefield) {
-<<<<<<< HEAD
-            InputSelectCardsFromList sc = new InputSelectCardsFromList(min, max, sourceList);
-=======
-            InputSelectCardsFromList sc = new InputSelectCardsFromList(this, min, max, sourceList);
->>>>>>> a59f456f
-            sc.setMessage(title);
-            sc.setCancelAllowed(isOptional);
-            sc.showAndWait();
-            return Lists.newArrayList(sc.getSelected());
-        }
-
-        final List<CardView> choices = SGuiChoose.many(getGui(), title, "Chosen Cards", min, max, gameView.getCardViews(sourceList), gameView.getCardView(sa.getHostCard()));
-        return getCards(choices);
-    }
-
-    @SuppressWarnings("unchecked")
-    @Override
-    public <T extends GameEntity> T chooseSingleEntityForEffect(Collection<T> options, SpellAbility sa, String title, boolean isOptional, Player targetedPlayer) {
-        // Human is supposed to read the message and understand from it what to choose
-        if (options.isEmpty()) {
-            return null;
-        }
-        if (!isOptional && options.size() == 1) {
-            return Iterables.getFirst(options, null);
-        }
-
-        boolean canUseSelectCardsInput = true;
-        for (GameEntity c : options) {
-            if (c instanceof Player) {
-                continue;
-            }
-            Zone cz = ((Card)c).getZone(); 
-            // can point at cards in own hand and anyone's battlefield
-            boolean canUiPointAtCards = cz != null && (cz.is(ZoneType.Hand) && cz.getPlayer() == player || cz.is(ZoneType.Battlefield));
-            if (!canUiPointAtCards) {
-                canUseSelectCardsInput = false;
-                break;
-            }
-        }
-
-        if (canUseSelectCardsInput) {
-            InputSelectEntitiesFromList<T> input = new InputSelectEntitiesFromList<T>(this, isOptional ? 0 : 1, 1, options);
-            input.setCancelAllowed(isOptional);
-            input.setMessage(formatMessage(title, targetedPlayer));
-            input.showAndWait();
-            return Iterables.getFirst(input.getSelected(), null);
-        }
-
-        for (final T t : options) {
-            if (t instanceof Card) {
-                // assume you may see any card passed through here
-                mayLookAt.add((Card) t);
-            }
-        }
-        final GameEntityView result = isOptional ? SGuiChoose.oneOrNone(getGui(), title, gameView.getGameEntityViews((Iterable<GameEntity>) options)) : SGuiChoose.one(getGui(), title, gameView.getGameEntityViews((Iterable<GameEntity>) options));
-        mayLookAt.clear();
-        return (T) gameView.getGameEntity(result);
-    }
-
-    @Override
-    public int chooseNumber(SpellAbility sa, String title, int min, int max) {
-        final Integer[] choices = new Integer[max + 1 - min];
-        for (int i = 0; i <= max - min; i++) {
-            choices[i] = Integer.valueOf(i + min);
-        }
-        return SGuiChoose.one(getGui(), title, choices).intValue();
-    }
-    
-    @Override
-    public int chooseNumber(SpellAbility sa, String title, List<Integer> choices, Player relatedPlayer) {
-        return SGuiChoose.one(getGui(), title, choices).intValue();
-    }
-
-    @Override
-    public SpellAbility chooseSingleSpellForEffect(java.util.List<SpellAbility> spells, SpellAbility sa, String title) {
-        if (spells.size() < 2) {
-            return spells.get(0);
-        }
-
-        // Human is supposed to read the message and understand from it what to choose
-        final SpellAbilityView choice = SGuiChoose.one(getGui(), title, gameView.getSpellAbilityViews(spells));
-        return gameView.getSpellAbility(choice);
-    }
-
-    /* (non-Javadoc)
-     * @see forge.game.player.PlayerController#confirmAction(forge.card.spellability.SpellAbility, java.lang.String, java.lang.String)
-     */
-    @Override
-    public boolean confirmAction(SpellAbility sa, PlayerActionConfirmMode mode, String message) {
-        return SGuiDialog.confirm(getGui(), gameView.getCardView(sa.getHostCard()), message);
-    }
-
-    @Override
-    public boolean confirmBidAction(SpellAbility sa, PlayerActionConfirmMode bidlife,
-            String string, int bid, Player winner) {
-        return SGuiDialog.confirm(getGui(), gameView.getCardView(sa.getHostCard()), string + " Highest Bidder " + winner);
-    }
-
-    @Override
-    public boolean confirmStaticApplication(Card hostCard, GameEntity affected, String logic, String message) {
-        return SGuiDialog.confirm(getGui(), gameView.getCardView(hostCard), message);
-    }
-
-    @Override
-    public boolean confirmTrigger(SpellAbility sa, Trigger regtrig, Map<String, String> triggerParams, boolean isMandatory) {
-        if (this.shouldAlwaysAcceptTrigger(regtrig.getId())) {
-            return true;
-        }
-        if (this.shouldAlwaysDeclineTrigger(regtrig.getId())) {
-            return false;
-        }
-
-        final StringBuilder buildQuestion = new StringBuilder("Use triggered ability of ");
-        buildQuestion.append(regtrig.getHostCard().toString()).append("?");
-        if (!FModel.getPreferences().getPrefBoolean(FPref.UI_COMPACT_PROMPT)) {
-            //append trigger description unless prompt is compact
-            buildQuestion.append("\n(");
-            buildQuestion.append(triggerParams.get("TriggerDescription").replace("CARDNAME", regtrig.getHostCard().getName()));
-            buildQuestion.append(")");
-        }
-        HashMap<String, Object> tos = sa.getTriggeringObjects();
-        if (tos.containsKey("Attacker")) {
-            buildQuestion.append("\nAttacker: " + tos.get("Attacker"));
-        }
-        if (tos.containsKey("Card")) {
-            Card card = (Card) tos.get("Card");
-            if (card != null && (card.getController() == player || game.getZoneOf(card) == null
-                    || game.getZoneOf(card).getZoneType().isKnown())) {
-                buildQuestion.append("\nTriggered by: " + tos.get("Card"));
-            }
-        }
-
-        InputConfirm inp = new InputConfirm(this, buildQuestion.toString());
-        inp.showAndWait();
-        return inp.getResult();
-    }
-
-    @Override
-    public Player chooseStartingPlayer(boolean isFirstGame) {
-        if (game.getPlayers().size() == 2) {
-            final String prompt = String.format("%s, you %s\n\nWould you like to play or draw?", 
-                    player.getName(), isFirstGame ? " have won the coin toss." : " lost the last game.");
-            final InputConfirm inp = new InputConfirm(this, prompt, "Play", "Draw");
-            inp.showAndWait();
-            return inp.getResult() ? this.player : this.player.getOpponents().get(0);
-        }
-        else {
-            final String prompt = String.format("%s, you %s\n\nWho would you like to start this game?", 
-                    player.getName(), isFirstGame ? " have won the coin toss." : " lost the last game.");
-            final InputSelectEntitiesFromList<Player> input = new InputSelectEntitiesFromList<>(this, 1, 1, game.getPlayersInTurnOrder());
-            input.setMessage(prompt);
-            input.showAndWait();
-            return input.getFirstSelected();
-        }
-    }
-
-    @Override
-    public List<Card> orderBlockers(final Card attacker, final List<Card> blockers) {
-        final CardView vAttacker = gameView.getCardView(attacker);
-        getGui().setPanelSelection(vAttacker);
-        final List<CardView> choices = SGuiChoose.order(getGui(), "Choose Damage Order for " + vAttacker, "Damaged First", gameView.getCardViews(blockers), vAttacker);
-        return gameView.getCards(choices);
-    }
-
-    @Override
-    public List<Card> orderBlocker(final Card attacker, final Card blocker, final List<Card> oldBlockers) {
-        final CardView vAttacker = gameView.getCardView(attacker);
-        getGui().setPanelSelection(vAttacker);
-        final List<CardView> choices = SGuiChoose.insertInList(getGui(), "Choose blocker after which to place " + vAttacker + " in damage order; cancel to place it first", gameView.getCardView(blocker), gameView.getCardViews(oldBlockers));
-        return gameView.getCards(choices);
-    }
-
-    @Override
-    public List<Card> orderAttackers(final Card blocker, final List<Card> attackers) {
-        final CardView vBlocker = gameView.getCardView(blocker);
-        getGui().setPanelSelection(vBlocker);
-        final List<CardView> choices = SGuiChoose.order(getGui(), "Choose Damage Order for " + vBlocker, "Damaged First", gameView.getCardViews(attackers), vBlocker);
-        return gameView.getCards(choices);
-    }
-
-    /* (non-Javadoc)
-     * @see forge.game.player.PlayerController#reveal(java.lang.String, java.util.List, forge.game.zone.ZoneType, forge.game.player.Player)
-     */
-    @Override
-    public void reveal(Collection<Card> cards, ZoneType zone, Player owner, String message) {
-        if (StringUtils.isBlank(message)) {
-            message = "Looking at cards in {player's} " + zone.name().toLowerCase();
-        }
-        else {
-            message += "{player's} " + zone.name().toLowerCase();
-        }
-        String fm = formatMessage(message, owner);
-        if (!cards.isEmpty()) {
-            mayLookAt.addAll(cards);
-            SGuiChoose.reveal(getGui(), fm, gameView.getCardViews(cards));
-            mayLookAt.clear();
-        }
-        else {
-            SGuiDialog.message(getGui(), formatMessage("There are no cards in {player's} " +
-                    zone.name().toLowerCase(), owner), fm);
-        }
-    }
-
-    @Override
-    public ImmutablePair<List<Card>, List<Card>> arrangeForScry(List<Card> topN) {
-        List<Card> toBottom = null;
-        List<Card> toTop = null;
-
-        mayLookAt.addAll(topN);
-        if (topN.size() == 1) {
-            if (willPutCardOnTop(topN.get(0))) {
-                toTop = topN;
-            }
-            else {
-                toBottom = topN;
-            }
-        }
-        else {
-            final List<CardView> toBottomViews = SGuiChoose.many(getGui(), "Select cards to be put on the bottom of your library", "Cards to put on the bottom", -1, gameView.getCardViews(topN), null); 
-            toBottom = gameView.getCards(toBottomViews);
-            topN.removeAll(toBottom);
-            if (topN.isEmpty()) {
-                toTop = null;
-            }
-            else if (topN.size() == 1) {
-                toTop = topN;
-            }
-            else {
-                final List<CardView> toTopViews = SGuiChoose.order(getGui(), "Arrange cards to be put on top of your library", "Cards arranged", gameView.getCardViews(topN), null); 
-                toTop = gameView.getCards(toTopViews);
-            }
-        }
-        mayLookAt.clear();
-        return ImmutablePair.of(toTop, toBottom);
-    }
-
-    @Override
-    public boolean willPutCardOnTop(final Card c) {
-        final PaperCard pc = FModel.getMagicDb().getCommonCards().getCard(c.getName());
-        final Card c1 = (pc != null ? Card.fromPaperCard(pc, null) : c);
-        final CardView view = gameView.getCardView(c1);
-        return SGuiDialog.confirm(getGui(), view, "Put " + view + " on the top or bottom of your library?", new String[]{"Top", "Bottom"});
-    }
-
-    @Override
-    public List<Card> orderMoveToZoneList(List<Card> cards, ZoneType destinationZone) {
-        switch (destinationZone) {
-            case Library:
-                return SGuiChoose.order(getGui(), "Choose order of cards to put into the library", "Closest to top", cards, null);
-            case Battlefield:
-                return SGuiChoose.order(getGui(), "Choose order of cards to put onto the battlefield", "Put first", cards, null);
-            case Graveyard:
-                return SGuiChoose.order(getGui(), "Choose order of cards to put into the graveyard", "Closest to bottom", cards, null);
-            case PlanarDeck:
-                return SGuiChoose.order(getGui(), "Choose order of cards to put into the planar deck", "Closest to top", cards, null);
-            case SchemeDeck:
-                return SGuiChoose.order(getGui(), "Choose order of cards to put into the scheme deck", "Closest to top", cards, null);
-            case Stack:
-                return SGuiChoose.order(getGui(), "Choose order of copies to cast", "Put first", cards, null);
-            default:
-                System.out.println("ZoneType " + destinationZone + " - Not Ordered");
-                break;
-        }
-        return cards;
-    }
-
-    @Override
-    public List<Card> chooseCardsToDiscardFrom(Player p, SpellAbility sa, List<Card> valid, int min, int max) {
-        if (p != player) {
-            mayLookAt.addAll(valid);
-            final List<CardView> choices = SGuiChoose.many(getGui(), "Choose " + min + " card" + (min != 1 ? "s" : "") + " to discard",
-                    "Discarded", min, min, gameView.getCardViews(valid), null);
-            mayLookAt.clear();
-            return getCards(choices);
-        }
-
-        InputSelectCardsFromList inp = new InputSelectCardsFromList(this, min, max, valid);
-        inp.setMessage(sa.hasParam("AnyNumber") ? "Discard up to %d card(s)" : "Discard %d card(s)");
-        inp.showAndWait();
-        return Lists.newArrayList(inp.getSelected());
-    }
-
-    @Override
-    public void playMiracle(final SpellAbility miracle, final Card card) {
-        final CardView view = gameView.getCardView(card);
-        if (SGuiDialog.confirm(getGui(), view, view + " - Drawn. Play for Miracle Cost?")) {
-            HumanPlay.playSpellAbility(this, player, miracle);
-        }
-    }
-
-    @Override
-    public List<Card> chooseCardsToDelve(int colorLessAmount, List<Card> grave) {
-        List<Card> toExile = new ArrayList<Card>();
-        int cardsInGrave = grave.size();
-        final Integer[] cntChoice = new Integer[cardsInGrave + 1];
-        for (int i = 0; i <= cardsInGrave; i++) {
-            cntChoice[i] = Integer.valueOf(i);
-        }
-
-        final Integer chosenAmount = SGuiChoose.one(getGui(), "Exile how many cards?", cntChoice);
-        System.out.println("Delve for " + chosenAmount);
-
-        for (int i = 0; i < chosenAmount; i++) {
-            final CardView nowChosen = SGuiChoose.oneOrNone(getGui(), "Exile which card?", gameView.getCardViews(grave));
-
-            if (nowChosen == null) {
-                // User canceled,abort delving.
-                toExile.clear();
-                break;
-            }
-
-            grave.remove(nowChosen);
-            toExile.add(gameView.getCard(nowChosen));
-        }
-        return toExile;
-    }
-
-    /* (non-Javadoc)
-     * @see forge.game.player.PlayerController#chooseTargets(forge.card.spellability.SpellAbility, forge.card.spellability.SpellAbilityStackInstance)
-     */
-    @Override
-    public TargetChoices chooseNewTargetsFor(SpellAbility ability) {
-        SpellAbility sa = ability.isWrapper() ? ((WrappedAbility) ability).getWrappedAbility() : ability;
-        if (sa.getTargetRestrictions() == null) {
-            return null;
-        }
-        TargetChoices oldTarget = sa.getTargets();
-        TargetSelection select = new TargetSelection(this, sa);
-        sa.resetTargets();
-        if (select.chooseTargets(oldTarget.getNumTargeted())) {
-            return sa.getTargets();
-        }
-        else {
-            // Return old target, since we had to reset them above
-            return oldTarget;
-        }
-    }
-
-    /* (non-Javadoc)
-     * @see forge.game.player.PlayerController#chooseCardsToDiscardUnlessType(int, java.lang.String, forge.card.spellability.SpellAbility)
-     */
-    @Override
-    public List<Card> chooseCardsToDiscardUnlessType(int num, List<Card> hand, final String uType, SpellAbility sa) {
-        final InputSelectEntitiesFromList<Card> target = new InputSelectEntitiesFromList<Card>(this, num, num, hand) {
-            private static final long serialVersionUID = -5774108410928795591L;
-
-            @Override
-            protected boolean hasAllTargets() {
-                for (Card c : selected) {
-                    if (c.isType(uType)) {
-                        return true;
-                    }
-                }
-                return super.hasAllTargets();
-            }
-        };
-        target.setMessage("Select %d card(s) to discard, unless you discard a " + uType + ".");
-        target.showAndWait();
-        return Lists.newArrayList(target.getSelected());
-    }
-
-    /* (non-Javadoc)
-     * @see forge.game.player.PlayerController#chooseManaFromPool(java.util.List)
-     */
-    @Override
-    public Mana chooseManaFromPool(List<Mana> manaChoices) {
-        List<String> options = new ArrayList<String>();
-        for (int i = 0; i < manaChoices.size(); i++) {
-            Mana m = manaChoices.get(i);
-            options.add(String.format("%d. %s mana from %s", 1+i, MagicColor.toLongString(m.getColor()), m.getSourceCard()));
-        }
-        String chosen = SGuiChoose.one(getGui(), "Pay Mana from Mana Pool", options);
-        String idx = TextUtil.split(chosen, '.')[0];
-        return manaChoices.get(Integer.parseInt(idx)-1);
-    }
-
-    /* (non-Javadoc)
-     * @see forge.game.player.PlayerController#chooseSomeType(java.lang.String, java.lang.String, java.util.List, java.util.List, java.lang.String)
-     */
-    @Override
-    public String chooseSomeType(final String kindOfType, final SpellAbility sa, final List<String> validTypes,  List<String> invalidTypes, final boolean isOptional) {
-        final List<String> types = Lists.newArrayList(validTypes);
-        if (invalidTypes != null && !invalidTypes.isEmpty()) {
-            Iterables.removeAll(types, invalidTypes);
-        }
-        if (isOptional) {
-<<<<<<< HEAD
-            return SGuiChoose.oneOrNone("Choose a " + kindOfType.toLowerCase() + " type", types);
-        }
-        return SGuiChoose.one("Choose a " + kindOfType.toLowerCase() + " type", types);
-=======
-            return SGuiChoose.oneOrNone(getGui(), "Choose a " + kindOfType.toLowerCase() + " type", types);
-        }
-        return SGuiChoose.one(getGui(), "Choose a " + kindOfType.toLowerCase() + " type", types);
->>>>>>> a59f456f
-    }
-
-    @Override
-    public Object vote(SpellAbility sa, String prompt, List<Object> options, ArrayListMultimap<Object, Player> votes) {
-        return SGuiChoose.one(getGui(), prompt, options);
-    }
-
-    /* (non-Javadoc)
-     * @see forge.game.player.PlayerController#confirmReplacementEffect(forge.card.replacement.ReplacementEffect, forge.card.spellability.SpellAbility, java.lang.String)
-     */
-    @Override
-    public boolean confirmReplacementEffect(ReplacementEffect replacementEffect, SpellAbility effectSA, String question) {
-        return SGuiDialog.confirm(getGui(), gameView.getCardView(replacementEffect.getHostCard()), question);
-    }
-
-    @Override
-    public List<Card> getCardsToMulligan(boolean isCommander, Player firstPlayer) {
-        final InputConfirmMulligan inp = new InputConfirmMulligan(this, player, firstPlayer, isCommander);
-        inp.showAndWait();
-        return inp.isKeepHand() ? null : isCommander ? inp.getSelectedCards() : player.getCardsIn(ZoneType.Hand);
-    }
-
-    @Override
-    public void declareAttackers(Player attackingPlayer, Combat combat) {
-        if (mayAutoPass()) {
-            List<Pair<Card, GameEntity>> mandatoryAttackers = CombatUtil.getMandatoryAttackers(attackingPlayer, combat, combat.getDefenders());
-            if (!mandatoryAttackers.isEmpty()) {
-                //even if auto-passing attack phase, if there are any mandatory attackers,
-                //ensure they're declared and then delay slightly so user can see as much
-                for (Pair<Card, GameEntity> attacker : mandatoryAttackers) {
-                    combat.addAttacker(attacker.getLeft(), attacker.getRight());
-                    getGui().fireEvent(new UiEventAttackerDeclared(gameView.getCardView(attacker.getLeft()), gameView.getGameEntityView(attacker.getRight())));
-                }
-                try {
-                    Thread.sleep(FControlGamePlayback.combatDelay);
-                }
-                catch (InterruptedException e) {
-                    e.printStackTrace();
-                }
-            }
-            return; //don't prompt to declare attackers if user chose to end the turn
-        }
-
-        // This input should not modify combat object itself, but should return user choice
-        final InputAttack inpAttack = new InputAttack(this, attackingPlayer, combat);
-        inpAttack.showAndWait();
-    }
-
-    @Override
-    public void declareBlockers(Player defender, Combat combat) {
-        // This input should not modify combat object itself, but should return user choice
-        final InputBlock inpBlock = new InputBlock(this, defender, combat);
-        inpBlock.showAndWait();
-        updateAutoPassPrompt();
-    }
-
-    public void updateAutoPassPrompt() {
-        if (mayAutoPass()) {
-            //allow user to cancel auto-pass
-            InputBase.cancelAwaitNextInput(); //don't overwrite prompt with awaiting opponent
-            PhaseType phase = getAutoPassUntilPhase();
-            getGui().showPromptMessage("Yielding until " + (phase == PhaseType.CLEANUP ? "end of turn" : phase.nameForUi.toString()) +
-                    ".\nYou may cancel this yield to take an action.");
-            ButtonUtil.update(getGui(), false, true, false);
-        }
-    }
-
-    @Override
-    public void autoPassUntilEndOfTurn() {
-        super.autoPassUntilEndOfTurn();
-        updateAutoPassPrompt();
-    }
-
-    @Override
-    public void autoPassCancel() {
-        if (getAutoPassUntilPhase() == null) { return; }
-        super.autoPassCancel();
-
-        //prevent prompt getting stuck on yielding message while actually waiting for next input opportunity
-        getGui().showPromptMessage("");
-        ButtonUtil.update(getGui(), false, false, false);
-        InputBase.awaitNextInput(getGui());
-    }
-
-    @Override
-    public SpellAbility chooseSpellAbilityToPlay() {
-        MagicStack stack = game.getStack();
-
-        if (mayAutoPass()) {
-            //avoid prompting for input if current phase is set to be auto-passed
-            //instead posing a short delay if needed to prevent the game jumping ahead too quick
-            int delay = 0;
-            if (stack.isEmpty()) {
-                //make sure to briefly pause at phases you're not set up to skip
-                if (!isUiSetToSkipPhase(game.getPhaseHandler().getPlayerTurn(), game.getPhaseHandler().getPhase())) {
-                    delay = FControlGamePlayback.phasesDelay;
-                }
-            }
-            else {
-                //pause slightly longer for spells and abilities on the stack resolving
-                delay = FControlGamePlayback.resolveDelay;
-            }
-            if (delay > 0) {
-                try {
-                    Thread.sleep(delay);
-                }
-                catch (InterruptedException e) {
-                    e.printStackTrace();
-                }
-            }
-            return null;
-        }
-
-        if (stack.isEmpty()) {
-            if (isUiSetToSkipPhase(game.getPhaseHandler().getPlayerTurn(), game.getPhaseHandler().getPhase())) {
-                return null; //avoid prompt for input if stack is empty and player is set to skip the current phase
-            }
-        }
-        else if (!game.getDisableAutoYields()) {
-            SpellAbility ability = stack.peekAbility();
-            if (ability != null && ability.isAbility() && shouldAutoYield(ability.toUnsuppressedString())) {
-                //avoid prompt for input if top ability of stack is set to auto-yield
-                try {
-                    Thread.sleep(FControlGamePlayback.resolveDelay);
-                }
-                catch (InterruptedException e) {
-                    e.printStackTrace();
-                }
-                return null;
-            }
-        }
-
-        InputPassPriority defaultInput = new InputPassPriority(this, player);
-        defaultInput.showAndWait();
-        return defaultInput.getChosenSa();
-    }
-
-    @Override
-    public void playChosenSpellAbility(SpellAbility chosenSa) {
-        HumanPlay.playSpellAbility(this, player, chosenSa);
-    }
-
-    @Override
-    public List<Card> chooseCardsToDiscardToMaximumHandSize(int nDiscard) {
-        final int max = player.getMaxHandSize();
-
-        InputSelectCardsFromList inp = new InputSelectCardsFromList(this, nDiscard, nDiscard, player.getZone(ZoneType.Hand).getCards());
-        String message = "Cleanup Phase\nSelect " + nDiscard + " card" + (nDiscard > 1 ? "s" : "") + 
-                " to discard to bring your hand down to the maximum of " + max + " cards.";
-        inp.setMessage(message);
-        inp.setCancelAllowed(false);
-        inp.showAndWait();
-        return Lists.newArrayList(inp.getSelected());
-    }
-
-    /* (non-Javadoc)
-     * @see forge.game.player.PlayerController#chooseCardsToRevealFromHand(int, int, java.util.List)
-     */
-    @Override
-    public List<Card> chooseCardsToRevealFromHand(int min, int max, List<Card> valid) {
-        max = Math.min(max, valid.size());
-        min = Math.min(min, max);
-        InputSelectCardsFromList inp = new InputSelectCardsFromList(this, min, max, valid);
-        inp.setMessage("Choose Which Cards to Reveal");
-        inp.showAndWait();
-        return Lists.newArrayList(inp.getSelected());
-    }
-
-    /* (non-Javadoc)
-     * @see forge.game.player.PlayerController#payManaOptional(forge.Card, forge.card.cost.Cost)
-     */
-    @Override
-    public boolean payManaOptional(Card c, Cost cost, SpellAbility sa, String prompt, ManaPaymentPurpose purpose) {
-        if (sa == null && cost.isOnlyManaCost() && cost.getTotalMana().isZero() 
-                && !FModel.getPreferences().getPrefBoolean(FPref.MATCHPREF_PROMPT_FREE_BLOCKS)) {
-            return true;
-        }
-<<<<<<< HEAD
-        return HumanPlay.payCostDuringAbilityResolve(player, c, cost, sa, prompt);
-=======
-        return HumanPlay.payCostDuringAbilityResolve(this, player, c, cost, sa, prompt);
->>>>>>> a59f456f
-    }
-
-    /* (non-Javadoc)
-     * @see forge.game.player.PlayerController#chooseSaToActivateFromOpeningHand(java.util.List)
-     */
-    @Override
-    public List<SpellAbility> chooseSaToActivateFromOpeningHand(List<SpellAbility> usableFromOpeningHand) {
-        List<Card> srcCards = new ArrayList<Card>();
-        for (SpellAbility sa : usableFromOpeningHand) {
-            srcCards.add(sa.getHostCard());
-        }
-        List<SpellAbility> result = new ArrayList<SpellAbility>();
-        if (srcCards.isEmpty()) {
-            return result;
-        }
-        final List<CardView> chosen = SGuiChoose.many(getGui(), "Choose cards to activate from opening hand and their order", "Activate first", -1, gameView.getCardViews(srcCards), null);
-        for (final CardView view : chosen) {
-            final Card c = getCard(view);
-            for (SpellAbility sa : usableFromOpeningHand) {
-                if (sa.getHostCard() == c) {
-                    result.add(sa);
-                    break;
-                }
-            }
-        }
-        return result;
-    }
-
-    // end of not related candidates for move.
-
-    /* (non-Javadoc)
-     * @see forge.game.player.PlayerController#chooseBinary(java.lang.String, boolean)
-     */
-    @Override
-    public boolean chooseBinary(SpellAbility sa, String question, BinaryChoiceType kindOfChoice, Boolean defaultVal) {
-        String[] labels = new String[]{"Option1", "Option2"};
-        switch (kindOfChoice) {
-            case HeadsOrTails:  labels = new String[]{"Heads", "Tails"}; break;
-            case TapOrUntap:    labels = new String[]{"Tap", "Untap"}; break;
-            case OddsOrEvens:   labels = new String[]{"Odds", "Evens"}; break;
-            case UntapOrLeaveTapped:    labels = new String[]{"Untap", "Leave tapped"}; break;
-            case UntapTimeVault: labels = new String[]{"Untap (and skip this turn)", "Leave tapped"}; break;
-            case PlayOrDraw:    labels = new String[]{"Play", "Draw"}; break;
-            default:            labels = kindOfChoice.toString().split("Or");
-        }
-        return SGuiDialog.confirm(getGui(), gameView.getCardView(sa.getHostCard()), question, defaultVal == null || defaultVal.booleanValue(), labels);
-    }
-
-    @Override
-    public boolean chooseFlipResult(SpellAbility sa, Player flipper, boolean[] results, boolean call) {
-        String[] labelsSrc = call ? new String[]{"heads", "tails"} : new String[]{"win the flip", "lose the flip"};
-        String[] strResults = new String[results.length];
-        for (int i = 0; i < results.length; i++) {
-            strResults[i] = labelsSrc[results[i] ? 0 : 1];
-        }
-        return SGuiChoose.one(getGui(), sa.getHostCard().getName() + " - Choose a result", strResults) == labelsSrc[0];
-    }
-
-    @Override
-    public Card chooseProtectionShield(GameEntity entityBeingDamaged, List<String> options, Map<String, Card> choiceMap) {
-        String title = entityBeingDamaged + " - select which prevention shield to use";
-        return choiceMap.get(SGuiChoose.one(getGui(), title, options));
-    }
-
-    @Override
-    public Pair<CounterType,String> chooseAndRemoveOrPutCounter(Card cardWithCounter) {
-        if (!cardWithCounter.hasCounters()) {
-            System.out.println("chooseCounterType was reached with a card with no counters on it. Consider filtering this card out earlier");
-            return null;
-        }
-
-        String counterChoiceTitle = "Choose a counter type on " + cardWithCounter;
-        final CounterType chosen = SGuiChoose.one(getGui(), counterChoiceTitle, cardWithCounter.getCounters().keySet());
-
-        String putOrRemoveTitle = "What to do with that '" + chosen.getName() + "' counter ";
-        final String putString = "Put another " + chosen.getName() + " counter on " + cardWithCounter;
-        final String removeString = "Remove a " + chosen.getName() + " counter from " + cardWithCounter;
-        final String addOrRemove = SGuiChoose.one(getGui(), putOrRemoveTitle, new String[]{putString,removeString});
-
-        return new ImmutablePair<CounterType,String>(chosen,addOrRemove);
-    }
-
-    @Override
-    public Pair<SpellAbilityStackInstance, GameObject> chooseTarget(SpellAbility saSpellskite, List<Pair<SpellAbilityStackInstance, GameObject>> allTargets) {
-        if (allTargets.size() < 2) {
-            return Iterables.getFirst(allTargets, null);
-        }
-
-        final Function<Pair<SpellAbilityStackInstance, GameObject>, String> fnToString = new Function<Pair<SpellAbilityStackInstance, GameObject>, String>() {
-            @Override
-            public String apply(Pair<SpellAbilityStackInstance, GameObject> targ) {
-                return targ.getRight().toString() + " - " + targ.getLeft().getStackDescription();
-            }
-        };
-
-        List<Pair<SpellAbilityStackInstance, GameObject>> chosen = SGuiChoose.getChoices(getGui(), saSpellskite.getHostCard().getName(), 1, 1, allTargets, null, fnToString);
-        return Iterables.getFirst(chosen, null);
-    }
-
-    @Override
-    public void notifyOfValue(SpellAbility sa, GameObject realtedTarget, String value) {
-        String message = formatNotificationMessage(sa, realtedTarget, value);
-        if (sa.isManaAbility()) {
-            game.getGameLog().add(GameLogEntryType.LAND, message);
-        }
-        else {
-<<<<<<< HEAD
-            SGuiDialog.message(message, sa.getHostCard() == null ? "" : sa.getHostCard().getName());
-=======
-            SGuiDialog.message(getGui(), message, sa.getHostCard() == null ? "" : getCardView(sa.getHostCard()).toString());
->>>>>>> a59f456f
-        }
-    }
-
-    private String formatMessage(String message, Object related) {
-        if (related instanceof Player && message.indexOf("{player") >= 0) {
-            message = message.replace("{player}", mayBeYou(related)).replace("{player's}", Lang.getPossesive(mayBeYou(related)));
-        }
-        return message;
-    }
-
-    // These are not much related to PlayerController
-    private String formatNotificationMessage(SpellAbility sa, GameObject target, String value) {
-        if (sa.getApi() == null || sa.getHostCard() == null) {
-            return ("Result: " + value);
-        }
-        switch(sa.getApi()) {
-            case ChooseDirection:
-                return value;
-            case ChooseNumber:
-                if (sa.hasParam("SecretlyChoose")) {
-                    return value;
-                }
-                final boolean random = sa.hasParam("Random");
-                return String.format(random ? "Randomly chosen number for %s is %s" : "%s choses number: %s", mayBeYou(target), value);
-            case FlipACoin:
-                String flipper = StringUtils.capitalize(mayBeYou(target));
-                return sa.hasParam("NoCall")
-                        ? String.format("%s flip comes up %s", Lang.getPossesive(flipper), value)
-                        : String.format("%s %s the flip", flipper, Lang.joinVerb(flipper, value));
-            case Protection:
-                String choser = StringUtils.capitalize(mayBeYou(target));
-                return String.format("%s %s protection from %s", choser, Lang.joinVerb(choser, "choose"), value);
-            case Vote:
-                String chooser = StringUtils.capitalize(mayBeYou(target));
-                return String.format("%s %s %s", chooser, Lang.joinVerb(chooser, "vote"), value);
-            default:
-                return String.format("%s effect's value for %s is %s", sa.getHostCard().getName(), mayBeYou(target), value);
-        }
-    }
-
-    private String mayBeYou(Object what) {
-        return what == null ? "(null)" : what == player ? "you" : what.toString();
-    }
-
-    // end of not related candidates for move.
-
-    /* (non-Javadoc)
-     * @see forge.game.player.PlayerController#chooseModeForAbility(forge.card.spellability.SpellAbility, java.util.List, int, int)
-     */
-    @Override
-    public List<AbilitySub> chooseModeForAbility(SpellAbility sa, int min, int num) {
-        List<AbilitySub> choices = CharmEffect.makePossibleOptions(sa);
-        String modeTitle = String.format("%s activated %s - Choose a mode", sa.getActivatingPlayer(), sa.getHostCard());
-        List<AbilitySub> chosen = new ArrayList<AbilitySub>();
-        for (int i = 0; i < num; i++) {
-            AbilitySub a;
-            if (i < min) {
-                a = SGuiChoose.one(getGui(), modeTitle, choices);
-            }
-            else {
-                a = SGuiChoose.oneOrNone(getGui(), modeTitle, choices);
-            }
-            if (a == null) {
-                break;
-            }
-
-            choices.remove(a);
-            chosen.add(a);
-        }
-        return chosen;
-    }
-
-    @Override
-    public List<String> chooseColors(String message, SpellAbility sa, int min, int max, List<String> options) {
-        return SGuiChoose.getChoices(getGui(), message, min, max, options);
-    }
-
-    @Override
-    public byte chooseColor(String message, SpellAbility sa, ColorSet colors) {
-        int cntColors = colors.countColors();
-        switch (cntColors) {
-            case 0: return 0;
-            case 1: return colors.getColor();
-            default: return chooseColorCommon(message, sa == null ? null : sa.getHostCard(), colors, false);
-        }
-    }
-    
-    @Override
-    public byte chooseColorAllowColorless(String message, Card c, ColorSet colors) {
-        int cntColors = 1 + colors.countColors();
-        switch (cntColors) {
-            case 1: return 0;
-            default: return chooseColorCommon(message, c, colors, true);
-        }
-    }
-    
-    private byte chooseColorCommon(String message, Card c, ColorSet colors, boolean withColorless) {
-        int cntColors = colors.countColors();
-        if(withColorless) cntColors++;
-        String[] colorNames = new String[cntColors];
-        int i = 0;
-        if (withColorless) {
-            colorNames[i++] = MagicColor.toLongString((byte)0);
-        }
-        for (byte b : colors) {
-            colorNames[i++] = MagicColor.toLongString(b);
-        }
-        if (colorNames.length > 2) {
-            return MagicColor.fromName(SGuiChoose.one(getGui(), message, colorNames));
-        }
-        int idxChosen = SGuiDialog.confirm(getGui(), gameView.getCardView(c), message, colorNames) ? 0 : 1;
-        return MagicColor.fromName(colorNames[idxChosen]);
-    }
-
-    @Override
-    public PaperCard chooseSinglePaperCard(SpellAbility sa, String message, Predicate<PaperCard> cpp, String name) {
-        Iterable<PaperCard> cardsFromDb = FModel.getMagicDb().getCommonCards().getUniqueCards();
-        List<PaperCard> cards = Lists.newArrayList(Iterables.filter(cardsFromDb, cpp));
-        Collections.sort(cards);
-        return SGuiChoose.one(getGui(), message, cards);
-    }
-
-    @Override
-    public CounterType chooseCounterType(Collection<CounterType> options, SpellAbility sa, String prompt) {
-        if (options.size() <= 1) {
-            return Iterables.getFirst(options, null);
-        }
-        return SGuiChoose.one(getGui(), prompt, options);
-    }
-
-    @Override
-    public boolean confirmPayment(CostPart costPart, String question) {
-        InputConfirm inp = new InputConfirm(this, question);
-        inp.showAndWait();
-        return inp.getResult();
-    }
-
-    @Override
-    public ReplacementEffect chooseSingleReplacementEffect(String prompt, List<ReplacementEffect> possibleReplacers, HashMap<String, Object> runParams) {
-        if (possibleReplacers.size() == 1) {
-<<<<<<< HEAD
-            return possibleReplacers.get(0);
-        }
-        return SGuiChoose.one(prompt, possibleReplacers);
-=======
-            return possibleReplacers.get(0);
-        }
-        return SGuiChoose.one(getGui(), prompt, possibleReplacers);
->>>>>>> a59f456f
-    }
-
-    @Override
-    public String chooseProtectionType(String string, SpellAbility sa, List<String> choices) {
-        return SGuiChoose.one(getGui(), string, choices);
-    }
-
-    @Override
-    public boolean payCostToPreventEffect(Cost cost, SpellAbility sa, boolean alreadyPaid, List<Player> allPayers) {
-        // if it's paid by the AI already the human can pay, but it won't change anything
-        return HumanPlay.payCostDuringAbilityResolve(this, player, sa.getHostCard(), cost, sa, null);
-    }
-
-    @Override
-    public void orderAndPlaySimultaneousSa(List<SpellAbility> activePlayerSAs) {
-        List<SpellAbility> orderedSAs = activePlayerSAs;
-        if (activePlayerSAs.size() > 1) { // give a dual list form to create instead of needing to do it one at a time
-            final List<SpellAbilityView> orderedSAViews = SGuiChoose.order(getGui(), "Select order for Simultaneous Spell Abilities", "Resolve first", gameView.getSpellAbilityViews(activePlayerSAs), null);
-            orderedSAs = getSpellAbilities(orderedSAViews);
-        }
-        int size = orderedSAs.size();
-        for (int i = size - 1; i >= 0; i--) {
-            SpellAbility next = orderedSAs.get(i);
-            if (next.isTrigger()) {
-<<<<<<< HEAD
-                HumanPlay.playSpellAbility(player, next);
-=======
-                HumanPlay.playSpellAbility(this, player, next);
->>>>>>> a59f456f
-            }
-            else {
-                player.getGame().getStack().add(next);
-            }
-        }
-    }
-
-    @Override
-    public void playTrigger(Card host, WrappedAbility wrapperAbility, boolean isMandatory) {
-        HumanPlay.playSpellAbilityNoStack(this, player, wrapperAbility);
-    }
-
-    @Override
-    public boolean playSaFromPlayEffect(SpellAbility tgtSA) {
-        HumanPlay.playSpellAbility(this, player, tgtSA);
-        return true;
-    }
-
-    @Override
-    public Map<GameEntity, CounterType> chooseProliferation() {
-        InputProliferate inp = new InputProliferate(this);
-        inp.setCancelAllowed(true);
-        inp.showAndWait();
-        if (inp.hasCancelled()) {
-            return null;
-        }
-        return inp.getProliferationMap();
-    }
-
-    @Override
-    public boolean chooseTargetsFor(SpellAbility currentAbility) {
-        final TargetSelection select = new TargetSelection(this, currentAbility);
-        return select.chooseTargets(null);
-    }
-
-    @Override
-    public boolean chooseCardsPile(SpellAbility sa, List<Card> pile1, List<Card> pile2, boolean faceUp) {
-        if (!faceUp) {
-            final String p1Str = String.format("Pile 1 (%s cards)", pile1.size());
-            final String p2Str = String.format("Pile 2 (%s cards)", pile2.size());
-            final String[] possibleValues = { p1Str , p2Str };
-<<<<<<< HEAD
-            return SGuiDialog.confirm(sa.getHostCard(), "Choose a Pile", possibleValues);
-=======
-            return SGuiDialog.confirm(getGui(), gameView.getCardView(sa.getHostCard()), "Choose a Pile", possibleValues);
->>>>>>> a59f456f
-        }
-        else {
-            final Card[] disp = new Card[pile1.size() + pile2.size() + 2];
-            disp[0] = new Card(-1);
-            disp[0].setName("Pile 1");
-            for (int i = 0; i < pile1.size(); i++) {
-                disp[1 + i] = pile1.get(i);
-            }
-            disp[pile1.size() + 1] = new Card(-2);
-            disp[pile1.size() + 1].setName("Pile 2");
-            for (int i = 0; i < pile2.size(); i++) {
-                disp[pile1.size() + i + 2] = pile2.get(i);
-            }
-
-            // make sure Pile 1 or Pile 2 is clicked on
-            while (true) {
-                final Object o = SGuiChoose.one(getGui(), "Choose a pile", disp);
-                final Card c = (Card) o;
-                String name = c.getName();
-
-                if (!(name.equals("Pile 1") || name.equals("Pile 2"))) {
-                    continue;
-                }
-
-                return name.equals("Pile 1");
-            }
-        }
-    }
-
-    @Override
-    public void revealAnte(String message, Multimap<Player, PaperCard> removedAnteCards) {
-        for (Player p : removedAnteCards.keySet()) {
-            SGuiChoose.reveal(getGui(), message + " from " + Lang.getPossessedObject(mayBeYou(p), "deck"), removedAnteCards.get(p));
-        }
-    }
-
-    @Override
-    public CardShields chooseRegenerationShield(Card c) {
-        if (c.getShield().size() < 2) {
-            return Iterables.getFirst(c.getShield(), null);
-        }
-        return SGuiChoose.one(getGui(), "Choose a regeneration shield:", c.getShield());
-    }
-
-    @Override
-    public List<PaperCard> chooseCardsYouWonToAddToDeck(List<PaperCard> losses) {
-        return SGuiChoose.many(getGui(), "Select cards to add to your deck", "Add these to my deck", 0, losses.size(), losses, null);
-    }
-
-    @Override
-    public boolean payManaCost(ManaCost toPay, CostPartMana costPartMana, SpellAbility sa, String prompt, boolean isActivatedSa) {
-        return HumanPlay.payManaCost(this, toPay, costPartMana, sa, player, prompt, isActivatedSa);
-    }
-
-    @Override
-    public Map<Card, ManaCostShard> chooseCardsForConvoke(SpellAbility sa, ManaCost manaCost, List<Card> untappedCreats) {
-        InputSelectCardsForConvoke inp = new InputSelectCardsForConvoke(this, player, manaCost, untappedCreats);
-        inp.showAndWait();
-        return inp.getConvokeMap();
-    }
-
-    @Override
-    public String chooseCardName(SpellAbility sa, Predicate<PaperCard> cpp, String valid, String message) {
-        while (true) {
-            PaperCard cp = chooseSinglePaperCard(sa, message, cpp, sa.getHostCard().getName());
-            Card instanceForPlayer = Card.fromPaperCard(cp, player); // the Card instance for test needs a game to be tested
-            if (instanceForPlayer.isValid(valid, sa.getHostCard().getController(), sa.getHostCard())) {
-                return cp.getName();
-            }
-        }
-    }
-
-    @Override
-    public Card chooseSingleCardForZoneChange(ZoneType destination, List<ZoneType> origin, SpellAbility sa, List<Card> fetchList, String selectPrompt, boolean b, Player decider) {
-        return chooseSingleEntityForEffect(fetchList, sa, selectPrompt, b, decider);
-    }
-
-    public boolean isGuiPlayer() {
-        return lobbyPlayer == getGui().getGuiPlayer();
-    }
-
-    /*
-     * What follows are the View methods.
-     */
-
-    private class GameView extends LocalGameView {
-
-        public GameView(Game game) {
-            super(game);
-        }
-
-        @Override
-        public GameOutcome.AnteResult getAnteResult() {
-            return this.getGame().getOutcome().anteResult.get(player);
-        }
-
-        public void updateAchievements() {
-            //update all achievements for GUI player after game finished
-            ThreadUtil.invokeInGameThread(new Runnable() {
-                @Override
-                public void run() {
-                    FModel.getAchievements(game.getRules().getGameType()).updateAll(gui, player);
-                }
-            });
-        }
-
-        @Override
-        public boolean canUndoLastAction() {
-            if (!game.stack.canUndo()) {
-                return false;
-            }
-            final Player priorityPlayer = game.getPhaseHandler().getPriorityPlayer();
-            if (priorityPlayer == null || priorityPlayer != player) {
-                return false;
-            }
-            return true;
-        }
-
-        @Override
-        public boolean tryUndoLastAction() {
-            if (!canUndoLastAction()) {
-                return false;
-            }
-
-            if (game.getStack().undo()) {
-                final Input currentInput = getGui().getInputQueue().getInput();
-                if (currentInput instanceof InputPassPriority) {
-                    currentInput.showMessageInitial(); //ensure prompt updated if needed
-                }
-                return true;
-            }
-            return false;
-        }
-
-        @Override
-        public void selectButtonOk() {
-            getInputProxy().selectButtonOK();
-        }
-
-        @Override
-        public void selectButtonCancel() {
-            getInputProxy().selectButtonCancel();
-        }
-
-        @Override
-        public void confirm() {
-            if (getGui().getInputQueue().getInput() instanceof InputConfirm) {
-                selectButtonOk();
-            }
-        }
-
-        @Override
-        public boolean passPriority() {
-            return getInputProxy().passPriority();
-        }
-
-        @Override
-        public boolean passPriorityUntilEndOfTurn() {
-            return getInputProxy().passPriorityUntilEndOfTurn();
-        }
-
-        @Override
-        public void useMana(final byte mana) {
-            final Input input = getGui().getInputQueue().getInput();
-            if (input instanceof InputPayMana) {
-                ((InputPayMana) input).useManaFromPool(mana);
-            }
-        }
-
-        @Override
-        public void selectPlayer(final PlayerView player, final ITriggerEvent triggerEvent) {
-            getInputProxy().selectPlayer(player, triggerEvent);
-        }
-
-        @Override
-        public boolean selectCard(final CardView card, final ITriggerEvent triggerEvent) {
-            return getInputProxy().selectCard(card, triggerEvent);
-        }
-
-        @Override
-        public void selectAbility(final SpellAbilityView sa) {
-            getInputProxy().selectAbility(sa);
-        }
-
-        @Override
-        public void alphaStrike() {
-            final Combat combat = game.getCombat();
-            if (!game.getPhaseHandler().is(PhaseType.COMBAT_DECLARE_ATTACKERS)
-                    || combat == null
-                    || game.getPhaseHandler().getPlayerTurn() != player
-                    || !(getGui().getInputQueue().getInput() instanceof InputAttack)) {
-                return;
-            }
-
-            final List<Player> defenders = player.getOpponents();
-
-            for (final Card c : CardLists.filter(player.getCardsIn(ZoneType.Battlefield), Presets.CREATURES)) {
-                if (combat.isAttacking(c))
-                    continue;
-
-                for (final Player defender : defenders) {
-                    if (CombatUtil.canAttack(c, defender, combat)) {
-                        combat.addAttacker(c, defender);
-                        break;
-                    }
-                }
-            }
-        }
-
-        /**
-         * Check whether a card may be shown. If {@code mayLookAtAllCards} is
-         * {@code true}, any card may be shown.
-         * 
-         * @param c a card.
-         * @return whether the card may be shown.
-         * @see GameView#mayShowCardNoRedirect(CardView)
-         */
-        @Override
-        public boolean mayShowCard(final CardView c) {
-            if (mayLookAtAllCards()) {
-                return true;
-            }
-            final Card card = getCard(c);
-            return card == null || mayLookAt.contains(card) || card.canBeShownTo(player);
-        }
-
-        @Override
-        public boolean mayShowCardFace(final CardView c) {
-            if (mayLookAtAllCards()) {
-                return true;
-            }
-            final Card card = getCard(c);
-            return card == null || !c.isFaceDown() || card.canCardFaceBeShownTo(player);
-        }
-
-        // Dev mode functions
-        @Override
-        public void devTogglePlayManyLands(final boolean b) {
-            player.canCheatPlayUnlimitedLands = b;
-        }
-        @Override
-        public void devGenerateMana() {
-            DevModeUtil.devModeGenerateMana(game, PlayerControllerHuman.this);
-        }
-        @Override
-        public void devSetupGameState() {
-            DevModeUtil.devSetupGameState(game, PlayerControllerHuman.this);
-        }
-        @Override
-        public void devTutorForCard() {
-            DevModeUtil.devModeTutor(game, PlayerControllerHuman.this);
-        }
-        @Override
-        public void devAddCardToHand() {
-            DevModeUtil.devModeCardToHand(game, PlayerControllerHuman.this);
-        }
-        @Override
-        public void devAddCounterToPermanent() {
-            DevModeUtil.devModeAddCounter(game, PlayerControllerHuman.this);
-        }
-        @Override
-        public void devTapPermanent() {
-            DevModeUtil.devModeTapPerm(game, PlayerControllerHuman.this);
-        }
-        @Override
-        public void devUntapPermanent() {
-            DevModeUtil.devModeUntapPerm(game, PlayerControllerHuman.this);
-        }
-        @Override
-        public void devSetPlayerLife() {
-            DevModeUtil.devModeSetLife(game, PlayerControllerHuman.this);
-        }
-        @Override
-        public void devWinGame() {
-            DevModeUtil.devModeWinGame(game, PlayerControllerHuman.this);
-        }
-        @Override
-        public void devAddCardToBattlefield() {
-            DevModeUtil.devModeCardToBattlefield(game, PlayerControllerHuman.this);
-        }
-        @Override
-        public void devRiggedPlanerRoll() {
-            DevModeUtil.devModeRiggedPlanarRoll(game, PlayerControllerHuman.this);
-        }
-        @Override
-        public void devPlaneswalkTo() {
-            DevModeUtil.devModePlaneswalkTo(game, PlayerControllerHuman.this);
-        }
-
-        @Override
-        public Iterable<String> getAutoYields() {
-            return PlayerControllerHuman.this.getAutoYields();
-        }
-
-        @Override
-        public boolean shouldAutoYield(final String key) {
-            return PlayerControllerHuman.this.shouldAutoYield(key);
-        }
-
-        @Override
-        public void setShouldAutoYield(String key, boolean autoYield) {
-            PlayerControllerHuman.this.setShouldAutoYield(key, autoYield);
-        }
-
-        @Override
-        public boolean getDisableAutoYields() {
-            return this.getGame().getDisableAutoYields();
-        }
-        @Override
-        public void setDisableAutoYields(final boolean b) {
-            this.getGame().setDisableAutoYields(b);
-        }
-
-        @Override
-        public boolean shouldAlwaysAcceptTrigger(final Integer trigger) {
-            return PlayerControllerHuman.this.shouldAlwaysAcceptTrigger(trigger);
-        }
-
-        @Override
-        public boolean shouldAlwaysDeclineTrigger(final Integer trigger) {
-            return PlayerControllerHuman.this.shouldAlwaysDeclineTrigger(trigger);
-        }
-
-        public boolean shouldAlwaysAskTrigger(final Integer trigger) {
-            return PlayerControllerHuman.this.shouldAlwaysAskTrigger(trigger);
-        }
-
-        @Override
-        public void setShouldAlwaysAcceptTrigger(final Integer trigger) {
-            PlayerControllerHuman.this.setShouldAlwaysAcceptTrigger(trigger);
-        }
-
-        @Override
-        public void setShouldAlwaysDeclineTrigger(final Integer trigger) {
-            PlayerControllerHuman.this.setShouldAlwaysDeclineTrigger(trigger);
-        }
-
-        @Override
-        public void setShouldAlwaysAskTrigger(final Integer trigger) {
-            PlayerControllerHuman.this.setShouldAlwaysAskTrigger(trigger);
-        }
-
-        @Override
-        public void autoPassCancel() {
-            PlayerControllerHuman.this.autoPassCancel();
-        }
-    }
-
-    /**
-     * @param c
-     * @return
-     * @see forge.view.LocalGameView#getCombat(forge.game.combat.Combat)
-     */
-    public CombatView getCombat(Combat c) {
-        return gameView.getCombat(c);
-    }
-
-<<<<<<< HEAD
-=======
-    /**
-     * @param si
-     * @return
-     * @see forge.view.LocalGameView#getStackItemView(forge.game.spellability.SpellAbilityStackInstance)
-     */
-    public StackItemView getStackItemView(SpellAbilityStackInstance si) {
-        return gameView.getStackItemView(si);
-    }
-
-    /**
-     * @param view
-     * @return
-     * @see forge.view.LocalGameView#getStackItem(forge.view.StackItemView)
-     */
-    public SpellAbilityStackInstance getStackItem(StackItemView view) {
-        return gameView.getStackItem(view);
-    }
-
-    /**
-     * @param e
-     * @return
-     * @see forge.view.LocalGameView#getGameEntityView(forge.game.GameEntity)
-     */
-    public final GameEntityView getGameEntityView(GameEntity e) {
-        return gameView.getGameEntityView(e);
-    }
-
-    /**
-     * @param players
-     * @return
-     * @see forge.view.LocalGameView#getPlayerViews(java.lang.Iterable)
-     */
-    public final List<PlayerView> getPlayerViews(Iterable<Player> players) {
-        return gameView.getPlayerViews(players);
-    }
-
-    /**
-     * @param p
-     * @return
-     * @see forge.view.LocalGameView#getPlayerView(forge.game.player.Player)
-     */
-    public PlayerView getPlayerView(Player p) {
-        return gameView.getPlayerView(p);
-    }
-
-    /**
-     * @param p
-     * @return
-     * @see forge.view.LocalGameView#getPlayer(forge.view.PlayerView)
-     */
-    public Player getPlayer(PlayerView p) {
-        return gameView.getPlayer(p);
-    }
-
-    /**
-     * @param c
-     * @return
-     * @see forge.view.LocalGameView#getCardView(forge.game.card.Card)
-     */
-    public CardView getCardView(Card c) {
-        return gameView.getCardView(c);
-    }
-
-    /**
-     * @param cards
-     * @return
-     * @see forge.view.LocalGameView#getCardViews(java.util.List)
-     */
-    public final List<CardView> getCardViews(final Iterable<Card> cards) {
-        return gameView.getCardViews(cards);
-    }
-
-    /**
-     * @param c
-     * @return
-     * @see forge.view.LocalGameView#getCard(forge.view.CardView)
-     */
-    public Card getCard(CardView c) {
-        return gameView.getCard(c);
-    }
-
-    /**
-     * @param cards
-     * @return
-     * @see forge.view.LocalGameView#getCards(java.util.List)
-     */
-    public final List<Card> getCards(List<CardView> cards) {
-        return gameView.getCards(cards);
-    }
-
-    /**
-     * @param sa
-     * @return
-     * @see forge.view.LocalGameView#getSpellAbilityView(forge.game.spellability.SpellAbility)
-     */
-    public SpellAbilityView getSpellAbilityView(SpellAbility sa) {
-        return gameView.getSpellAbilityView(sa);
-    }
-
-    /**
-     * @param cards
-     * @return
-     * @see forge.view.LocalGameView#getSpellAbilityViews(java.util.List)
-     */
-    public final List<SpellAbilityView> getSpellAbilityViews(
-            List<SpellAbility> cards) {
-        return gameView.getSpellAbilityViews(cards);
-    }
-
-    /**
-     * @param c
-     * @return
-     * @see forge.view.LocalGameView#getSpellAbility(forge.view.SpellAbilityView)
-     */
-    public SpellAbility getSpellAbility(SpellAbilityView c) {
-        return gameView.getSpellAbility(c);
-    }
-
-    /**
-     * @param cards
-     * @return
-     * @see forge.view.LocalGameView#getSpellAbilities(java.util.List)
-     */
-    public final List<SpellAbility> getSpellAbilities(List<SpellAbilityView> cards) {
-        return gameView.getSpellAbilities(cards);
-    }
-
-    public boolean canUndoLastAction() {
-        return gameView.canUndoLastAction();
-    }
-
-    public boolean tryUndoLastAction() {
-        return gameView.tryUndoLastAction();
-    }
-
->>>>>>> a59f456f
-    @Override
-    public void resetAtEndOfTurn() {
-        // Not used by the human controller
-    }
-<<<<<<< HEAD
-=======
-
->>>>>>> a59f456f
-}
+    /*
+     * What follows are the View methods.
+     */
+
+    private class GameView extends LocalGameView {
+
+        public GameView(Game game) {
+            super(game);
+        }
+
+        @Override
+        public GameOutcome.AnteResult getAnteResult() {
+            return this.getGame().getOutcome().anteResult.get(player);
+        }
+
+        public void updateAchievements() {
+            //update all achievements for GUI player after game finished
+            ThreadUtil.invokeInGameThread(new Runnable() {
+                @Override
+                public void run() {
+                    FModel.getAchievements(game.getRules().getGameType()).updateAll(gui, player);
+                }
+            });
+        }
+
+        @Override
+        public boolean canUndoLastAction() {
+            if (!game.stack.canUndo()) {
+                return false;
+            }
+            final Player priorityPlayer = game.getPhaseHandler().getPriorityPlayer();
+            if (priorityPlayer == null || priorityPlayer != player) {
+                return false;
+            }
+            return true;
+        }
+
+        @Override
+        public boolean tryUndoLastAction() {
+            if (!canUndoLastAction()) {
+                return false;
+            }
+
+            if (game.getStack().undo()) {
+                final Input currentInput = getGui().getInputQueue().getInput();
+                if (currentInput instanceof InputPassPriority) {
+                    currentInput.showMessageInitial(); //ensure prompt updated if needed
+                }
+                return true;
+            }
+            return false;
+        }
+
+        @Override
+        public void selectButtonOk() {
+            getInputProxy().selectButtonOK();
+        }
+
+        @Override
+        public void selectButtonCancel() {
+            getInputProxy().selectButtonCancel();
+        }
+
+        @Override
+        public void confirm() {
+            if (getGui().getInputQueue().getInput() instanceof InputConfirm) {
+                selectButtonOk();
+            }
+        }
+
+        @Override
+        public boolean passPriority() {
+            return getInputProxy().passPriority();
+        }
+
+        @Override
+        public boolean passPriorityUntilEndOfTurn() {
+            return getInputProxy().passPriorityUntilEndOfTurn();
+        }
+
+        @Override
+        public void useMana(final byte mana) {
+            final Input input = getGui().getInputQueue().getInput();
+            if (input instanceof InputPayMana) {
+                ((InputPayMana) input).useManaFromPool(mana);
+            }
+        }
+
+        @Override
+        public void selectPlayer(final PlayerView player, final ITriggerEvent triggerEvent) {
+            getInputProxy().selectPlayer(player, triggerEvent);
+        }
+
+        @Override
+        public boolean selectCard(final CardView card, final ITriggerEvent triggerEvent) {
+            return getInputProxy().selectCard(card, triggerEvent);
+        }
+
+        @Override
+        public void selectAbility(final SpellAbilityView sa) {
+            getInputProxy().selectAbility(sa);
+        }
+
+        @Override
+        public void alphaStrike() {
+            final Combat combat = game.getCombat();
+            if (!game.getPhaseHandler().is(PhaseType.COMBAT_DECLARE_ATTACKERS)
+                    || combat == null
+                    || game.getPhaseHandler().getPlayerTurn() != player
+                    || !(getGui().getInputQueue().getInput() instanceof InputAttack)) {
+                return;
+            }
+
+            final List<Player> defenders = player.getOpponents();
+
+            for (final Card c : CardLists.filter(player.getCardsIn(ZoneType.Battlefield), Presets.CREATURES)) {
+                if (combat.isAttacking(c))
+                    continue;
+
+                for (final Player defender : defenders) {
+                    if (CombatUtil.canAttack(c, defender, combat)) {
+                        combat.addAttacker(c, defender);
+                        break;
+                    }
+                }
+            }
+        }
+
+        /**
+         * Check whether a card may be shown. If {@code mayLookAtAllCards} is
+         * {@code true}, any card may be shown.
+         * 
+         * @param c a card.
+         * @return whether the card may be shown.
+         * @see GameView#mayShowCardNoRedirect(CardView)
+         */
+        @Override
+        public boolean mayShowCard(final CardView c) {
+            if (mayLookAtAllCards()) {
+                return true;
+            }
+            final Card card = getCard(c);
+            return card == null || mayLookAt.contains(card) || card.canBeShownTo(player);
+        }
+
+        @Override
+        public boolean mayShowCardFace(final CardView c) {
+            if (mayLookAtAllCards()) {
+                return true;
+            }
+            final Card card = getCard(c);
+            return card == null || !c.isFaceDown() || card.canCardFaceBeShownTo(player);
+        }
+
+        // Dev mode functions
+        @Override
+        public void devTogglePlayManyLands(final boolean b) {
+            player.canCheatPlayUnlimitedLands = b;
+        }
+        @Override
+        public void devGenerateMana() {
+            DevModeUtil.devModeGenerateMana(game, PlayerControllerHuman.this);
+        }
+        @Override
+        public void devSetupGameState() {
+            DevModeUtil.devSetupGameState(game, PlayerControllerHuman.this);
+        }
+        @Override
+        public void devTutorForCard() {
+            DevModeUtil.devModeTutor(game, PlayerControllerHuman.this);
+        }
+        @Override
+        public void devAddCardToHand() {
+            DevModeUtil.devModeCardToHand(game, PlayerControllerHuman.this);
+        }
+        @Override
+        public void devAddCounterToPermanent() {
+            DevModeUtil.devModeAddCounter(game, PlayerControllerHuman.this);
+        }
+        @Override
+        public void devTapPermanent() {
+            DevModeUtil.devModeTapPerm(game, PlayerControllerHuman.this);
+        }
+        @Override
+        public void devUntapPermanent() {
+            DevModeUtil.devModeUntapPerm(game, PlayerControllerHuman.this);
+        }
+        @Override
+        public void devSetPlayerLife() {
+            DevModeUtil.devModeSetLife(game, PlayerControllerHuman.this);
+        }
+        @Override
+        public void devWinGame() {
+            DevModeUtil.devModeWinGame(game, PlayerControllerHuman.this);
+        }
+        @Override
+        public void devAddCardToBattlefield() {
+            DevModeUtil.devModeCardToBattlefield(game, PlayerControllerHuman.this);
+        }
+        @Override
+        public void devRiggedPlanerRoll() {
+            DevModeUtil.devModeRiggedPlanarRoll(game, PlayerControllerHuman.this);
+        }
+        @Override
+        public void devPlaneswalkTo() {
+            DevModeUtil.devModePlaneswalkTo(game, PlayerControllerHuman.this);
+        }
+
+        @Override
+        public Iterable<String> getAutoYields() {
+            return PlayerControllerHuman.this.getAutoYields();
+        }
+
+        @Override
+        public boolean shouldAutoYield(final String key) {
+            return PlayerControllerHuman.this.shouldAutoYield(key);
+        }
+
+        @Override
+        public void setShouldAutoYield(String key, boolean autoYield) {
+            PlayerControllerHuman.this.setShouldAutoYield(key, autoYield);
+        }
+
+        @Override
+        public boolean getDisableAutoYields() {
+            return this.getGame().getDisableAutoYields();
+        }
+        @Override
+        public void setDisableAutoYields(final boolean b) {
+            this.getGame().setDisableAutoYields(b);
+        }
+
+        @Override
+        public boolean shouldAlwaysAcceptTrigger(final Integer trigger) {
+            return PlayerControllerHuman.this.shouldAlwaysAcceptTrigger(trigger);
+        }
+
+        @Override
+        public boolean shouldAlwaysDeclineTrigger(final Integer trigger) {
+            return PlayerControllerHuman.this.shouldAlwaysDeclineTrigger(trigger);
+        }
+
+        public boolean shouldAlwaysAskTrigger(final Integer trigger) {
+            return PlayerControllerHuman.this.shouldAlwaysAskTrigger(trigger);
+        }
+
+        @Override
+        public void setShouldAlwaysAcceptTrigger(final Integer trigger) {
+            PlayerControllerHuman.this.setShouldAlwaysAcceptTrigger(trigger);
+        }
+
+        @Override
+        public void setShouldAlwaysDeclineTrigger(final Integer trigger) {
+            PlayerControllerHuman.this.setShouldAlwaysDeclineTrigger(trigger);
+        }
+
+        @Override
+        public void setShouldAlwaysAskTrigger(final Integer trigger) {
+            PlayerControllerHuman.this.setShouldAlwaysAskTrigger(trigger);
+        }
+
+        @Override
+        public void autoPassCancel() {
+            PlayerControllerHuman.this.autoPassCancel();
+        }
+    }
+
+    /**
+     * @param c
+     * @return
+     * @see forge.view.LocalGameView#getCombat(forge.game.combat.Combat)
+     */
+    public CombatView getCombat(Combat c) {
+        return gameView.getCombat(c);
+    }
+
+    /**
+     * @param si
+     * @return
+     * @see forge.view.LocalGameView#getStackItemView(forge.game.spellability.SpellAbilityStackInstance)
+     */
+    public StackItemView getStackItemView(SpellAbilityStackInstance si) {
+        return gameView.getStackItemView(si);
+    }
+
+    /**
+     * @param view
+     * @return
+     * @see forge.view.LocalGameView#getStackItem(forge.view.StackItemView)
+     */
+    public SpellAbilityStackInstance getStackItem(StackItemView view) {
+        return gameView.getStackItem(view);
+    }
+
+    /**
+     * @param e
+     * @return
+     * @see forge.view.LocalGameView#getGameEntityView(forge.game.GameEntity)
+     */
+    public final GameEntityView getGameEntityView(GameEntity e) {
+        return gameView.getGameEntityView(e);
+    }
+
+    /**
+     * @param players
+     * @return
+     * @see forge.view.LocalGameView#getPlayerViews(java.lang.Iterable)
+     */
+    public final List<PlayerView> getPlayerViews(Iterable<Player> players) {
+        return gameView.getPlayerViews(players);
+    }
+
+    /**
+     * @param p
+     * @return
+     * @see forge.view.LocalGameView#getPlayerView(forge.game.player.Player)
+     */
+    public PlayerView getPlayerView(Player p) {
+        return gameView.getPlayerView(p);
+    }
+
+    /**
+     * @param p
+     * @return
+     * @see forge.view.LocalGameView#getPlayer(forge.view.PlayerView)
+     */
+    public Player getPlayer(PlayerView p) {
+        return gameView.getPlayer(p);
+    }
+
+    /**
+     * @param c
+     * @return
+     * @see forge.view.LocalGameView#getCardView(forge.game.card.Card)
+     */
+    public CardView getCardView(Card c) {
+        return gameView.getCardView(c);
+    }
+
+    /**
+     * @param cards
+     * @return
+     * @see forge.view.LocalGameView#getCardViews(java.util.List)
+     */
+    public final List<CardView> getCardViews(final Iterable<Card> cards) {
+        return gameView.getCardViews(cards);
+    }
+
+    /**
+     * @param c
+     * @return
+     * @see forge.view.LocalGameView#getCard(forge.view.CardView)
+     */
+    public Card getCard(CardView c) {
+        return gameView.getCard(c);
+    }
+
+    /**
+     * @param cards
+     * @return
+     * @see forge.view.LocalGameView#getCards(java.util.List)
+     */
+    public final List<Card> getCards(List<CardView> cards) {
+        return gameView.getCards(cards);
+    }
+
+    /**
+     * @param sa
+     * @return
+     * @see forge.view.LocalGameView#getSpellAbilityView(forge.game.spellability.SpellAbility)
+     */
+    public SpellAbilityView getSpellAbilityView(SpellAbility sa) {
+        return gameView.getSpellAbilityView(sa);
+    }
+
+    /**
+     * @param cards
+     * @return
+     * @see forge.view.LocalGameView#getSpellAbilityViews(java.util.List)
+     */
+    public final List<SpellAbilityView> getSpellAbilityViews(
+            List<SpellAbility> cards) {
+        return gameView.getSpellAbilityViews(cards);
+    }
+
+    /**
+     * @param c
+     * @return
+     * @see forge.view.LocalGameView#getSpellAbility(forge.view.SpellAbilityView)
+     */
+    public SpellAbility getSpellAbility(SpellAbilityView c) {
+        return gameView.getSpellAbility(c);
+    }
+
+    /**
+     * @param cards
+     * @return
+     * @see forge.view.LocalGameView#getSpellAbilities(java.util.List)
+     */
+    public final List<SpellAbility> getSpellAbilities(List<SpellAbilityView> cards) {
+        return gameView.getSpellAbilities(cards);
+    }
+
+    public boolean canUndoLastAction() {
+        return gameView.canUndoLastAction();
+    }
+
+    public boolean tryUndoLastAction() {
+        return gameView.tryUndoLastAction();
+    }
+
+    @Override
+    public void resetAtEndOfTurn() {
+        // Not used by the human controller
+    }
+
+}