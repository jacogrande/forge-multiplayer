package forge.player;

import com.google.common.base.Function;
import com.google.common.base.Predicate;
import com.google.common.base.Predicates;
import com.google.common.collect.*;
import forge.FThreads;
import forge.GuiBase;
import forge.LobbyPlayer;
import forge.StaticData;
import forge.achievement.AchievementCollection;
import forge.ai.GameState;
import forge.assets.FSkinProp;
import forge.card.*;
import forge.card.mana.ManaCost;
import forge.card.mana.ManaCostShard;
import forge.control.FControlGamePlayback;
import forge.deck.CardPool;
import forge.deck.Deck;
import forge.deck.DeckSection;
import forge.events.UiEventNextGameDecision;
import forge.game.*;
import forge.game.ability.AbilityFactory;
import forge.game.ability.AbilityKey;
import forge.game.ability.ApiType;
import forge.game.ability.effects.CharmEffect;
import forge.game.card.*;
import forge.game.combat.Combat;
import forge.game.combat.CombatUtil;
import forge.game.cost.Cost;
import forge.game.cost.CostPart;
import forge.game.cost.CostPartMana;
import forge.game.keyword.Keyword;
import forge.game.keyword.KeywordInterface;
import forge.game.mana.Mana;
import forge.game.mana.ManaConversionMatrix;
import forge.game.player.*;
import forge.game.replacement.ReplacementEffect;
import forge.game.replacement.ReplacementLayer;
import forge.game.spellability.*;
import forge.game.trigger.Trigger;
import forge.game.trigger.WrappedAbility;
import forge.game.zone.MagicStack;
import forge.game.zone.PlayerZone;
import forge.game.zone.Zone;
import forge.game.zone.ZoneType;
import forge.interfaces.IDevModeCheats;
import forge.interfaces.IGameController;
import forge.interfaces.IGuiGame;
import forge.interfaces.IMacroSystem;
import forge.item.IPaperCard;
import forge.item.PaperCard;
import forge.match.NextGameDecision;
import forge.match.input.*;
import forge.model.FModel;
import forge.properties.ForgeConstants;
import forge.properties.ForgePreferences.FPref;
import forge.trackable.TrackableObject;
import forge.util.ITriggerEvent;
import forge.util.Lang;
import forge.util.Localizer;
import forge.util.CardTranslation;
import forge.util.MessageUtil;
import forge.util.TextUtil;
import forge.util.collect.FCollection;
import forge.util.collect.FCollectionView;
import forge.util.gui.SOptionPane;
import io.sentry.Sentry;
import org.apache.commons.lang3.Range;
import org.apache.commons.lang3.StringUtils;
import org.apache.commons.lang3.tuple.ImmutablePair;
import org.apache.commons.lang3.tuple.Pair;

import java.io.*;
import java.util.*;
import java.util.Map.Entry;

/**
 * A prototype for player controller class
 *
 * Handles phase skips for now.
 */
public class PlayerControllerHuman extends PlayerController implements IGameController {
    /**
     * Cards this player may look at right now, for example when searching a
     * library.
     */
    private boolean mayLookAtAllCards = false;
    private boolean disableAutoYields = false;

    private IGuiGame gui;

    protected final InputQueue inputQueue;
    protected final InputProxy inputProxy;

    private final Localizer localizer = Localizer.getInstance();

    public PlayerControllerHuman(final Game game0, final Player p, final LobbyPlayer lp) {
        super(game0, p, lp);
        inputProxy = new InputProxy(this);
        inputQueue = new InputQueue(game, inputProxy);
    }

    public PlayerControllerHuman(final Player p, final LobbyPlayer lp, final PlayerControllerHuman owner) {
        super(owner.getGame(), p, lp);
        gui = owner.gui;
        inputProxy = owner.inputProxy;
        inputQueue = owner.getInputQueue();
    }

    public final IGuiGame getGui() {
        return gui;
    }

    public final void setGui(final IGuiGame gui) {
        this.gui = gui;
    }

    public final InputQueue getInputQueue() {
        return inputQueue;
    }

    public InputProxy getInputProxy() {
        return inputProxy;
    }

    public PlayerView getLocalPlayerView() {
        return player == null ? null : player.getView();
    }

    public boolean getDisableAutoYields() {
        return disableAutoYields;
    }

    public void setDisableAutoYields(final boolean disableAutoYields0) {
        disableAutoYields = disableAutoYields0;
    }

    @Override
    public boolean mayLookAtAllCards() {
        return mayLookAtAllCards;
    }

    private final ArrayList<Card> tempShownCards = new ArrayList<>();

    public <T> void tempShow(final Iterable<T> objects) {
        for (final T t : objects) {
            // assume you may see any card passed through here
            if (t instanceof Card) {
                tempShowCard((Card) t);
            } else if (t instanceof CardView) {
                tempShowCard(game.getCard((CardView) t));
            }
        }
    }

    private void tempShowCard(final Card c) {
        if (c == null) {
            return;
        }
        tempShownCards.add(c);
        c.setMayLookAt(player, true, true);
    }

    @Override
    public void tempShowCards(final Iterable<Card> cards) {
        for (final Card c : cards) {
            tempShowCard(c);
        }
    }

    @Override
    public void endTempShowCards() {
        if (tempShownCards.isEmpty()) {
            return;
        }

        for (final Card c : tempShownCards) {
            c.setMayLookAt(player, false, true);
        }
        tempShownCards.clear();
    }

    /**
     * Set this to {@code true} to enable this player to see all cards any other
     * player can see.
     *
     * @param mayLookAtAllCards
     *            the mayLookAtAllCards to set
     */
    public void setMayLookAtAllCards(final boolean mayLookAtAllCards) {
        this.mayLookAtAllCards = mayLookAtAllCards;
    }

    /**
     * Uses GUI to learn which spell the player (human in our case) would like
     * to play
     */
    @Override
    public SpellAbility getAbilityToPlay(final Card hostCard, final List<SpellAbility> abilities,
            final ITriggerEvent triggerEvent) {
        final SpellAbilityView resultView = getGui().getAbilityToPlay(CardView.get(hostCard),
                SpellAbilityView.getCollection(abilities), triggerEvent);
        return getGame().getSpellAbility(resultView);
    }

    @Override
    public void playSpellAbilityForFree(final SpellAbility copySA, final boolean mayChoseNewTargets) {
        HumanPlay.playSaWithoutPayingManaCost(this, player.getGame(), copySA, mayChoseNewTargets);
    }

    @Override
    public void playSpellAbilityNoStack(final SpellAbility effectSA, final boolean canSetupTargets) {
        HumanPlay.playSpellAbilityNoStack(this, player, effectSA, !canSetupTargets);
    }

    @Override
    public List<PaperCard> sideboard(final Deck deck, final GameType gameType, String message) {
        CardPool sideboard = deck.get(DeckSection.Sideboard);
        if (sideboard == null) {
            // Use an empty cardpool instead of null for 75/0 sideboarding scenario.
            sideboard = new CardPool();
        }

        final CardPool main = deck.get(DeckSection.Main);

        final int mainSize = main.countAll();
        final int sbSize = sideboard.countAll();
        final int combinedDeckSize = mainSize + sbSize;

        final int deckMinSize = Math.min(mainSize, gameType.getDeckFormat().getMainRange().getMinimum());
        final Range<Integer> sbRange = gameType.getDeckFormat().getSideRange();
        // Limited doesn't have a sideboard max, so let the Main min take care
        // of things.
        final int sbMax = sbRange == null ? combinedDeckSize : sbRange.getMaximum();

        List<PaperCard> newMain = null;

        // Skip sideboard loop if there are no sideboarding opportunities
        if (sbSize == 0 && mainSize == deckMinSize) {
            return null;
        }

        // conformance should not be checked here
        final boolean conform = FModel.getPreferences().getPrefBoolean(FPref.ENFORCE_DECK_LEGALITY);
        do {
            if (newMain != null) {
                String errMsg;
                if (newMain.size() < deckMinSize) {
                    errMsg = TextUtil.concatNoSpace(localizer.getMessage("lblTooFewCardsMainDeck", String.valueOf(deckMinSize)));

                } else {
                    errMsg = TextUtil.concatNoSpace(localizer.getMessage("lblTooManyCardsSideboard", String.valueOf(sbMax)));
                }
                getGui().showErrorDialog(errMsg, localizer.getMessage("lblInvalidDeck"));
            }
            // Sideboard rules have changed for M14, just need to consider min
            // maindeck and max sideboard sizes
            // No longer need 1:1 sideboarding in non-limited formats
            Object resp = getGui().sideboard(sideboard, main, message);
            if (resp instanceof List<?> &&
                    !((List) resp).isEmpty() &&
                    ((List) resp).get(0) instanceof PaperCard) {
                newMain = (List) resp;
            } else if (resp == null) {
                // if we got here, the user took too long to reply
                newMain = main.toFlatList();
            } else {
                System.err.println("PlayerControllerHuman.sideboard -- FAILED!");
                System.err.println("resp instanceof " + resp.getClass().toString());
                System.err.println("resp = " + resp.toString());
            }
        } while (conform && (newMain.size() < deckMinSize || combinedDeckSize - newMain.size() > sbMax));

        return newMain;
    }

    @Override
    public Map<Card, Integer> assignCombatDamage(final Card attacker, final CardCollectionView blockers,
            final int damageDealt, final GameEntity defender, final boolean overrideOrder) {
        // Attacker is a poor name here, since the creature assigning damage
        // could just as easily be the blocker.
        final Map<Card, Integer> map = Maps.newHashMap();
        if (defender != null && assignDamageAsIfNotBlocked(attacker)) {
            map.put(null, damageDealt);
        } else {
            final List<CardView> vBlockers = CardView.getCollection(blockers);
            if ((attacker.hasKeyword(Keyword.TRAMPLE) && defender != null) || (blockers.size() > 1)) {
                final CardView vAttacker = CardView.get(attacker);
                final GameEntityView vDefender = GameEntityView.get(defender);
                final Map<CardView, Integer> result = getGui().assignDamage(vAttacker, vBlockers, damageDealt,
                        vDefender, overrideOrder);
                for (final Entry<CardView, Integer> e : result.entrySet()) {
                    map.put(game.getCard(e.getKey()), e.getValue());
                }
            } else {
                map.put(blockers.get(0), damageDealt);
            }
        }
        return map;
    }

    private final boolean assignDamageAsIfNotBlocked(final Card attacker) {
        if (attacker.hasKeyword("CARDNAME assigns its combat damage as though it weren't blocked.") || attacker
                .hasKeyword("You may have CARDNAME assign its combat damage as though it weren't blocked.")) {
            return InputConfirm.confirm(this, CardView.get(attacker),
                    localizer.getMessage("lblAssignCombatDamageWerentBlocked"));
        } else {
            return false;
        }
    }

    @Override
    public Integer announceRequirements(final SpellAbility ability, final String announce,
            final boolean canChooseZero) {
        final int min = canChooseZero ? 0 : 1;
        return getGui().getInteger(localizer.getMessage("lblChooseAnnounceForCard", announce, CardTranslation.getTranslatedName(ability.getHostCard().getName())) , min,
                Integer.MAX_VALUE, min + 9);
    }

    @Override
    public CardCollectionView choosePermanentsToSacrifice(final SpellAbility sa, final int min, final int max,
            final CardCollectionView valid, final String message) {
        return choosePermanentsTo(min, max, valid, message, localizer.getMessage("lblSacrifice"), sa);
    }

    @Override
    public CardCollectionView choosePermanentsToDestroy(final SpellAbility sa, final int min, final int max,
            final CardCollectionView valid, final String message) {
        return choosePermanentsTo(min, max, valid, message, localizer.getMessage("lblDestroy"), sa);
    }

    private CardCollectionView choosePermanentsTo(final int min, int max, final CardCollectionView valid,
            final String message, final String action, final SpellAbility sa) {
        max = Math.min(max, valid.size());
        if (max <= 0) {
            return CardCollection.EMPTY;
        }

        String inpMessage = null;
        if (min == 0) {
            inpMessage = localizer.getMessage("lblSelectUpToNumTargetToAction", message, action);
        }
        else {
            inpMessage = localizer.getMessage("lblSelectNumTargetToAction", message, action);
        }

        final InputSelectCardsFromList inp = new InputSelectCardsFromList(this, min, max, valid, sa);
        inp.setMessage(inpMessage);
        inp.setCancelAllowed(min == 0);
        inp.showAndWait();
        return new CardCollection(inp.getSelected());
    }

    private boolean useSelectCardsInput(final FCollectionView<? extends GameEntity> sourceList) {
        // can't use InputSelect from GUI thread (e.g., DevMode Tutor)
        if ( FThreads.isGuiThread() ) { return false; }

        // if UI_SELECT_FROM_CARD_DISPLAYS not set use InputSelect only for battlefield and player hand
        // if UI_SELECT_FROM_CARD_DISPLAYS set and using desktop GUI use InputSelect for any zone that can be shown
        for (final GameEntity c : sourceList) {
            if (c instanceof Player) {
                continue;
            }

            if (!(c instanceof Card)) {
                return false;
            }
            final Zone cz = ((Card) c).getZone();
            // Don't try to draw the UI point of a card if it doesn't exist in any zone.
            if (cz == null) {
                return false;
            }

            final boolean useUiPointAtCard =
        (FModel.getPreferences().getPrefBoolean(FPref.UI_SELECT_FROM_CARD_DISPLAYS) && (!GuiBase.getInterface().isLibgdxPort())) ?
		(cz.is(ZoneType.Battlefield) || cz.is(ZoneType.Hand) || cz.is(ZoneType.Library) ||
		 cz.is(ZoneType.Graveyard) || cz.is(ZoneType.Exile) || cz.is(ZoneType.Flashback) || cz.is(ZoneType.Command)) :
		(cz.is(ZoneType.Hand) && cz.getPlayer() == player || cz.is(ZoneType.Battlefield));
            if (!useUiPointAtCard) {
                return false;
            }
        }
        return true;
    }

    @Override
    public CardCollectionView chooseCardsForEffect(final CardCollectionView sourceList, final SpellAbility sa,
            final String title, final int min, final int max, final boolean isOptional) {
        // If only one card to choose, use a dialog box.
        // Otherwise, use the order dialog to be able to grab multiple cards in
        // one shot

        if (max == 1) {
            final Card singleChosen = chooseSingleEntityForEffect(sourceList, sa, title, isOptional);
            return singleChosen == null ? CardCollection.EMPTY : new CardCollection(singleChosen);
        }

        getGui().setPanelSelection(CardView.get(sa.getHostCard()));

        if (useSelectCardsInput(sourceList)) {
            tempShowCards(sourceList);
            final InputSelectCardsFromList sc = new InputSelectCardsFromList(this, min, max, sourceList, sa);
            sc.setMessage(title);
            sc.setCancelAllowed(isOptional);
            sc.showAndWait();
            endTempShowCards();
            return new CardCollection(sc.getSelected());
        }

        tempShowCards(sourceList);
        final CardCollection choices = getGame().getCardList(getGui().many(title, localizer.getMessage("lblChosenCards"), min, max,
                CardView.getCollection(sourceList), CardView.get(sa.getHostCard())));
        endTempShowCards();

        return choices;
    }

    // pfps there should be a better way
    private GameEntity convertToEntity(final GameEntityView view) {
        if (view instanceof CardView) {
            return game.getCard((CardView) view);
        } else if (view instanceof PlayerView) {
            return game.getPlayer((PlayerView) view);
        } else return null;
    }

    @SuppressWarnings("unchecked")
    @Override
    public <T extends GameEntity> T chooseSingleEntityForEffect(final FCollectionView<T> optionList,
            final DelayedReveal delayedReveal, final SpellAbility sa, final String title, final boolean isOptional,
            final Player targetedPlayer) {
        // Human is supposed to read the message and understand from it what to
        // choose
        if (optionList.isEmpty()) {
            if (delayedReveal != null) {
                reveal(delayedReveal.getCards(), delayedReveal.getZone(), delayedReveal.getOwner(),
                        delayedReveal.getMessagePrefix());
            }
            return null;
        }
        if (!isOptional && optionList.size() == 1) {
            if (delayedReveal != null) {
                reveal(delayedReveal.getCards(), delayedReveal.getZone(), delayedReveal.getOwner(),
                        delayedReveal.getMessagePrefix());
            }
            return Iterables.getFirst(optionList, null);
        }

        tempShow(optionList);
        if (delayedReveal != null) {
            tempShow(delayedReveal.getCards());
        }
        if (useSelectCardsInput(optionList)) {
            final InputSelectEntitiesFromList<T> input = new InputSelectEntitiesFromList<>(this, isOptional ? 0 : 1, 1,
                    optionList, sa);
            input.setCancelAllowed(isOptional);
            input.setMessage(MessageUtil.formatMessage(title, player, targetedPlayer));
            input.showAndWait();
            endTempShowCards();
            return Iterables.getFirst(input.getSelected(), null);
        }

        final GameEntityView result = getGui().chooseSingleEntityForEffect(title,
                GameEntityView.getEntityCollection(optionList), delayedReveal, isOptional);
        endTempShowCards();
	return (T) convertToEntity(result);
    }

    @SuppressWarnings("unchecked")
    @Override
    public <T extends GameEntity> List<T> chooseEntitiesForEffect(final FCollectionView<T> optionList, final int  min, final int max,
            final DelayedReveal delayedReveal, final SpellAbility sa, final String title, final Player targetedPlayer) {

        // useful details for debugging problems with the mass select logic
        Sentry.getContext().addExtra("Card", sa.getCardView().toString());
        Sentry.getContext().addExtra("SpellAbility", sa.toString());

        // Human is supposed to read the message and understand from it what to // choose
        if (optionList.isEmpty()) {
            if (delayedReveal != null) {
                reveal(delayedReveal.getCards(), delayedReveal.getZone(), delayedReveal.getOwner(),
                        delayedReveal.getMessagePrefix());
            }
            return Lists.newArrayList();
        }

        if (delayedReveal != null) {
            tempShow(delayedReveal.getCards());
        }

        tempShow(optionList);
        if (useSelectCardsInput(optionList)) {
            final InputSelectEntitiesFromList<T> input = new InputSelectEntitiesFromList<>(this, min, max,
                    optionList, sa);
            input.setCancelAllowed(true);
            input.setMessage(MessageUtil.formatMessage(title, player, targetedPlayer));
            input.showAndWait();
            endTempShowCards();
            return (List<T>) input.getSelected();
	}
	final List<GameEntityView> chosen = getGui().chooseEntitiesForEffect(title,
 		GameEntityView.getEntityCollection(optionList), min, max, delayedReveal);
	endTempShowCards();

        List<T> results = new ArrayList<>();  //pfps I'm not sure that the chosens should be modified this way
        if (chosen instanceof List && chosen.size() > 0) {
            for (GameEntityView entry: chosen) {
                if (entry instanceof CardView) {
                    results.add((T)game.getCard((CardView) entry));
                }
                if (entry instanceof PlayerView) {
                    results.add((T)game.getPlayer((PlayerView) entry));
                }
            }
        }
        return results;
    }

    @Override
    public int chooseNumber(final SpellAbility sa, final String title, final int min, final int max) {
        if (min >= max) {
            return min;
        }
        final ImmutableList.Builder<Integer> choices = ImmutableList.builder();
        for (int i = 0; i <= max - min; i++) {
            choices.add(Integer.valueOf(i + min));
        }
        return getGui().one(title, choices.build()).intValue();
    }

    @Override
    public int chooseNumber(final SpellAbility sa, final String title, final List<Integer> choices,
            final Player relatedPlayer) {
        return getGui().one(title, choices).intValue();
    }

    @Override
    public SpellAbility chooseSingleSpellForEffect(final List<SpellAbility> spells, final SpellAbility sa,
            final String title, Map<String, Object> params) {
        if (spells.size() < 2) {
            return Iterables.getFirst(spells, null);
        }

        // Show the card that asked for this choice
        getGui().setCard(CardView.get(sa.getHostCard()));

        // create a mapping between a spell's view and the spell itself
        HashMap<SpellAbilityView, SpellAbility> spellViewCache = new HashMap<>();
        for (SpellAbility spellAbility : spells) {
            spellViewCache.put(spellAbility.getView(), spellAbility);
        }
        List<TrackableObject> choices = new ArrayList<>(spellViewCache.keySet());
        Object choice = getGui().one(title, choices);

        // Human is supposed to read the message and understand from it what to
        // choose
        return spellViewCache.get(choice);
    }

    /*
     * (non-Javadoc)
     * 
     * @see
     * forge.game.player.PlayerController#confirmAction(forge.card.spellability.
     * SpellAbility, java.lang.String, java.lang.String)
     */
    @Override
    public boolean confirmAction(final SpellAbility sa, final PlayerActionConfirmMode mode, final String message) {
        if (sa != null && sa.getHostCard() != null && sa.hasParam("ShowCardInPrompt")) {
            // The card wants another thing displayed in the prompt on mouse over rather than itself
            Card show = null;
            Object o = null;
            switch (sa.getParam("ShowCardInPrompt")) {
                case "FirstRemembered":
                    o = sa.getHostCard().getFirstRemembered();
                    if (o != null && o instanceof Card) {
                        show = (Card)o;
                    }
                    break;
                case "LastRemembered":
                    o = sa.getHostCard().getFirstRemembered();
                    if (o != null && o instanceof Card) {
                        show = (Card)o;
                    }
                    break;
            }
            if (sa != null) {
                tempShowCard(show);
                boolean result = InputConfirm.confirm(this, ((Card) sa.getHostCard().getFirstRemembered()).getView(), message);
                endTempShowCards();
                return result;
            }
        }

        // The general case: display the source of the SA in the prompt on mouse over
        return InputConfirm.confirm(this, sa, message);
    }

    @Override
    public boolean confirmBidAction(final SpellAbility sa, final PlayerActionConfirmMode bidlife, final String string,
            final int bid, final Player winner) {
        return InputConfirm.confirm(this, sa, string + " " + localizer.getMessage("lblHighestBidder") + " " + winner);
    }

    @Override
    public boolean confirmStaticApplication(final Card hostCard, final GameEntity affected, final String logic,
            final String message) {
        return InputConfirm.confirm(this, CardView.get(hostCard), message);
    }

    @Override
    public boolean confirmTrigger(final WrappedAbility wrapper, final Map<String, String> triggerParams,
            final boolean isMandatory) {
        final SpellAbility sa = wrapper.getWrappedAbility();
        final Trigger regtrig = wrapper.getTrigger();
        if (getGui().shouldAlwaysAcceptTrigger(regtrig.getId())) {
            return true;
        }
        if (getGui().shouldAlwaysDeclineTrigger(regtrig.getId())) {
            return false;
        }

        // triggers with costs can always be declined by not paying the cost
        if (sa.hasParam("Cost") && !sa.getParam("Cost").equals("0")) {
            return true;
        }

        final StringBuilder buildQuestion = new StringBuilder(localizer.getMessage("lblUseTriggeredAbilityOf") + " ");
        buildQuestion.append(regtrig.getHostCard().toString()).append("?");
        if (!FModel.getPreferences().getPrefBoolean(FPref.UI_COMPACT_PROMPT)
                && !FModel.getPreferences().getPrefBoolean(FPref.UI_DETAILED_SPELLDESC_IN_PROMPT)) {
            // append trigger description unless prompt is compact or detailed
            // descriptions are on
            buildQuestion.append("\n(");
            buildQuestion.append(TextUtil.fastReplace(triggerParams.get("TriggerDescription"),
                    "CARDNAME", regtrig.getHostCard().getName()));
            buildQuestion.append(")");
        }
        final Map<AbilityKey, Object> tos = sa.getTriggeringObjects();
        if (tos.containsKey(AbilityKey.Attacker)) {
            buildQuestion.append("\n").append(localizer.getMessage("lblAttacker")).append(": ").append(tos.get(AbilityKey.Attacker));
        }
        if (tos.containsKey(AbilityKey.Card)) {
            final Card card = (Card) tos.get(AbilityKey.Card);
            if (card != null && (card.getController() == player || game.getZoneOf(card) == null
                    || game.getZoneOf(card).getZoneType().isKnown())) {
                buildQuestion.append("\n").append(localizer.getMessage("lblTriggeredby")).append(": ").append(tos.get(AbilityKey.Card));
            }
        }

        final InputConfirm inp = new InputConfirm(this, buildQuestion.toString(), wrapper);
        inp.showAndWait();
        return inp.getResult();
    }

    @Override
    public Player chooseStartingPlayer(final boolean isFirstGame) {
        if (game.getPlayers().size() == 2) {
            String prompt = null;
            if (isFirstGame) {
                prompt = localizer.getMessage("lblYouHaveWonTheCoinToss", player.getName());
            }
            else {
                prompt = localizer.getMessage("lblYouLostTheLastGame", player.getName());
            }
            prompt += "\n\n" + localizer.getMessage("lblWouldYouLiketoPlayorDraw");
            final InputConfirm inp = new InputConfirm(this, prompt, localizer.getMessage("lblPlay"), localizer.getMessage("lblDraw"));
            inp.showAndWait();
            return inp.getResult() ? this.player : this.player.getOpponents().get(0);
        } else {
            String prompt = null;
            if (isFirstGame) {
                prompt = localizer.getMessage("lblYouHaveWonTheCoinToss", player.getName());
            }
            else {
                prompt = localizer.getMessage("lblYouLostTheLastGame", player.getName());
            }
            prompt += "\n\n" + localizer.getMessage("lblWhoWouldYouLiketoStartthisGame");
            final InputSelectEntitiesFromList<Player> input = new InputSelectEntitiesFromList<>(this, 1, 1,
                    new FCollection<>(game.getPlayersInTurnOrder()));
            input.setMessage(prompt);
            input.showAndWait();
            return input.getFirstSelected();
        }
    }

    @Override
    public CardCollection orderBlockers(final Card attacker, final CardCollection blockers) {
        final CardView vAttacker = CardView.get(attacker);
        getGui().setPanelSelection(vAttacker);
        return game.getCardList(getGui().order(localizer.getMessage("lblChooseDamageOrderFor", CardTranslation.getTranslatedName(vAttacker.getName())), localizer.getMessage("lblDamagedFirst"),
                CardView.getCollection(blockers), vAttacker));
    }

    @Override
    public List<Card> exertAttackers(List<Card> attackers) {
        HashMap<CardView, Card> mapCVtoC = new HashMap<>();
        for (Card card : attackers) {
            mapCVtoC.put(card.getView(), card);
        }
        List<CardView> chosen;
        List<CardView> choices = new ArrayList<>(mapCVtoC.keySet());
        chosen = getGui().order(localizer.getMessage("lblExertAttackersConfirm"), localizer.getMessage("lblExerted"), 0, choices.size(), choices, null, null, false);
        List<Card> chosenCards = new ArrayList<>();
        for (CardView cardView : chosen) {
            chosenCards.add(mapCVtoC.get(cardView));
        }
        return chosenCards;
    }

    @Override
    public CardCollection orderBlocker(final Card attacker, final Card blocker, final CardCollection oldBlockers) {
        final CardView vAttacker = CardView.get(attacker);
        getGui().setPanelSelection(vAttacker);
        return game.getCardList(getGui().insertInList(
                localizer.getMessage("lblChooseBlockerAfterWhichToPlaceAttackert", CardTranslation.getTranslatedName(vAttacker.getName())),
                CardView.get(blocker), CardView.getCollection(oldBlockers)));
    }

    @Override
    public CardCollection orderAttackers(final Card blocker, final CardCollection attackers) {
        final CardView vBlocker = CardView.get(blocker);
        getGui().setPanelSelection(vBlocker);
        return game.getCardList(getGui().order(localizer.getMessage("lblChooseDamageOrderFor", CardTranslation.getTranslatedName(vBlocker.getName())), localizer.getMessage("lblDamagedFirst"),
                CardView.getCollection(attackers), vBlocker));
    }

    @Override
    public void reveal(final CardCollectionView cards, final ZoneType zone, final Player owner, final String message) {
        reveal(CardView.getCollection(cards), zone, PlayerView.get(owner), message);
    }

    @Override
    public void reveal(final List<CardView> cards, final ZoneType zone, final PlayerView owner, String message) {
        if (StringUtils.isBlank(message)) {
            message = localizer.getMessage("lblLookCardInPlayerZone", "{player's}", zone.getTranslatedName().toLowerCase());
        } else {
            message += localizer.getMessage("lblPlayerZone", "{player's}", zone.getTranslatedName().toLowerCase());
        }
        final String fm = MessageUtil.formatMessage(message, getLocalPlayerView(), owner);
        if (!cards.isEmpty()) {
            tempShowCards(game.getCardList(cards));
            getGui().reveal(fm, cards);
            endTempShowCards();
        } else {
            getGui().message(MessageUtil.formatMessage(localizer.getMessage("lblThereNoCardInPlayerZone", "{player's}", zone.getTranslatedName().toLowerCase()),
                    player, owner), fm);
        }
    }

    public List<Card> manipulateCardList(final String title, final Iterable<Card> cards, final Iterable<Card> manipulable, final boolean toTop, final boolean toBottom, final boolean toAnywhere) {
	Iterable<CardView> result = getGui().manipulateCardList(title, CardView.getCollection(cards), CardView.getCollection(manipulable), toTop, toBottom, toAnywhere);
	return game.getCardList(result);
    }

    public ImmutablePair<CardCollection, CardCollection> arrangeForMove(final String title, final FCollectionView<Card> cards, final List<Card> manipulable, final boolean topOK, final boolean bottomOK) {
	List<Card> result = manipulateCardList(localizer.getMessage("lblMoveCardstoToporBbottomofLibrary"), cards, manipulable, topOK, bottomOK, false);
        CardCollection toBottom = new CardCollection();
        CardCollection toTop = new CardCollection();
	for (int i = 0; i<cards.size() && manipulable.contains(result.get(i)) ; i++ ) {
        toTop.add(result.get(i));
	}
	if (toTop.size() < cards.size()) { // the top isn't everything
        for (int i = result.size()-1; i>=0 && manipulable.contains(result.get(i)); i-- ) {	
		toBottom.add(result.get(i));
        }
	}
	return ImmutablePair.of(toTop,toBottom);
    }

    @Override
    public ImmutablePair<CardCollection, CardCollection> arrangeForScry(final CardCollection topN) {
        CardCollection toBottom = null;
        CardCollection toTop = null;

        tempShowCards(topN);
        if ( FModel.getPreferences().getPrefBoolean(FPref.UI_SELECT_FROM_CARD_DISPLAYS) &&
             (!GuiBase.getInterface().isLibgdxPort()) ) {
            CardCollectionView cardList = player.getCardsIn(ZoneType.Library);
            ImmutablePair<CardCollection, CardCollection> result =
            arrangeForMove(localizer.getMessage("lblMoveCardstoToporBbottomofLibrary"), cardList, topN, true, true);
            toTop = result.getLeft();
            toBottom = result.getRight();
        } else {
            if (topN.size() == 1) {
                if (willPutCardOnTop(topN.get(0))) {
                    toTop = topN;
                } else {
                    toBottom = topN;
                }
            } else {
                toBottom = game.getCardList(getGui().many(localizer.getMessage("lblSelectCardsToBeOutOnTheBottomOfYourLibrary"),
                                  localizer.getMessage("lblCardsToPutOnTheBottom"), -1, CardView.getCollection(topN), null));
                topN.removeAll(toBottom);
                if (topN.isEmpty()) {
                    toTop = null;
                } else if (topN.size() == 1) {
                    toTop = topN;
                } else {
                    toTop = game.getCardList(getGui().order(localizer.getMessage("lblArrangeCardsToBePutOnTopOfYourLibrary"),
                                  localizer.getMessage("lblTopOfLibrary"), CardView.getCollection(topN), null));
                }
            }
        }
        endTempShowCards();
        return ImmutablePair.of(toTop, toBottom);
    }

    @Override
    public ImmutablePair<CardCollection, CardCollection> arrangeForSurveil(final CardCollection topN) {
        CardCollection toGrave = null;
        CardCollection toTop = null;

        tempShowCards(topN);
        if (topN.size() == 1) {
            final Card c = topN.getFirst();
            final CardView view = CardView.get(c);

            tempShowCard(c);
            getGui().setCard(view);
            boolean result = false;
            result = InputConfirm.confirm(this, view, localizer.getMessage("lblPutCardsOnTheTopLibraryOrGraveyard", CardTranslation.getTranslatedName(view.getName())),
                    true, ImmutableList.of(localizer.getMessage("lblLibrary"), localizer.getMessage("lblGraveyard")));
            if (result) {
                toTop = topN;
            } else {
                toGrave = topN;
            }
        } else {
            toGrave = game.getCardList(getGui().many(localizer.getMessage("lblSelectCardsToBePutIntoTheGraveyard"),
                    localizer.getMessage("lblCardsToPutInTheGraveyard"), -1, CardView.getCollection(topN), null));
            topN.removeAll(toGrave);
            if (topN.isEmpty()) {
                toTop = null;
            } else if (topN.size() == 1) {
                toTop = topN;
            } else {
                toTop = game.getCardList(getGui().order(localizer.getMessage("lblArrangeCardsToBePutOnTopOfYourLibrary"),
                        localizer.getMessage("lblTopOfLibrary"), CardView.getCollection(topN), null));
            }
        }
        endTempShowCards();
        return ImmutablePair.of(toTop, toGrave);
    }

    @Override
    public boolean willPutCardOnTop(final Card c) {
        final CardView view = CardView.get(c);

        tempShowCard(c);
        getGui().setCard(c.getView());

        boolean result = false;
        result = InputConfirm.confirm(this, view, localizer.getMessage("lblPutCardOnTopOrBottomLibrary", CardTranslation.getTranslatedName(view.getName())),
                true, ImmutableList.of(localizer.getMessage("lblTop"), localizer.getMessage("lblBottom")));

        endTempShowCards();
        return result;
    }

    @Override
    public CardCollectionView orderMoveToZoneList(final CardCollectionView cards, final ZoneType destinationZone, final SpellAbility source) {
        if (source == null || source.getApi() != ApiType.ReorderZone) {
            if (destinationZone == ZoneType.Graveyard) {
                switch (FModel.getPreferences().getPref(FPref.UI_ALLOW_ORDER_GRAVEYARD_WHEN_NEEDED)) {
                    case ForgeConstants.GRAVEYARD_ORDERING_NEVER:
                        // No ordering is ever performed by the player except when done by effect (AF ReorderZone)
                        return cards;
                    case ForgeConstants.GRAVEYARD_ORDERING_OWN_CARDS:
                        // Order only if the relevant cards controlled by the player determine the potential necessity for it
                        if (!game.isGraveyardOrdered(player)) {
                            return cards;
                        }
                        break;
                    case ForgeConstants.GRAVEYARD_ORDERING_ALWAYS:
                        // Always order cards, no matter if there is a determined case for it or not
                        break;
                    default:
                        // By default, assume no special ordering necessary (but should not get here unless the preference file is borked)
                        return cards;
                }
            }
        }

        List<CardView> choices;
        tempShowCards(cards);
        switch (destinationZone) {
        case Library:
            choices = getGui().order(localizer.getMessage("lblChooseOrderCardsPutIntoLibrary"), localizer.getMessage("lblClosestToTop"),
                    CardView.getCollection(cards), null);
            break;
        case Battlefield:
            choices = getGui().order(localizer.getMessage("lblChooseOrderCardsPutOntoBattlefield"), localizer.getMessage("lblPutFirst"),
                    CardView.getCollection(cards), null);
            break;
        case Graveyard:
            choices = getGui().order(localizer.getMessage("lblChooseOrderCardsPutIntoGraveyard"), localizer.getMessage("lblClosestToBottom"),
                    CardView.getCollection(cards), null);
            break;
        case PlanarDeck:
            choices = getGui().order(localizer.getMessage("lblChooseOrderCardsPutIntoPlanarDeck"), localizer.getMessage("lblClosestToTop"),
                    CardView.getCollection(cards), null);
            break;
        case SchemeDeck:
            choices = getGui().order(localizer.getMessage("lblChooseOrderCardsPutIntoSchemeDeck"), localizer.getMessage("lblClosestToTop"),
                    CardView.getCollection(cards), null);
            break;
        case Stack:
            choices = getGui().order(localizer.getMessage("lblChooseOrderCopiesCast"), localizer.getMessage("lblPutFirst"), CardView.getCollection(cards),
                    null);
            break;
        default:
            System.out.println("ZoneType " + destinationZone + " - Not Ordered");
            endTempShowCards();
            return cards;
        }
        endTempShowCards();
        return game.getCardList(choices);
    }

    @Override
    public CardCollectionView chooseCardsToDiscardFrom(final Player p, final SpellAbility sa,
            final CardCollection valid, final int min, final int max) {
        if (p != player) {
            tempShowCards(valid);
            final CardCollection choices = game
                    .getCardList(getGui().many(String.format(localizer.getMessage("lblChooseMinCardToDiscard"), min),
                            localizer.getMessage("lblDiscarded"), min, min, CardView.getCollection(valid), null));
            endTempShowCards();
            return choices;
        }

        final InputSelectCardsFromList inp = new InputSelectCardsFromList(this, min, max, valid, sa);
        inp.setMessage(sa.hasParam("AnyNumber") ? localizer.getMessage("lblDiscardUpToNCards") : localizer.getMessage("lblDiscardNCards"));
        inp.showAndWait();
        return new CardCollection(inp.getSelected());
    }

    @Override
    public CardCollectionView chooseCardsToDelve(final int genericAmount, final CardCollection grave) {
        final int cardsInGrave = Math.min(genericAmount, grave.size());
        if (cardsInGrave == 0) {
            return CardCollection.EMPTY;
        }

        final CardCollection toExile = new CardCollection();
        final ImmutableList.Builder<Integer> cntChoice = ImmutableList.builder();
        for (int i = 0; i <= cardsInGrave; i++) {
            cntChoice.add(Integer.valueOf(i));
        }
        final int chosenAmount = getGui().one(localizer.getMessage("lblDelveHowManyCards"), cntChoice.build()).intValue();
        for (int i = 0; i < chosenAmount; i++) {
            final CardView nowChosen = getGui().oneOrNone(localizer.getMessage("lblExileWhichCard"), CardView.getCollection(grave));

            if (nowChosen == null) {
                // User canceled,abort delving.
                toExile.clear();
                break;
            }

            final Card card = game.getCard(nowChosen);
            grave.remove(card);
            toExile.add(card);
        }
        return toExile;
    }

    /*
     * (non-Javadoc)
     * 
     * @see
     * forge.game.player.PlayerController#chooseTargets(forge.card.spellability.
     * SpellAbility, forge.card.spellability.SpellAbilityStackInstance)
     */
    @Override
    public TargetChoices chooseNewTargetsFor(final SpellAbility ability) {
        final SpellAbility sa = ability.isWrapper() ? ((WrappedAbility) ability).getWrappedAbility() : ability;
        if (sa.getTargetRestrictions() == null) {
            return null;
        }
        final TargetChoices oldTarget = sa.getTargets();
        final TargetSelection select = new TargetSelection(this, sa);
        sa.resetTargets();
        if (select.chooseTargets(oldTarget.getNumTargeted())) {
            return sa.getTargets();
        } else {
            // Return old target, since we had to reset them above
            return oldTarget;
        }
    }

    /*
     * (non-Javadoc)
     * 
     * @see
     * forge.game.player.PlayerController#chooseCardsToDiscardUnlessType(int,
     * java.lang.String, forge.card.spellability.SpellAbility)
     */
    @Override
    public CardCollectionView chooseCardsToDiscardUnlessType(final int num, final CardCollectionView hand,
            final String uType, final SpellAbility sa) {
        final InputSelectEntitiesFromList<Card> target = new InputSelectEntitiesFromList<Card>(this, num, num, hand,
                sa) {
            private static final long serialVersionUID = -5774108410928795591L;

            @Override
            protected boolean hasAllTargets() {
                for (final Card c : selected) {
                    if (c.getType().hasStringType(uType)) {
                        return true;
                    }
                }
                return super.hasAllTargets();
            }
        };
        target.setMessage(localizer.getMessage("lblSelectNCardsToDiscardUnlessDiscarduType", uType));
        target.showAndWait();
        return new CardCollection(target.getSelected());
    }

    /*
     * (non-Javadoc)
     * 
     * @see
     * forge.game.player.PlayerController#chooseManaFromPool(java.util.List)
     */
    @Override
    public Mana chooseManaFromPool(final List<Mana> manaChoices) {
        final List<String> options = Lists.newArrayList();
        for (int i = 0; i < manaChoices.size(); i++) {
            final Mana m = manaChoices.get(i);
            options.add(localizer.getMessage("lblNColorManaFromCard", String.valueOf(1 + i), MagicColor.toLongString(m.getColor()), CardTranslation.getTranslatedName(m.getSourceCard().getName())));
        }
        final String chosen = getGui().one(localizer.getMessage("lblPayManaFromManaPool"), options);
        final String idx = TextUtil.split(chosen, '.')[0];
        return manaChoices.get(Integer.parseInt(idx) - 1);
    }

    /*
     * (non-Javadoc)
     * 
     * @see forge.game.player.PlayerController#chooseSomeType(java.lang.String,
     * java.lang.String, java.util.List, java.util.List, java.lang.String)
     */
    @Override
    public String chooseSomeType(final String kindOfType, final SpellAbility sa, final Collection<String> validTypes,
            final List<String> invalidTypes, final boolean isOptional) {
        final List<String> types = Lists.newArrayList(validTypes);
        if (invalidTypes != null && !invalidTypes.isEmpty()) {
            Iterables.removeAll(types, invalidTypes);
        }
        if (kindOfType.equals("Creature")) {
            sortCreatureTypes(types);
        }
        if (isOptional) {
            return getGui().oneOrNone(localizer.getMessage("lblChooseATargetType", kindOfType.toLowerCase()), types);
        }
        return getGui().one(localizer.getMessage("lblChooseATargetType", kindOfType.toLowerCase()), types);
    }

    // sort creature types such that those most prevalent in player's deck are
    // sorted to the top
    private void sortCreatureTypes(List<String> types) {
        // build map of creature types in player's main deck against the
        // occurrences of each
        CardCollection pool = CardLists.filterControlledBy(game.getCardsInGame(), player);
        Map<String, Integer> typesInDeck = Maps.newHashMap();

        // TODO JAVA 8 use getOrDefault
        for (Card c : pool) {

            // Changeling are all creature types, they are not interesting for
            // counting creature types
            if (c.hasStartOfKeyword(Keyword.CHANGELING.toString())) {
                continue;
            }
            // ignore cards that does enter the battlefield as clones
            boolean isClone = false;
            for (ReplacementEffect re : c.getReplacementEffects()) {
                if (re.getLayer() == ReplacementLayer.Copy) {
                    isClone = true;
                    break;
                }
            }
            if (isClone) {
                continue;
            }

            Set<String> cardCreatureTypes = c.getType().getCreatureTypes();
            for (String type : cardCreatureTypes) {
                Integer count = typesInDeck.get(type);
                if (count == null) {
                    count = 0;
                }
                typesInDeck.put(type, count + 1);
            }
            // also take into account abilities that generate tokens
            for (SpellAbility sa : c.getAllSpellAbilities()) {
                if (sa.getApi() != ApiType.Token) {
                    continue;
                }
                if (sa.hasParam("TokenTypes")) {
                    for (String var : sa.getParam("TokenTypes").split(",")) {
                        if (!CardType.isACreatureType(var)) {
                            continue;
                        }
                        Integer count = typesInDeck.get(var);
                        if (count == null) {
                            count = 0;
                        }
                        typesInDeck.put(var, count + 1);
                    }
                }
            }
            // same for Trigger that does make Tokens
            for (Trigger t : c.getTriggers()) {
                SpellAbility sa = t.getOverridingAbility();
                String sTokenTypes = null;
                if (sa != null) {
                    if (sa.getApi() != ApiType.Token || !sa.hasParam("TokenTypes")) {
                        continue;
                    }
                    sTokenTypes = sa.getParam("TokenTypes");
                } else if (t.hasParam("Execute")) {
                    String name = t.getParam("Execute");
                    if (!c.hasSVar(name)) {
                        continue;
                    }

                    Map<String, String> params = AbilityFactory.getMapParams(c.getSVar(name));
                    if (!params.containsKey("TokenTypes")) {
                        continue;
                    }
                    sTokenTypes = params.get("TokenTypes");
                }

                if (sTokenTypes == null) {
                    continue;
                }

                for (String var : sTokenTypes.split(",")) {
                    if (!CardType.isACreatureType(var)) {
                        continue;
                    }
                    Integer count = typesInDeck.get(var);
                    if (count == null) {
                        count = 0;
                    }
                    typesInDeck.put(var, count + 1);
                }
            }
            // special rule for Fabricate and Servo
            if (c.hasStartOfKeyword(Keyword.FABRICATE.toString())) {
                Integer count = typesInDeck.get("Servo");
                if (count == null) {
                    count = 0;
                }
                typesInDeck.put("Servo", count + 1);
            }
        }

        // create sorted list from map from least to most frequent
        List<Entry<String, Integer>> sortedList = Lists.newArrayList(typesInDeck.entrySet());
        Collections.sort(sortedList, new Comparator<Entry<String, Integer>>() {
            public int compare(Entry<String, Integer> o1, Entry<String, Integer> o2) {
                return o1.getValue().compareTo(o2.getValue());
            }
        });

        // loop through sorted list and move each type to the front of the
        // validTypes collection
        for (Entry<String, Integer> entry : sortedList) {
            String type = entry.getKey();
            if (types.remove(type)) { // ensure an invalid type isn't introduced
                types.add(0, type);
            }
        }
    }

    @Override
    public Object vote(final SpellAbility sa, final String prompt, final List<Object> options,
            final ListMultimap<Object, Player> votes) {
        return getGui().one(prompt, options);
    }

    /*
     * (non-Javadoc)
     * 
     * @see
     * forge.game.player.PlayerController#confirmReplacementEffect(forge.card.
     * replacement.ReplacementEffect, forge.card.spellability.SpellAbility,
     * java.lang.String)
     */
    @Override
    public boolean confirmReplacementEffect(final ReplacementEffect replacementEffect, final SpellAbility effectSA,
            final String question) {
        final InputConfirm inp = new InputConfirm(this, question, effectSA);
        inp.showAndWait();
        return inp.getResult();
    }

    @Override
    public boolean mulliganKeepHand(final Player mulliganingPlayer, int cardsToReturn) {
        // TODO we should be passing tuckCards into Confirmation Dialog
        final InputConfirmMulligan inp = new InputConfirmMulligan(this, player, mulliganingPlayer);
        inp.showAndWait();
        return inp.isKeepHand();
    }

    @Override
    public CardCollectionView londonMulliganReturnCards(final Player mulliganingPlayer, int cardsToReturn) {
        final InputLondonMulligan inp = new InputLondonMulligan(this, player, cardsToReturn);
        inp.showAndWait();
        return inp.getSelectedCards();
    }

    @Override
    public CardCollectionView getCardsToMulligan(final Player firstPlayer) {
        // Partial Paris is gone, so it being commander doesn't really matter
        // anymore...
        final InputConfirmMulligan inp = new InputConfirmMulligan(this, player, firstPlayer);
        inp.showAndWait();
        return inp.isKeepHand() ? null : player.getCardsIn(ZoneType.Hand);
    }

    @Override
    public void declareAttackers(final Player attackingPlayer, final Combat combat) {
        if (mayAutoPass()) {
            if (CombatUtil.validateAttackers(combat)) {
                return; // don't prompt to declare attackers if user chose to
                        // end the turn and not attacking is legal
            } else {
                autoPassCancel(); // otherwise: cancel auto pass because of this
                                  // unexpected attack
            }
        }

        // This input should not modify combat object itself, but should return
        // user choice
        final InputAttack inpAttack = new InputAttack(this, attackingPlayer, combat);
        inpAttack.showAndWait();
    }

    @Override
    public void declareBlockers(final Player defender, final Combat combat) {
        // This input should not modify combat object itself, but should return
        // user choice
        final InputBlock inpBlock = new InputBlock(this, defender, combat);
        inpBlock.showAndWait();
        getGui().updateAutoPassPrompt();
    }

    @Override
    public List<SpellAbility> chooseSpellAbilityToPlay() {
        final MagicStack stack = game.getStack();

        if (mayAutoPass()) {
            // avoid prompting for input if current phase is set to be
            // auto-passed
            // instead posing a short delay if needed to prevent the game
            // jumping ahead too quick
            int delay = 0;
            if (stack.isEmpty()) {
                // make sure to briefly pause at phases you're not set up to
                // skip
                if (!getGui().isUiSetToSkipPhase(game.getPhaseHandler().getPlayerTurn().getView(),
                        game.getPhaseHandler().getPhase())) {
                    delay = FControlGamePlayback.phasesDelay;
                }
            } else {
                // pause slightly longer for spells and abilities on the stack
                // resolving
                delay = FControlGamePlayback.resolveDelay;
            }
            if (delay > 0) {
                try {
                    Thread.sleep(delay);
                } catch (final InterruptedException e) {
                    e.printStackTrace();
                }
            }
            return null;
        }

        if (stack.isEmpty()) {
            if (getGui().isUiSetToSkipPhase(game.getPhaseHandler().getPlayerTurn().getView(),
                    game.getPhaseHandler().getPhase())) {
                return null; // avoid prompt for input if stack is empty and
                             // player is set to skip the current phase
            }
        } else {
            final SpellAbility ability = stack.peekAbility();
            if (ability != null && ability.isAbility() && getGui().shouldAutoYield(ability.yieldKey())) {
                // avoid prompt for input if top ability of stack is set to
                // auto-yield
                try {
                    Thread.sleep(FControlGamePlayback.resolveDelay);
                } catch (final InterruptedException e) {
                    e.printStackTrace();
                }
                return null;
            }
        }

        final InputPassPriority defaultInput = new InputPassPriority(this);
        defaultInput.showAndWait();
        return defaultInput.getChosenSa();
    }

    @Override
    public void playChosenSpellAbility(final SpellAbility chosenSa) {
        HumanPlay.playSpellAbility(this, player, chosenSa);
    }

    @Override
    public CardCollection chooseCardsToDiscardToMaximumHandSize(final int nDiscard) {
        final int max = player.getMaxHandSize();

        @SuppressWarnings("serial")
        final InputSelectCardsFromList inp = new InputSelectCardsFromList(this, nDiscard, nDiscard,
                player.getZone(ZoneType.Hand).getCards()) {
            @Override
            protected final boolean allowAwaitNextInput() {
                return true; // prevent Cleanup message getting stuck during
                             // opponent's next turn
            }
        };
        final String message = localizer.getMessage("lblCleanupPhase") + "\n"
                + localizer.getMessage("lblSelectCardsToDiscardHandDownMaximum", String.valueOf(nDiscard), String.valueOf(max));
        inp.setMessage(message);
        inp.setCancelAllowed(false);
        inp.showAndWait();
        return new CardCollection(inp.getSelected());
    }

    @Override
    public CardCollectionView chooseCardsToRevealFromHand(int min, int max, final CardCollectionView valid) {
        max = Math.min(max, valid.size());
        min = Math.min(min, max);
        final InputSelectCardsFromList inp = new InputSelectCardsFromList(this, min, max, valid);
        inp.setMessage(localizer.getMessage("lblChooseWhichCardstoReveal"));
        inp.showAndWait();
        return new CardCollection(inp.getSelected());
    }

    @Override
    public boolean payManaOptional(final Card c, final Cost cost, final SpellAbility sa, final String prompt,
            final ManaPaymentPurpose purpose) {
        if (sa == null && cost.isOnlyManaCost() && cost.getTotalMana().isZero()
                && !FModel.getPreferences().getPrefBoolean(FPref.MATCHPREF_PROMPT_FREE_BLOCKS)) {
            return true;
        }
        return HumanPlay.payCostDuringAbilityResolve(this, player, c, cost, sa, prompt);
    }

    @Override
    public List<SpellAbility> chooseSaToActivateFromOpeningHand(final List<SpellAbility> usableFromOpeningHand) {
        final CardCollection srcCards = new CardCollection();
        for (final SpellAbility sa : usableFromOpeningHand) {
            srcCards.add(sa.getHostCard());
        }
        final List<SpellAbility> result = Lists.newArrayList();
        if (srcCards.isEmpty()) {
            return result;
        }
        final List<CardView> chosen = getGui().many(localizer.getMessage("lblChooseCardsActivateOpeningHandandOrder"),
                localizer.getMessage("lblActivateFirst"), -1, CardView.getCollection(srcCards), null);
        for (final CardView view : chosen) {
            final Card c = game.getCard(view);
            for (final SpellAbility sa : usableFromOpeningHand) {
                if (sa.getHostCard() == c) {
                    result.add(sa);
                    break;
                }
            }
        }
        return result;
    }

    @Override
    public boolean chooseBinary(final SpellAbility sa, final String question, final BinaryChoiceType kindOfChoice,
            final Boolean defaultVal) {
        final List<String> labels;
        switch (kindOfChoice) {
        case HeadsOrTails:
            labels = ImmutableList.of(localizer.getMessage("lblHeads"), localizer.getMessage("lblTails"));
            break;
        case TapOrUntap:
            labels = ImmutableList.of(localizer.getMessage("lblTap"), localizer.getMessage("lblUntap"));
            break;
        case OddsOrEvens:
            labels = ImmutableList.of(localizer.getMessage("lblOdds"), localizer.getMessage("lblEvens"));
            break;
        case UntapOrLeaveTapped:
            labels = ImmutableList.of(localizer.getMessage("lblUntap"), localizer.getMessage("lblLeaveTapped"));
            break;
        case UntapTimeVault:
            labels = ImmutableList.of(localizer.getMessage("lblUntapAndSkipThisTurn"), localizer.getMessage("lblLeaveTapped"));
            break;
        case PlayOrDraw:
            labels = ImmutableList.of(localizer.getMessage("lblPlay"), localizer.getMessage("lblDraw"));
            break;
        case LeftOrRight:
            labels = ImmutableList.of(localizer.getMessage("lblLeft"), localizer.getMessage("lblRight"));
            break;
        case AddOrRemove:
            labels = ImmutableList.of(localizer.getMessage("lblAddCounter"), localizer.getMessage("lblRemoveCounter"));
            break;
        default:
            labels = ImmutableList.copyOf(kindOfChoice.toString().split("Or"));
        }

        return InputConfirm.confirm(this, sa, question, defaultVal == null || defaultVal.booleanValue(), labels);
    }

    @Override
    public boolean chooseFlipResult(final SpellAbility sa, final Player flipper, final boolean[] results,
            final boolean call) {
        final String[] labelsSrc = call ? new String[] { localizer.getMessage("lblHeads"), localizer.getMessage("lblTails") }
                : new String[] { localizer.getMessage("lblWinTheFlip"), localizer.getMessage("lblLoseTheFlip") };
        final List<String> sortedResults = new ArrayList<String>();
        for (boolean result : results) {
            sortedResults.add(labelsSrc[result ? 0 : 1]);
        }

        Collections.sort(sortedResults);
        if (!call) {
            Collections.reverse(sortedResults);
        }
        return getGui().one(sa.getHostCard().getName() + " - " + localizer.getMessage("lblChooseAResult"), sortedResults).equals(labelsSrc[0]);
    }

    @Override
    public Card chooseProtectionShield(final GameEntity entityBeingDamaged, final List<String> options,
            final Map<String, Card> choiceMap) {
        final String title = entityBeingDamaged + " - " + localizer.getMessage("lblSelectPreventionShieldToUse");
        return choiceMap.get(getGui().one(title, options));
    }

    @Override
    public Pair<SpellAbilityStackInstance, GameObject> chooseTarget(final SpellAbility saSpellskite,
            final List<Pair<SpellAbilityStackInstance, GameObject>> allTargets) {
        if (allTargets.size() < 2) {
            return Iterables.getFirst(allTargets, null);
        }

        final List<Pair<SpellAbilityStackInstance, GameObject>> chosen = getGui()
                .getChoices(saSpellskite.getHostCard().getName(), 1, 1, allTargets, null, new FnTargetToString());
        return Iterables.getFirst(chosen, null);
    }

    private final static class FnTargetToString
            implements Function<Pair<SpellAbilityStackInstance, GameObject>, String>, Serializable {
        private static final long serialVersionUID = -4779137632302777802L;

        @Override
        public String apply(final Pair<SpellAbilityStackInstance, GameObject> targ) {
            return targ.getRight().toString() + " - " + targ.getLeft().getStackDescription();
        }
    }

    @Override
    public void notifyOfValue(final SpellAbility sa, final GameObject realtedTarget, final String value) {
        final String message = MessageUtil.formatNotificationMessage(sa, player, realtedTarget, value);
        if (sa != null && sa.isManaAbility()) {
            game.getGameLog().add(GameLogEntryType.LAND, message);
        } else {
            getGui().message(message,
                    sa == null || sa.getHostCard() == null ? "" : CardView.get(sa.getHostCard()).toString());
        }
    }

    // end of not related candidates for move.

    /*
     * (non-Javadoc)
     * 
     * @see forge.game.player.PlayerController#chooseModeForAbility(forge.card.
     * spellability.SpellAbility, java.util.List, int, int)
     */
    @Override
    public List<AbilitySub> chooseModeForAbility(final SpellAbility sa, final int min, final int num,
            boolean allowRepeat) {
        boolean trackerFrozen = game.getTracker().isFrozen();
        if (trackerFrozen) {
            // The view tracker needs to be unfrozen to update the SpellAbilityViews at this point, or it may crash
            game.getTracker().unfreeze();
        }
        final List<AbilitySub> possible = CharmEffect.makePossibleOptions(sa);
        LinkedHashMap<SpellAbilityView, AbilitySub> spellViewCache = new LinkedHashMap<>();
        for (AbilitySub spellAbility : possible) {
            spellViewCache.put(spellAbility.getView(), spellAbility);
        }
        if (trackerFrozen) {
            game.getTracker().freeze(); // refreeze if the tracker was frozen prior to this update
        }
        final List<SpellAbilityView> choices = new ArrayList<>(spellViewCache.keySet());
<<<<<<< HEAD
        final String modeTitle = localizer.getMessage("PlayerActivatedCardChooseMode", sa.getActivatingPlayer().toString(), CardTranslation.getTranslatedName(sa.getHostCard().getName()));
=======
        final String modeTitle = localizer.getMessage("lblPlayerActivatedCardChooseMode", sa.getActivatingPlayer().toString(), sa.getHostCard().toString());
>>>>>>> c6016c27
        final List<AbilitySub> chosen = Lists.newArrayListWithCapacity(num);
        for (int i = 0; i < num; i++) {
            SpellAbilityView a;
            if (i < min) {
                a = getGui().one(modeTitle, choices);
            } else {
                a = getGui().oneOrNone(modeTitle, choices);
            }
            if (a == null) {
                break;
            }

            if (!allowRepeat) {
                choices.remove(a);
            }
            chosen.add(spellViewCache.get(a));
        }
        return chosen;
    }

    @Override
    public List<String> chooseColors(final String message, final SpellAbility sa, final int min, final int max,
            final List<String> options) {
        return getGui().getChoices(message, min, max, options);
    }

    @Override
    public byte chooseColor(final String message, final SpellAbility sa, final ColorSet colors) {
        final int cntColors = colors.countColors();
        switch (cntColors) {
        case 0:
            return 0;
        case 1:
            return colors.getColor();
        default:
            return chooseColorCommon(message, sa == null ? null : sa.getHostCard(), colors, false);
        }
    }

    @Override
    public byte chooseColorAllowColorless(final String message, final Card c, final ColorSet colors) {
        final int cntColors = 1 + colors.countColors();
        switch (cntColors) {
        case 1:
            return 0;
        default:
            return chooseColorCommon(message, c, colors, true);
        }
    }

    private byte chooseColorCommon(final String message, final Card c, final ColorSet colors,
            final boolean withColorless) {
        final ImmutableList.Builder<String> colorNamesBuilder = ImmutableList.builder();
        if (withColorless) {
            colorNamesBuilder.add(MagicColor.toLongString(MagicColor.COLORLESS));
        }
        for (final Byte b : colors) {
            colorNamesBuilder.add(MagicColor.toLongString(b.byteValue()));
        }
        final ImmutableList<String> colorNames = colorNamesBuilder.build();
        if (colorNames.size() > 2) {
            return MagicColor.fromName(getGui().one(message, colorNames));
        }

        boolean confirmed = false;
        confirmed = InputConfirm.confirm(this, CardView.get(c), message, true, colorNames);
        final int idxChosen = confirmed ? 0 : 1;
        return MagicColor.fromName(colorNames.get(idxChosen));
    }

    @Override
    public ICardFace chooseSingleCardFace(final SpellAbility sa, final String message, final Predicate<ICardFace> cpp,
            final String name) {
        final Iterable<ICardFace> cardsFromDb = FModel.getMagicDb().getCommonCards().getAllFaces();
        final List<ICardFace> cards = Lists.newArrayList(Iterables.filter(cardsFromDb, cpp));
        CardFaceView cardFaceView;
        List<CardFaceView> choices = new ArrayList<>();
        for (ICardFace cardFace : cards) {
            cardFaceView = new CardFaceView(cardFace.getName());
            choices.add(cardFaceView);
        }
        Collections.sort(choices);
        cardFaceView = getGui().one(message, choices);
        return StaticData.instance().getCommonCards().getFaceByName(cardFaceView.getName());
    }

    @Override
    public CounterType chooseCounterType(final List<CounterType> options, final SpellAbility sa, final String prompt,
            Map<String, Object> params) {
        if (options.size() <= 1) {
            return Iterables.getFirst(options, null);
        }
        return getGui().one(prompt, options);
    }

    @Override
    public boolean confirmPayment(final CostPart costPart, final String question, SpellAbility sa) {
        final InputConfirm inp = new InputConfirm(this, question, sa);
        inp.showAndWait();
        return inp.getResult();
    }

    @Override
    public ReplacementEffect chooseSingleReplacementEffect(final String prompt,
            final List<ReplacementEffect> possibleReplacers) {
        final ReplacementEffect first = possibleReplacers.get(0);
        if (possibleReplacers.size() == 1) {
            return first;
        }
        final String firstStr = first.toString();
        for (int i = 1; i < possibleReplacers.size(); i++) {
            // prompt user if there are multiple different options
            if (!possibleReplacers.get(i).toString().equals(firstStr)) {
                return getGui().one(prompt, possibleReplacers);
            }
        }
        return first; // return first option without prompting if all options
                      // are the same
    }

    @Override
    public String chooseProtectionType(final String string, final SpellAbility sa, final List<String> choices) {
        return getGui().one(string, choices);
    }

    @Override
    public boolean payCostToPreventEffect(final Cost cost, final SpellAbility sa, final boolean alreadyPaid,
            final FCollectionView<Player> allPayers) {
        // if it's paid by the AI already the human can pay, but it won't change
        // anything
        return HumanPlay.payCostDuringAbilityResolve(this, player, sa.getHostCard(), cost, sa, null);
    }

    // stores saved order for different sets of SpellAbilities
    private final Map<String, List<Integer>> orderedSALookup = Maps.newHashMap();

    @Override
    public void orderAndPlaySimultaneousSa(final List<SpellAbility> activePlayerSAs) {
        List<SpellAbility> orderedSAs = activePlayerSAs;
        if (activePlayerSAs.size() > 1) {
            final String firstStr = activePlayerSAs.get(0).toString();
            boolean needPrompt = false;

            // for the purpose of pre-ordering, no need for extra granularity
            Integer idxAdditionalInfo = firstStr.indexOf(" [");
            StringBuilder saLookupKey = new StringBuilder(idxAdditionalInfo != -1 ? firstStr.substring(0, idxAdditionalInfo - 1) : firstStr);

            char delim = (char) 5;
            for (int i = 1; i < activePlayerSAs.size(); i++) {
                SpellAbility currentSa = activePlayerSAs.get(i);
                String saStr = currentSa.toString();

                if (!needPrompt && !saStr.equals(firstStr)) {
                    needPrompt = true; // prompt by default unless all abilities
                                       // are the same
                }

                saLookupKey.append(delim).append(saStr);
                idxAdditionalInfo = saLookupKey.indexOf(" [");
                if (idxAdditionalInfo != -1) {
                    saLookupKey = new StringBuilder(saLookupKey.substring(0, idxAdditionalInfo - 1));
                }
            }
            if (needPrompt) {
                List<Integer> savedOrder = orderedSALookup.get(saLookupKey.toString());
                List<SpellAbilityView> orderedSAVs = Lists.newArrayList();

                // create a mapping between a spell's view and the spell itself
                HashMap<SpellAbilityView, SpellAbility> spellViewCache = new HashMap<>();
                for (SpellAbility spellAbility : orderedSAs) {
                    spellViewCache.put(spellAbility.getView(), spellAbility);
                }

                if (savedOrder != null) {
                    orderedSAVs = Lists.newArrayList();
                    for (Integer index : savedOrder) {
                        orderedSAVs.add(activePlayerSAs.get(index).getView());
                    }
                } else {
                    for (SpellAbility spellAbility : orderedSAs) {
                        orderedSAVs.add(spellAbility.getView());
                    }
                }
                if (savedOrder != null) {
                    boolean preselect = FModel.getPreferences()
                            .getPrefBoolean(FPref.UI_PRESELECT_PREVIOUS_ABILITY_ORDER);
                    orderedSAVs = getGui().order(localizer.getMessage("lblReorderSimultaneousAbilities"), localizer.getMessage("lblResolveFirst"), 0, 0,
                            preselect ? Lists.newArrayList() : orderedSAVs,
                            preselect ? orderedSAVs : Lists.newArrayList(), null, false);
                } else {
                    orderedSAVs = getGui().order(localizer.getMessage("lblSelectOrderForSimultaneousAbilities"), localizer.getMessage("lblResolveFirst"), orderedSAVs,
                            null);
                }
                orderedSAs = Lists.newArrayList();
                for (SpellAbilityView spellAbilityView : orderedSAVs) {
                    orderedSAs.add(spellViewCache.get(spellAbilityView));
                }
                // save order to avoid needing to prompt a second time to order
                // the same abilities
                savedOrder = Lists.newArrayListWithCapacity(activePlayerSAs.size());
                for (SpellAbility sa : orderedSAs) {
                    savedOrder.add(activePlayerSAs.indexOf(sa));
                }
                orderedSALookup.put(saLookupKey.toString(), savedOrder);
            }
        }
        for (int i = orderedSAs.size() - 1; i >= 0; i--) {
            final SpellAbility next = orderedSAs.get(i);
            if (next.isTrigger()) {
                HumanPlay.playSpellAbility(this, player, next);
            } else {
                player.getGame().getStack().add(next);
            }
        }
    }

    @Override
    public void playTrigger(final Card host, final WrappedAbility wrapperAbility, final boolean isMandatory) {
        HumanPlay.playSpellAbilityNoStack(this, player, wrapperAbility);
    }

    @Override
    public boolean playSaFromPlayEffect(final SpellAbility tgtSA) {
        return HumanPlay.playSpellAbility(this, player, tgtSA);
    }

    @Override
    public boolean chooseTargetsFor(final SpellAbility currentAbility) {
        final TargetSelection select = new TargetSelection(this, currentAbility);
        return select.chooseTargets(null);
    }

    @Override
    public boolean chooseCardsPile(final SpellAbility sa, final CardCollectionView pile1,
            final CardCollectionView pile2, final String faceUp) {
        final String p1Str = TextUtil.concatNoSpace("-- Pile 1 (", String.valueOf(pile1.size()), " cards) --");
        final String p2Str = TextUtil.concatNoSpace("-- Pile 2 (", String.valueOf(pile2.size()), " cards) --");

        /*
         * if (faceUp.equals("True")) { final List<String> possibleValues =
         * ImmutableList.of(p1Str , p2Str); return
         * getGui().confirm(CardView.get(sa.getHostCard()), "Choose a Pile",
         * possibleValues); }
         */

        final List<CardView> cards = Lists.newArrayListWithCapacity(pile1.size() + pile2.size() + 2);
        final CardView pileView1 = new CardView(Integer.MIN_VALUE, null, p1Str);

        cards.add(pileView1);
        if (faceUp.equals("False")) {
            tempShowCards(pile1);
            cards.addAll(CardView.getCollection(pile1));
        }

        final CardView pileView2 = new CardView(Integer.MIN_VALUE + 1, null, p2Str);
        cards.add(pileView2);
        if (!faceUp.equals("True")) {
            tempShowCards(pile2);
            cards.addAll(CardView.getCollection(pile2));
        }

        // make sure Pile 1 or Pile 2 is clicked on
        boolean result;
        while (true) {
            final CardView chosen = getGui().one(localizer.getMessage("lblChooseaPile"), cards);
            if (chosen.equals(pileView1)) {
                result = true;
                break;
            }
            if (chosen.equals(pileView2)) {
                result = false;
                break;
            }
        }

        endTempShowCards();
        return result;
    }

    @Override
    public void revealAnte(final String message, final Multimap<Player, PaperCard> removedAnteCards) {
        for (final Player p : removedAnteCards.keySet()) {
            getGui().reveal(localizer.getMessage("lblActionFromPlayerDeck", message, Lang.getPossessedObject(MessageUtil.mayBeYou(player, p), "")),
                    ImmutableList.copyOf(removedAnteCards.get(p)));
        }
    }

    @Override
    public List<PaperCard> chooseCardsYouWonToAddToDeck(final List<PaperCard> losses) {
        return getGui().many(localizer.getMessage("lblSelectCardstoAddtoYourDeck"), localizer.getMessage("lblAddTheseToMyDeck"), 0, losses.size(), losses,
                null);
    }

    @Override
    public boolean payManaCost(final ManaCost toPay, final CostPartMana costPartMana, final SpellAbility sa,
                               final String prompt, ManaConversionMatrix matrix, final boolean isActivatedSa) {
        return HumanPlay.payManaCost(this, toPay, costPartMana, sa, player, prompt, matrix, isActivatedSa);
    }

    @Override
    public Map<Card, ManaCostShard> chooseCardsForConvokeOrImprovise(final SpellAbility sa, final ManaCost manaCost,
            final CardCollectionView untappedCards, boolean improvise) {
        final InputSelectCardsForConvokeOrImprovise inp = new InputSelectCardsForConvokeOrImprovise(this, player,
                manaCost, untappedCards, improvise, sa);
        inp.showAndWait();
        return inp.getConvokeMap();
    }

    @Override
    public String chooseCardName(final SpellAbility sa, final Predicate<ICardFace> cpp, final String valid,
            final String message) {
        while (true) {
            final ICardFace cardFace = chooseSingleCardFace(sa, message, cpp, sa.getHostCard().getName());
            final PaperCard cp = FModel.getMagicDb().getCommonCards().getCard(cardFace.getName());
            // the Card instance for test needs a game to be tested
            final Card instanceForPlayer = Card.fromPaperCard(cp, player);
            // TODO need the valid check be done against the CardFace?
            if (instanceForPlayer.isValid(valid, sa.getHostCard().getController(), sa.getHostCard(), sa)) {
                // it need to return name for card face
                return cardFace.getName();
            }
        }
    }

    @Override
    public Card chooseSingleCardForZoneChange(final ZoneType destination, final List<ZoneType> origin,
            final SpellAbility sa, final CardCollection fetchList, final DelayedReveal delayedReveal,
            final String selectPrompt, final boolean isOptional, final Player decider) {
        return chooseSingleEntityForEffect(fetchList, delayedReveal, sa, selectPrompt, isOptional, decider);
    }

    public List<Card> chooseCardsForZoneChange(final ZoneType destination, final List<ZoneType> origin,
            final SpellAbility sa, final CardCollection fetchList, final int min, final int max, final DelayedReveal delayedReveal,
            final String selectPrompt, final Player decider) {
        return chooseEntitiesForEffect(fetchList, min, max, delayedReveal, sa, selectPrompt, decider);
    }

    @Override
    public boolean isGuiPlayer() {
        return lobbyPlayer == GamePlayerUtil.getGuiPlayer();
    }

    public void updateAchievements() {
        AchievementCollection.updateAll(this);
    }

    public boolean canUndoLastAction() {
        if (!game.stack.canUndo(player)) {
            return false;
        }
        final Player priorityPlayer = game.getPhaseHandler().getPriorityPlayer();
        return priorityPlayer != null && priorityPlayer == player;
    }

    @Override
    public void undoLastAction() {
        tryUndoLastAction();
    }

    public boolean tryUndoLastAction() {
        if (!canUndoLastAction()) {
            return false;
        }

        if (game.getStack().undo()) {
            final Input currentInput = inputQueue.getInput();
            if (currentInput instanceof InputPassPriority) {
                // ensure prompt updated if needed
                currentInput.showMessageInitial();
            }
            return true;
        }
        return false;
    }

    @Override
    public void selectButtonOk() {
        inputProxy.selectButtonOK();
    }

    @Override
    public void selectButtonCancel() {
        inputProxy.selectButtonCancel();
    }

    public void confirm() {
        if (inputQueue.getInput() instanceof InputConfirm) {
            selectButtonOk();
        }
    }

    @Override
    public void passPriority() {
        passPriority(false);
    }

    @Override
    public void passPriorityUntilEndOfTurn() {
        passPriority(true);
    }

    private void passPriority(final boolean passUntilEndOfTurn) {
        final Input inp = inputProxy.getInput();
        if (inp instanceof InputPassPriority) {
            if (passUntilEndOfTurn) {
                autoPassUntilEndOfTurn();
            }
            inp.selectButtonOK();
        } else {
            FThreads.invokeInEdtNowOrLater(new Runnable() {
                @Override
                public final void run() {
                    // getGui().message("Cannot pass priority at this time.");
                }
            });
        }
    }

    @Override
    public void useMana(final byte mana) {
        final Input input = inputQueue.getInput();
        if (input instanceof InputPayMana) {
            ((InputPayMana) input).useManaFromPool(mana);
        }
    }

    @Override
    public void selectPlayer(final PlayerView playerView, final ITriggerEvent triggerEvent) {
        inputProxy.selectPlayer(playerView, triggerEvent);
    }

    @Override
    public boolean selectCard(final CardView cardView, final List<CardView> otherCardViewsToSelect,
            final ITriggerEvent triggerEvent) {
        return inputProxy.selectCard(cardView, otherCardViewsToSelect, triggerEvent);
    }

    @Override
    public void selectAbility(final SpellAbilityView sa) {
        inputProxy.selectAbility(getGame().getSpellAbility(sa));
    }

    @Override
    public void alphaStrike() {
        inputProxy.alphaStrike();
    }

    @Override
    public void resetAtEndOfTurn() {
        // Not used by the human controller
    }

    // Dev Mode cheat functions
    private boolean canPlayUnlimitedLands;

    @Override
    public boolean canPlayUnlimitedLands() {
        return canPlayUnlimitedLands;
    }

    private IDevModeCheats cheats;

    @Override
    public IDevModeCheats cheat() {
        if (cheats == null) {
            cheats = new DevModeCheats();
            // TODO: In Network game, inform other players that this player is
            // cheating
        }
        return cheats;
    }

    public boolean hasCheated() {
        return cheats != null;
    }

    public class DevModeCheats implements IDevModeCheats {
        private ICardFace lastAdded;
        private ZoneType lastAddedZone;
        private Player lastAddedPlayer;
        private SpellAbility lastAddedSA;
        private boolean lastTrigs;
        private boolean lastSummoningSickness;
        private boolean lastTopOfTheLibrary;

        private DevModeCheats() {
        }

        /*
         * (non-Javadoc)
         * 
         * @see forge.player.IDevModeCheats#setCanPlayUnlimitedLands(boolean)
         */
        @Override
        public void setCanPlayUnlimitedLands(final boolean canPlayUnlimitedLands0) {
            canPlayUnlimitedLands = canPlayUnlimitedLands0;
        }

        /*
         * (non-Javadoc)
         * 
         * @see forge.player.IDevModeCheats#setViewAllCards(boolean)
         */
        @Override
        public void setViewAllCards(final boolean canViewAll) {
            mayLookAtAllCards = canViewAll;
            for (final Player p : game.getPlayers()) {
                getGui().updateCards(CardView.getCollection(p.getAllCards()));
            }
        }

        /*
         * (non-Javadoc)
         * 
         * @see forge.player.IDevModeCheats#generateMana()
         */
        @Override
        public void generateMana() {
            final Player pPriority = game.getPhaseHandler().getPriorityPlayer();
            if (pPriority == null) {
                getGui().message(localizer.getMessage("lblNoPlayerHasPriorityCannotAddedManaToPool"));
                return;
            }

            final Card dummy = new Card(-777777, game);
            dummy.setOwner(pPriority);
            final Map<String, String> produced = Maps.newHashMap();
            produced.put("Produced", "W W W W W W W U U U U U U U B B B B B B B G G G G G G G R R R R R R R 7");
            final AbilityManaPart abMana = new AbilityManaPart(dummy, produced);
            game.getAction().invoke(new Runnable() {
                @Override
                public void run() {
                    abMana.produceMana(null);
                }
            });
        }

        private GameState createGameStateObject() {
            return new GameState() {
                @Override
                public IPaperCard getPaperCard(final String cardName) {
                    return FModel.getMagicDb().getCommonCards().getCard(cardName);
                }
            };
        }

        /*
         * (non-Javadoc)
         * 
         * @see forge.player.IDevModeCheats#dumpGameState()
         */
        @Override
        public void dumpGameState() {
            final GameState state = createGameStateObject();
            try {
                state.initFromGame(game);
                final File f = GuiBase.getInterface().getSaveFile(new File(ForgeConstants.USER_GAMES_DIR, "state.txt"));
                if (f != null
                        && (!f.exists() || getGui().showConfirmDialog(localizer.getMessage("lblOverwriteExistFileConfirm"), localizer.getMessage("lblFileExists")))) {
                    try (BufferedWriter bw = new BufferedWriter(new FileWriter(f))) {
                        bw.write(state.toString());
                    }
                }
            } catch (final Exception e) {
                String err = e.getClass().getName();
                if (e.getMessage() != null) {
                    err += ": " + e.getMessage();
                }
                getGui().showErrorDialog(err);
                e.printStackTrace();
            }
        }

        /*
         * (non-Javadoc)
         * 
         * @see forge.player.IDevModeCheats#setupGameState()
         */
        @Override
        public void setupGameState() {
            final File gamesDir = new File(ForgeConstants.USER_GAMES_DIR);
            if (!gamesDir.exists()) {
                // if the directory does not exist, try to create it
                gamesDir.mkdir();
            }

            final String filename = GuiBase.getInterface().showFileDialog(localizer.getMessage("lblSelectGameStateFile"),
                    ForgeConstants.USER_GAMES_DIR);
            if (filename == null) {
                return;
            }

            final GameState state = createGameStateObject();
            try {
                final FileInputStream fstream = new FileInputStream(filename);
                state.parse(fstream);
                fstream.close();
            } catch (final FileNotFoundException fnfe) {
                SOptionPane.showErrorDialog(localizer.getMessage("lblFileNotFound") + ": " + filename);
                return;
            } catch (final Exception e) {
                SOptionPane.showErrorDialog(localizer.getMessage("lblErrorLoadingBattleSetupFile"));
                return;
            }

            final Player pPriority = game.getPhaseHandler().getPriorityPlayer();
            if (pPriority == null) {
                getGui().message(localizer.getMessage("lblNoPlayerPriorityGameStateCannotBeSetup"));
                return;
            }
            state.applyToGame(game);
        }

        /*
         * (non-Javadoc)
         * 
         * @see forge.player.IDevModeCheats#tutorForCard()
         */
        @Override
        public void tutorForCard() {
            final Player pPriority = game.getPhaseHandler().getPriorityPlayer();
            if (pPriority == null) {
                getGui().message(localizer.getMessage("lblNoPlayerPriorityDeckCantBeTutoredFrom"));
                return;
            }

            final CardCollection lib = (CardCollection) pPriority.getCardsIn(ZoneType.Library);
            final List<ZoneType> origin = Lists.newArrayList();
            origin.add(ZoneType.Library);
            final SpellAbility sa = new SpellAbility.EmptySa(new Card(-1, game));
            final Card card = chooseSingleCardForZoneChange(ZoneType.Hand, origin, sa, lib, null, localizer.getMessage("lblChooseaCard"), true,
                    pPriority);
            if (card == null) {
                return;
            }

            game.getAction().invoke(new Runnable() {
                @Override
                public void run() {
                    game.getAction().moveToHand(card, null);
                }
            });
        }

        /*
         * (non-Javadoc)
         * 
         * @see forge.player.IDevModeCheats#addCountersToPermanent()
         */
        @Override
        public void addCountersToPermanent() {
            modifyCountersOnPermanent(false);
        }

        /*
         * (non-Javadoc)
         *
         * @see forge.player.IDevModeCheats#removeCountersToPermanent()
         */
        @Override
        public void removeCountersFromPermanent() {
            modifyCountersOnPermanent(true);
        }

        public void modifyCountersOnPermanent(boolean subtract) {
            final String titleMsg = subtract ? localizer.getMessage("lblRemoveCountersFromWhichCard") : localizer.getMessage("lblAddCountersToWhichCard");
            final CardCollectionView cards = game.getCardsIn(ZoneType.Battlefield);
            final Card card = game
                    .getCard(getGui().oneOrNone(titleMsg, CardView.getCollection(cards)));
            if (card == null) {
                return;
            }

            final ImmutableList<CounterType> counters = subtract ? ImmutableList.copyOf(card.getCounters().keySet())
                : CounterType.values;

            final CounterType counter = getGui().oneOrNone(localizer.getMessage("lblWhichTypeofCounter"), counters);
            if (counter == null) {
                return;
            }

            final Integer count = getGui().getInteger(localizer.getMessage("lblHowManyCounters"), 1, Integer.MAX_VALUE, 10);
            if (count == null) {
                return;
            }

            if (subtract) {
                card.subtractCounter(counter, count);
            } else {
                card.addCounter(counter, count, card.getController(), false, null);
            }

        }

        /*
         * (non-Javadoc)
         * 
         * @see forge.player.IDevModeCheats#tapPermanents()
         */
        @Override
        public void tapPermanents() {
            game.getAction().invoke(new Runnable() {
                @Override
                public void run() {
                    final CardCollectionView untapped = CardLists.filter(game.getCardsIn(ZoneType.Battlefield),
                            Predicates.not(CardPredicates.Presets.TAPPED));
                    final InputSelectCardsFromList inp = new InputSelectCardsFromList(PlayerControllerHuman.this, 0,
                            Integer.MAX_VALUE, untapped);
                    inp.setCancelAllowed(true);
                    inp.setMessage(localizer.getMessage("lblChoosePermanentstoTap"));
                    inp.showAndWait();
                    if (!inp.hasCancelled()) {
                        for (final Card c : inp.getSelected()) {
                            c.tap();
                        }
                    }
                }
            });
        }

        /*
         * (non-Javadoc)
         * 
         * @see forge.player.IDevModeCheats#untapPermanents()
         */
        @Override
        public void untapPermanents() {
            game.getAction().invoke(new Runnable() {
                @Override
                public void run() {
                    final CardCollectionView tapped = CardLists.filter(game.getCardsIn(ZoneType.Battlefield),
                            CardPredicates.Presets.TAPPED);
                    final InputSelectCardsFromList inp = new InputSelectCardsFromList(PlayerControllerHuman.this, 0,
                            Integer.MAX_VALUE, tapped);
                    inp.setCancelAllowed(true);
                    inp.setMessage(localizer.getMessage("lblChoosePermanentstoUntap"));
                    inp.showAndWait();
                    if (!inp.hasCancelled()) {
                        for (final Card c : inp.getSelected()) {
                            c.untap();
                        }
                    }
                }
            });
        }

        /*
         * (non-Javadoc)
         * 
         * @see forge.player.IDevModeCheats#setPlayerLife()
         */
        @Override
        public void setPlayerLife() {
            final Player player = game.getPlayer(
                    getGui().oneOrNone(localizer.getMessage("lblSetLifeforWhichPlayer"), PlayerView.getCollection(game.getPlayers())));
            if (player == null) {
                return;
            }

            final Integer life = getGui().getInteger(localizer.getMessage("lblSetLifetoWhat"), 0);
            if (life == null) {
                return;
            }

            player.setLife(life, null);
        }

        /*
         * (non-Javadoc)
         * 
         * @see forge.player.IDevModeCheats#winGame()
         */
        @Override
        public void winGame() {
            final Input input = inputQueue.getInput();
            if (!(input instanceof InputPassPriority)) {
                getGui().message(localizer.getMessage("lblYouMustHavePrioritytoUseThisFeature"), localizer.getMessage("lblWinGame"));
                return;
            }

            // set life of all other players to 0
            final LobbyPlayer guiPlayer = getLobbyPlayer();
            final FCollectionView<Player> players = game.getPlayers();
            for (final Player player : players) {
                if (player.getLobbyPlayer() != guiPlayer) {
                    player.setLife(0, null);
                }
            }

            // pass priority so that causes gui player to win
            input.selectButtonOK();
        }

        /*
         * (non-Javadoc)
         * 
         * @see forge.player.IDevModeCheats#addCardToHand()
         */
        @Override
        public void addCardToHand() {
            addCardToZone(ZoneType.Hand, false, false);
        }

        /*
         * (non-Javadoc)
         *
         * @see forge.player.IDevModeCheats#addCardToBattlefield()
         */
        @Override
        public void addCardToBattlefield() {
            addCardToZone(ZoneType.Battlefield, false, true);
        }

        /*
         * (non-Javadoc)
         *
         * @see forge.player.IDevModeCheats#addCardToLibrary()
         */
        @Override
        public void addCardToLibrary() {
            addCardToZone(ZoneType.Library, false, false);
        }

        /*
         * (non-Javadoc)
         *
         * @see forge.player.IDevModeCheats#addCardToGraveyard()
         */
        @Override
        public void addCardToGraveyard() {
            addCardToZone(ZoneType.Graveyard, false, false);
        }

        /*
         * (non-Javadoc)
         *
         * @see forge.player.IDevModeCheats#addCardToExile()
         */
        @Override
        public void addCardToExile() {
            addCardToZone(ZoneType.Exile, false, false);
        }

        /*
         * (non-Javadoc)
         *
        * @see forge.player.IDevModeCheats#addCardToExile()
        */
        @Override
        public void castASpell() {
            addCardToZone(ZoneType.Battlefield, false, false);
        }

        /*
         * (non-Javadoc)
         *
         * @see forge.player.IDevModeCheats#repeatLastAddition()
         */
        @Override
        public void repeatLastAddition() {
            if (lastAdded == null) {
                return;
            }
            addCardToZone(null, true, lastTrigs);
        }

        private void addCardToZone(ZoneType zone, final boolean repeatLast, final boolean noTriggers) {
            final ZoneType targetZone = repeatLast ? lastAddedZone : zone;
            String message = null;
            if (targetZone != ZoneType.Battlefield) {
                message = localizer.getMessage("lblPutCardInWhichPlayerZone", targetZone.getTranslatedName().toLowerCase());
            }
            else {
                if (noTriggers) {
                    message = localizer.getMessage("lblPutCardInWhichPlayerBattlefield");
                }
                else {
                    message = localizer.getMessage("lblPutCardInWhichPlayerPlayOrStack");
                }
            }

            final Player p = repeatLast ? lastAddedPlayer
                    : game.getPlayer(getGui().oneOrNone(message,
                    PlayerView.getCollection(game.getPlayers())));
            if (p == null) {
                return;
            }

            final CardDb carddb = FModel.getMagicDb().getCommonCards();
            final List<ICardFace> faces = Lists.newArrayList(carddb.getAllFaces());
            Collections.sort(faces);

            // use standard forge's list selection dialog
            final ICardFace f = repeatLast ? lastAdded : getGui().oneOrNone(localizer.getMessage("lblNameTheCard"), faces);
            if (f == null) {
                return;
            }

            final PaperCard c = carddb.getUniqueByName(f.getName());
            final Card forgeCard = Card.fromPaperCard(c, p);

            game.getAction().invoke(new Runnable() {
                @Override
                public void run() {
                    if (targetZone == ZoneType.Battlefield) {
                        if (noTriggers) {
                            if (forgeCard.isPermanent() && !forgeCard.isAura()) {
                                if (forgeCard.isCreature()) {
                                    if (!repeatLast) {
                                        if (forgeCard.hasKeyword(Keyword.HASTE)) {
                                            lastSummoningSickness = true;
                                        } else {
                                            lastSummoningSickness = getGui().confirm(forgeCard.getView(),
                                                    localizer.getMessage("lblCardShouldBeSummoningSicknessConfirm", CardTranslation.getTranslatedName(forgeCard.getName())));
                                        }
                                    }
                                }
                                game.getAction().moveTo(targetZone, forgeCard, null);
                                if (forgeCard.isCreature()) {
                                    forgeCard.setSickness(lastSummoningSickness);
                                }
                            } else {
                                getGui().message(localizer.getMessage("lblChosenCardNotPermanentorCantExistIndependentlyontheBattleground"), localizer.getMessage("lblError"));
                                return;
                            }
                        } else {
                            if (c.getRules().getType().isLand()) {
                                // this is needed to ensure land abilities fire
                                game.getAction().moveToHand(forgeCard, null);
                                game.getAction().moveToPlay(forgeCard, null);
                                // ensure triggered abilities fire
                                game.getTriggerHandler().runWaitingTriggers();
                            } else {
                                final FCollectionView<SpellAbility> choices = forgeCard.getBasicSpells();
                                if (choices.isEmpty()) {
                                    return; // when would it happen?
                                }

                                final SpellAbility sa;
                                if (choices.size() == 1) {
                                    sa = choices.iterator().next();
                                } else {
                                    sa = repeatLast ? lastAddedSA : getGui().oneOrNone(localizer.getMessage("lblChoose"), (FCollection<SpellAbility>) choices);
                                }
                                if (sa == null) {
                                    return; // happens if cancelled
                                }

                                lastAddedSA = sa;

                                // this is really needed (for rollbacks at least)
                                game.getAction().moveToHand(forgeCard, null);
                                // Human player is choosing targets for an ability
                                // controlled by chosen player.
                                sa.setActivatingPlayer(p);
                                HumanPlay.playSaWithoutPayingManaCost(PlayerControllerHuman.this, game, sa, true);
                            }
                            // playSa could fire some triggers
                            game.getStack().addAllTriggeredAbilitiesToStack();
                        }
                    } else if (targetZone == ZoneType.Library) {
                        if (!repeatLast) {
                            lastTopOfTheLibrary = getGui().confirm(forgeCard.getView(), localizer.getMessage("lblCardShouldBeAddedToLibraryTopOrBottom", CardTranslation.getTranslatedName(forgeCard.getName())),
                                                    true, Arrays.asList(localizer.getMessage("lblTop"), localizer.getMessage("lblBottom")));
                        }
                        if (lastTopOfTheLibrary) {
                            game.getAction().moveToLibrary(forgeCard, null);
                        } else {
                            game.getAction().moveToBottomOfLibrary(forgeCard, null);
                        }
                    } else {
                        game.getAction().moveTo(targetZone, forgeCard, null);
                    }

                    lastAdded = f;
                    lastAddedZone = targetZone;
                    lastAddedPlayer = p;
                    lastTrigs = noTriggers;
                }
            });
        }

        /*
         * (non-Javadoc)
         * 
         * @see forge.player.IDevModeCheats#exileCardsFromHand()
         */
        @Override
        public void exileCardsFromHand() {
            final Player p = game.getPlayer(getGui().oneOrNone(localizer.getMessage("lblExileCardsFromPlayerHandConfirm"),
                    PlayerView.getCollection(game.getPlayers())));
            if (p == null) {
                return;
            }

            final CardCollection selection;

            CardCollectionView cardsInHand = p.getCardsIn(ZoneType.Hand);
            selection = game.getCardList(getGui().many(localizer.getMessage("lblChooseCardsExile"), localizer.getMessage("lblDiscarded"), 0, -1,
                    CardView.getCollection(cardsInHand), null));

            if (selection != null && selection.size() > 0) {
                for (Card c : selection) {
                    if (c == null) {
                        continue;
                    }
                    if (game.getAction().moveTo(ZoneType.Exile, c, null) != null) {
                        StringBuilder sb = new StringBuilder();
                        sb.append(p).append(" exiles ").append(c).append(" due to Dev Cheats.");
                        game.getGameLog().add(GameLogEntryType.DISCARD, sb.toString());
                    } else {
                        game.getGameLog().add(GameLogEntryType.INFORMATION, "DISCARD CHEAT ERROR");
                    }
                }
            }
        }

        /*
         * (non-Javadoc)
         * 
         * @see forge.player.IDevModeCheats#exileCardsFromBattlefield()
         */
        @Override
        public void exileCardsFromBattlefield() {
            final Player p = game.getPlayer(getGui().oneOrNone(localizer.getMessage("lblExileCardsFromPlayerBattlefieldConfirm"),
                    PlayerView.getCollection(game.getPlayers())));
            if (p == null) {
                return;
            }

            final CardCollection selection;

            CardCollectionView cardsInPlay = p.getCardsIn(ZoneType.Battlefield);
            selection = game.getCardList(getGui().many(localizer.getMessage("lblChooseCardsExile"), localizer.getMessage("lblDiscarded"), 0, -1,
                    CardView.getCollection(cardsInPlay), null));

            if (selection != null && selection.size() > 0) {
                for (Card c : selection) {
                    if (c == null) {
                        continue;
                    }
                    if (game.getAction().moveTo(ZoneType.Exile, c, null) != null) {
                        StringBuilder sb = new StringBuilder();
                        sb.append(p).append(" exiles ").append(c).append(" due to Dev Cheats.");
                        game.getGameLog().add(GameLogEntryType.ZONE_CHANGE, sb.toString());
                    } else {
                        game.getGameLog().add(GameLogEntryType.INFORMATION, "EXILE FROM PLAY CHEAT ERROR");
                    }
                }
            }
        }

        /*
         * (non-Javadoc)
         *
         * @see forge.player.IDevModeCheats#removeCardsFromGame()
         */
        @Override
        public void removeCardsFromGame() {
            final Player p = game.getPlayer(getGui().oneOrNone(localizer.getMessage("lblRemoveCardBelongingWitchPlayer"),
                    PlayerView.getCollection(game.getPlayers())));
            if (p == null) {
                return;
            }

            final String zone = getGui().one(localizer.getMessage("lblRemoveCardFromWhichZone"),
                    Arrays.asList("Hand", "Battlefield", "Library", "Graveyard", "Exile"));

            final CardCollection selection;

            CardCollectionView cards = p.getCardsIn(ZoneType.smartValueOf(zone));
            selection = game.getCardList(getGui().many(localizer.getMessage("lblChooseCardsRemoveFromGame"), localizer.getMessage("lblRemoved"), 0, -1,
                    CardView.getCollection(cards), null));

            if (selection != null && selection.size() > 0) {
                for (Card c : selection) {
                    if (c == null) {
                        continue;
                    }
                    c.getZone().remove(c);
                    c.ceaseToExist();

                    StringBuilder sb = new StringBuilder();
                    sb.append(p).append(" removes ").append(c).append(" from game due to Dev Cheats.");
                    game.getGameLog().add(GameLogEntryType.ZONE_CHANGE, sb.toString());
                }
            }
        }

        /*
         * (non-Javadoc)
         * 
         * @see forge.player.IDevModeCheats#riggedPlanarRoll()
         */
        @Override
        public void riggedPlanarRoll() {
            final Player player = game.getPlayer(
                    getGui().oneOrNone(localizer.getMessage("lblWhichPlayerShouldRoll"), PlayerView.getCollection(game.getPlayers())));
            if (player == null) {
                return;
            }

            final PlanarDice res = getGui().oneOrNone(localizer.getMessage("lblChooseResult"), PlanarDice.values);
            if (res == null) {
                return;
            }

            System.out.println("Rigging planar dice roll: " + res.toString());

            game.getAction().invoke(new Runnable() {
                @Override
                public void run() {
                    PlanarDice.roll(player, res);
                }
            });
        }

        /*
         * (non-Javadoc)
         * 
         * @see forge.player.IDevModeCheats#planeswalkTo()
         */
        @Override
        public void planeswalkTo() {
            if (!game.getRules().hasAppliedVariant(GameType.Planechase)) {
                return;
            }
            final Player p = game.getPhaseHandler().getPlayerTurn();

            final List<PaperCard> allPlanars = Lists.newArrayList();
            for (final PaperCard c : FModel.getMagicDb().getVariantCards().getAllCards()) {
                if (c.getRules().getType().isPlane() || c.getRules().getType().isPhenomenon()) {
                    allPlanars.add(c);
                }
            }
            Collections.sort(allPlanars);

            // use standard forge's list selection dialog
            final IPaperCard c = getGui().oneOrNone(localizer.getMessage("lblNameTheCard"), allPlanars);
            if (c == null) {
                return;
            }
            final Card forgeCard = Card.fromPaperCard(c, p);

            forgeCard.setOwner(p);
            game.getAction().invoke(new Runnable() {
                @Override
                public void run() {
                    game.getAction().changeZone(null, p.getZone(ZoneType.PlanarDeck), forgeCard, 0, null);
                    PlanarDice.roll(p, PlanarDice.Planeswalk);
                }
            });
        }
    }

    private IMacroSystem macros;

    @Override
    public IMacroSystem macros() {
        if (macros == null) {
            macros = new MacroSystem();
        }
        return macros;
    }

    // Simple macro system implementation. Its goal is to simulate "clicking"
    // on cards/players in an automated way, to reduce mechanical overhead of
    // situations like repeated combo activation.
    public class MacroSystem implements IMacroSystem {
        // Position in the macro "sequence".
        private int sequenceIndex = 0;
        // "Actions" are stored as a pair of the "action" recipient (the entity
        // to "click") and a boolean representing whether the entity is a
        // player.
        private final List<Pair<GameEntityView, Boolean>> rememberedActions = Lists.newArrayList();
        private String rememberedSequenceText = "";

        @Override
        public void setRememberedActions() {
            final String dialogTitle = localizer.getMessage("lblRememberActionSequence");
            // Not sure if this priority guard is really needed, but it seems
            // like an alright idea.
            final Input input = inputQueue.getInput();
            if (!(input instanceof InputPassPriority)) {
                getGui().message(localizer.getMessage("lblYouMustHavePrioritytoUseThisFeature"), dialogTitle);
                return;
            }

            int currentIndex = sequenceIndex;
            sequenceIndex = 0;
            // Use a Pair so we can keep a flag for isPlayer
            final List<Pair<Integer, Boolean>> entityInfo = Lists.newArrayList();
            final int playerID = getPlayer().getId();
            // Only support 1 opponent for now. There are some ideas about
            // supporting
            // multiplayer games in the future, but for now it would complicate
            // the parsing
            // process, and this implementation is still a "proof of concept".
            int opponentID = 0;
            for (final Player player : game.getPlayers()) {
                if (player.getId() != playerID) {
                    opponentID = player.getId();
                    break;
                }
            }

            // A more informative prompt would be useful, but the dialog seems
            // to
            // like to clip text in long messages...
            final String prompt = localizer.getMessage("lblEnterASequence");
            String textSequence = getGui().showInputDialog(prompt, dialogTitle, FSkinProp.ICO_QUEST_NOTES,
                    rememberedSequenceText);
            if (textSequence == null || textSequence.trim().isEmpty()) {
                rememberedActions.clear();
                if (!rememberedSequenceText.isEmpty()) {
                    rememberedSequenceText = "";
                    getGui().message(localizer.getMessage("lblActionSequenceCleared"), dialogTitle);
                }
                return;
            }
            // If they haven't changed the sequence, inform them the index is
            // reset
            // but don't change rememberedActions.
            if (textSequence.equals(rememberedSequenceText)) {
                if (currentIndex > 0 && currentIndex < rememberedActions.size()) {
                    getGui().message(localizer.getMessage("lblRestartingActionSequence"), dialogTitle);
                }
                return;
            }
            rememberedSequenceText = textSequence;
            rememberedActions.clear();

            // Clean up input
            textSequence = textSequence.trim().toLowerCase().replaceAll("[@%]", "");
            // Replace "opponent" and "me" with symbols to ease following
            // replacements
            textSequence = textSequence.replaceAll("\\bopponent\\b", "%").replaceAll("\\bme\\b", "@");
            // Strip user input of anything that's not a
            // digit/comma/whitespace/special symbol
            textSequence = textSequence.replaceAll("[^\\d\\s,@%]", "");
            // Now change various allowed delimiters to something neutral
            textSequence = textSequence.replaceAll("(,\\s+|,|\\s+)", "_");
            final String[] splitSequence = textSequence.split("_");
            for (final String textID : splitSequence) {
                if (StringUtils.isNumeric(textID)) {
                    entityInfo.add(Pair.of(Integer.valueOf(textID), false));
                } else if (textID.equals("%")) {
                    entityInfo.add(Pair.of(opponentID, true));
                } else if (textID.equals("@")) {
                    entityInfo.add(Pair.of(playerID, true));
                }
            }
            if (entityInfo.isEmpty()) {
                getGui().message(localizer.getMessage("lblErrorPleaseCheckID"), dialogTitle);
                return;
            }

            // Fetch cards and players specified by the user input
            final ZoneType[] zones = { ZoneType.Battlefield, ZoneType.Hand, ZoneType.Graveyard, ZoneType.Exile,
                    ZoneType.Command };
            final CardCollectionView cards = game.getCardsIn(Arrays.asList(zones));
            for (final Pair<Integer, Boolean> entity : entityInfo) {
                boolean found = false;
                // Nested loops are no fun; however, seems there's no better way
                // to get stuff by ID
                boolean isPlayer = entity.getValue();
                if (isPlayer) {
                    for (final Player player : game.getPlayers()) {
                        if (player.getId() == entity.getKey()) {
                            found = true;
                            rememberedActions.add(Pair.of(player.getView(), true));
                            break;
                        }
                    }
                } else {
                    for (final Card card : cards) {
                        if (card.getId() == entity.getKey()) {
                            found = true;
                            rememberedActions.add(Pair.of(card.getView(), false));
                            break;
                        }
                    }
                }
                if (!found) {
                    getGui().message(localizer.getMessage("lblErrorEntityWithId") + " " + entity.getKey() + " " + localizer.getMessage("lblNotFound") + ".", dialogTitle);
                    rememberedActions.clear();
                    return;
                }
            }
        }

        @Override
        public void nextRememberedAction() {
            final String dialogTitle = localizer.getMessage("lblDoNextActioninSequence");
            if (rememberedActions.isEmpty()) {
                getGui().message(localizer.getMessage("lblPleaseDefineanActionSequenceFirst"), dialogTitle);
                return;
            }
            if (sequenceIndex >= rememberedActions.size()) {
                // Wrap around to repeat the sequence
                sequenceIndex = 0;
            }
            final Pair<GameEntityView, Boolean> action = rememberedActions.get(sequenceIndex);
            final boolean isPlayer = action.getValue();
            if (isPlayer) {
                selectPlayer((PlayerView) action.getKey(), new DummyTriggerEvent());
            } else {
                selectCard((CardView) action.getKey(), null, new DummyTriggerEvent());
            }
            sequenceIndex++;
        }

        private class DummyTriggerEvent implements ITriggerEvent {
            @Override
            public int getButton() {
                return 1; // Emulate left mouse button
            }

            @Override
            public int getX() {
                return 0; // Hopefully this doesn't do anything wonky!
            }

            @Override
            public int getY() {
                return 0;
            }
        }
    }

    @Override
    public void concede() {
        if (player != null) {
            player.concede();
            getGame().getAction().checkGameOverCondition();
        }
    }

    public boolean mayAutoPass() {
        return getGui().mayAutoPass(getLocalPlayerView());
    }

    public void autoPassUntilEndOfTurn() {
        getGui().autoPassUntilEndOfTurn(getLocalPlayerView());
    }

    @Override
    public void autoPassCancel() {
        getGui().autoPassCancel(getLocalPlayerView());
    }

    @Override
    public void awaitNextInput() {
        getGui().awaitNextInput();
    }

    @Override
    public void cancelAwaitNextInput() {
        getGui().cancelAwaitNextInput();
    }

    @Override
    public void nextGameDecision(final NextGameDecision decision) {
        game.fireEvent(new UiEventNextGameDecision(this, decision));
    }

    @Override
    public String getActivateDescription(final CardView card) {
        return getInputProxy().getActivateAction(card);
    }

    @Override
    public void reorderHand(final CardView card, final int index) {
        final PlayerZone hand = player.getZone(ZoneType.Hand);
        hand.reorder(game.getCard(card), index);
        player.updateZoneForView(hand);
    }

    @Override
    public String chooseCardName(SpellAbility sa, List<ICardFace> faces, String message) {
        ICardFace face = getGui().one(message, faces);
        return face == null ? "" : face.getName();
    }

    @Override
    public List<Card> chooseCardsForSplice(SpellAbility sa, List<Card> cards) {
        HashMap<CardView, Card> mapCVtoC = new HashMap<>();
        for (Card card : cards) {
            mapCVtoC.put(card.getView(), card);
        }
        List<CardView> choices = new ArrayList<>(mapCVtoC.keySet());
        List<CardView> chosen;
        chosen = getGui().many(
                localizer.getMessage("lblChooseCardstoSpliceonto"),
                localizer.getMessage("lblChosenCards"),
                0,
                choices.size(),
                choices,
                sa.getHostCard().getView()
        );
        List<Card> chosenCards = new ArrayList<>();
        for (CardView cardView : chosen) {
            chosenCards.add(mapCVtoC.get(cardView));
        }
        return chosenCards;
    }

    /*
     * (non-Javadoc)
     * 
     * @see forge.game.player.PlayerController#chooseOptionalCosts(forge.game.
     * spellability.SpellAbility, java.util.List)
     */
    @Override
    public List<OptionalCostValue> chooseOptionalCosts(SpellAbility choosen,
            List<OptionalCostValue> optionalCost) {
        return getGui().many(localizer.getMessage("lblChooseOptionalCosts"), localizer.getMessage("lblOptionalCosts"), 0, optionalCost.size(),
                optionalCost, choosen.getHostCard().getView());
    }

    @Override
    public boolean confirmMulliganScry(Player p) {
        return InputConfirm.confirm(this, (SpellAbility)null, localizer.getMessage("lblDoYouWanttoScry"));
    }

    @Override
    public int chooseNumberForKeywordCost(SpellAbility sa, Cost cost, KeywordInterface keyword, String prompt,
            int max) {
        if (max <= 0) {
            return 0;
        }
        if (max == 1) {
            return InputConfirm.confirm(this, sa, prompt) ? 1 : 0;
        }

        Integer v = getGui().getInteger(prompt, 0, max, 9);
        return v == null ? 0 : v.intValue();
    }

    @Override
    public CardCollection chooseCardsForEffectMultiple(Map<String, CardCollection> validMap, SpellAbility sa, String title) {
        CardCollection result = new CardCollection();
        for (Map.Entry<String, CardCollection> e : validMap.entrySet()) {
            result.addAll(chooseCardsForEffect(e.getValue(), sa, title + " " + e.getKey(), 0, 1, true));
        }
        return result;
    }

}
<|MERGE_RESOLUTION|>--- conflicted
+++ resolved
@@ -1496,11 +1496,7 @@
             game.getTracker().freeze(); // refreeze if the tracker was frozen prior to this update
         }
         final List<SpellAbilityView> choices = new ArrayList<>(spellViewCache.keySet());
-<<<<<<< HEAD
-        final String modeTitle = localizer.getMessage("PlayerActivatedCardChooseMode", sa.getActivatingPlayer().toString(), CardTranslation.getTranslatedName(sa.getHostCard().getName()));
-=======
         final String modeTitle = localizer.getMessage("lblPlayerActivatedCardChooseMode", sa.getActivatingPlayer().toString(), sa.getHostCard().toString());
->>>>>>> c6016c27
         final List<AbilitySub> chosen = Lists.newArrayListWithCapacity(num);
         for (int i = 0; i < num; i++) {
             SpellAbilityView a;
