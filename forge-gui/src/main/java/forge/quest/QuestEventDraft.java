--- conflicted
+++ resolved
@@ -1,917 +1,897 @@
-/*
- * Forge: Play Magic: the Gathering.
- * Copyright (C) 2011  Forge Team
- *
- * This program is free software: you can redistribute it and/or modify
- * it under the terms of the GNU General Public License as published by
- * the Free Software Foundation, either version 3 of the License, or
- * (at your option) any later version.
- * 
- * This program is distributed in the hope that it will be useful,
- * but WITHOUT ANY WARRANTY; without even the implied warranty of
- * MERCHANTABILITY or FITNESS FOR A PARTICULAR PURPOSE.  See the
- * GNU General Public License for more details.
- * 
- * You should have received a copy of the GNU General Public License
- * along with this program.  If not, see <http://www.gnu.org/licenses/>.
- */
-package forge.quest;
-
-<<<<<<< HEAD
-import forge.GuiBase;
-=======
-import java.text.SimpleDateFormat;
-import java.util.ArrayList;
-import java.util.Arrays;
-import java.util.Collections;
-import java.util.Comparator;
-import java.util.Date;
-import java.util.List;
+/*
+ * Forge: Play Magic: the Gathering.
+ * Copyright (C) 2011  Forge Team
+ *
+ * This program is free software: you can redistribute it and/or modify
+ * it under the terms of the GNU General Public License as published by
+ * the Free Software Foundation, either version 3 of the License, or
+ * (at your option) any later version.
+ * 
+ * This program is distributed in the hope that it will be useful,
+ * but WITHOUT ANY WARRANTY; without even the implied warranty of
+ * MERCHANTABILITY or FITNESS FOR A PARTICULAR PURPOSE.  See the
+ * GNU General Public License for more details.
+ * 
+ * You should have received a copy of the GNU General Public License
+ * along with this program.  If not, see <http://www.gnu.org/licenses/>.
+ */
+package forge.quest;
+
+import java.text.SimpleDateFormat;
+import java.util.ArrayList;
+import java.util.Arrays;
+import java.util.Collections;
+import java.util.Comparator;
+import java.util.Date;
+import java.util.List;
 import java.util.Map;
-
->>>>>>> a59f456f
-import forge.card.CardEdition;
-import forge.card.CardEdition.CardInSet;
-import forge.card.CardRarity;
-import forge.deck.CardPool;
-import forge.deck.Deck;
-import forge.deck.DeckGroup;
-import forge.deck.DeckSection;
-import forge.interfaces.IGuiBase;
-import forge.item.BoosterPack;
-import forge.item.PaperCard;
-import forge.limited.BoosterDraft;
-import forge.limited.LimitedPoolType;
-import forge.model.CardBlock;
-import forge.model.FModel;
-import forge.quest.data.QuestPreferences.QPref;
-import forge.quest.io.ReadPriceList;
-import forge.util.NameGenerator;
-import forge.util.storage.IStorage;
-
-/**
- * <p>
- * QuestEvent.
- * </p>
- * 
- * MODEL - A basic event instance in Quest mode. Can be extended for use in
- * unique event types: battles, quests, and others.
- */
-public class QuestEventDraft {
-	
-	public static class QuestDraftPrizes {
-		
-		public int credits;
-		public List<BoosterPack> boosterPacks;
-		public List<PaperCard> individualCards;
-        public List<PaperCard> selectRareCards;
-		
-		public boolean hasCredits() {
-			return credits > 0;
-		}
-		
-		public boolean hasBoosterPacks() {
-			return boosterPacks != null && boosterPacks.size() > 0;
-		}
-		
-		public boolean hasIndividualCards() {
-			return individualCards != null && individualCards.size() > 0;
-		}
-        
-        public boolean selectRareFromSets() { return selectRareCards != null && selectRareCards.size() > 0; }
-        
-        public void addSelectedCard(final PaperCard card) {
-            FModel.getQuest().getCards().addSingleCard(card, 1);
-        }
-		
-	}
-	
-    public static final String UNDETERMINED = "quest_draft_undetermined_place";
-    public static final String HUMAN = "quest_draft_human_place";
-    public static final String DECK_NAME = "Tournament Deck";
-
-    private static transient final ReadPriceList PRICE_LIST_READER = new ReadPriceList();
-    private static transient final Map<String, Integer> MAP_PRICES = PRICE_LIST_READER.getPriceList();
-    
-    private String title = "Mystery Draft";
-    private String boosterConfiguration = "";
-    private String block = "";
-    
-    private int entryFee = 0;
-    
-    private String[] standings = new String[15];
-    private String[] aiNames = new String[7];
-    
-    private int[] aiIcons = new int[7];
-    
-    private boolean started = false;
-    private int age = FModel.getQuestPreferences().getPrefInt(QPref.WINS_NEW_DRAFT);
-    
-    public QuestEventDraft(final String title) {
-        this.title = title;
-    }
-    
-    public final String getTitle() {
-        return this.title;
-    }
-    
-    public final String[] getBoosterConfiguration() {
-        return boosterConfiguration.split("/");
-    }
-    
-    public final void setBoosterConfiguration(final String boosterConfiguration) {
-        this.boosterConfiguration = boosterConfiguration;
-    }
-
-    public final void setEntryFee(final int entryFee) {
-        this.entryFee = entryFee;
-    }
-    
-    public final int getEntryFee() {
-        return entryFee;
-    }
-    
-    public final void setBlock(final String block) {
-        this.block = block;
-    }
-    
-    public final String getBlock() {
-        return block;
-    }
-    
-    public void setTitle(final String title0) {
-        this.title = title0;
-    }
-    
-    public void setStandings(String[] standings) {
-        this.standings = standings;
-    }
-    
-    public String[] getStandings() {
-        return standings;
-    }
-    
-    public String[] getAINames() {
-        return aiNames;
-    }
-    
-    public void setAINames(final String[] names) {
-        aiNames = names;
-    }
-    
-    public int[] getAIIcons() {
-        return aiIcons;
-    }
-    
-    public void setAIIcons(final int[] icons) {
-        aiIcons = icons;
-    }
-    
-    public int getAge() {
-        return age;
-    }
-    
-    public void setAge(final int age) {
-        this.age = age;
-    }
-    
-    public void addWin() {
-        age--;
-    }
-	
-	public void saveToRegularDraft() {
-		String tournamentName = FModel.getQuest().getName() + " Tournament Deck " + new SimpleDateFormat("EEE d MMM yyyy HH-mm-ss").format(new Date());
-		DeckGroup original = FModel.getQuest().getDraftDecks().get(QuestEventDraft.DECK_NAME);
-		DeckGroup output = new DeckGroup(tournamentName);
-		for (Deck aiDeck : original.getAiDecks()) {
-			output.addAiDeck(copyDeck(aiDeck));
-		}
-		output.setHumanDeck(copyDeck(original.getHumanDeck(), tournamentName));
-		FModel.getDecks().getDraft().add(output);
-	}
-	
-	public void addToQuestDecks() {
-		String deckName = "Tournament Deck " + new SimpleDateFormat("EEE d MMM yyyy HH-mm-ss").format(new Date());
-
-		Deck tournamentDeck = FModel.getQuest().getDraftDecks().get(QuestEventDraft.DECK_NAME).getHumanDeck();
-		Deck deck = new Deck(deckName);
-
-		FModel.getQuest().getCards().addAllCards(tournamentDeck.getAllCardsInASinglePool().toFlatList());
-
-		if (tournamentDeck.get(DeckSection.Main).countAll() > 0) {
-			deck.getOrCreate(DeckSection.Main).addAll(tournamentDeck.get(DeckSection.Main));
-			FModel.getQuest().getMyDecks().add(deck);
-		}
-
-		FModel.getQuest().getDraftDecks().delete(QuestEventDraft.DECK_NAME);
-		FModel.getQuest().getAchievements().endCurrentTournament(FModel.getQuest().getAchievements().getCurrentDraft().getPlayerPlacement());
-		FModel.getQuest().save();
-	}
-
-	private Deck copyDeck(final Deck deck) {
-
-		Deck outputDeck = new Deck(deck.getName());
-
-		outputDeck.putSection(DeckSection.Main, new CardPool(deck.get(DeckSection.Main)));
-		outputDeck.putSection(DeckSection.Sideboard, new CardPool(deck.get(DeckSection.Sideboard)));
-
-		return outputDeck;
-
-	}
-
-	private Deck copyDeck(final Deck deck, final String deckName) {
-
-		Deck outputDeck = new Deck(deckName);
-
-		outputDeck.putSection(DeckSection.Main, new CardPool(deck.get(DeckSection.Main)));
-		outputDeck.putSection(DeckSection.Sideboard, new CardPool(deck.get(DeckSection.Sideboard)));
-
-		return outputDeck;
-
-	}
-    
-    public void setWinner(String playerName) {
-        
-        boolean isHumanPlayer = true;
-        
-        for (String name : aiNames) {
-            if (playerName.equals(name)) {
-                isHumanPlayer = false;
-            }
-        }
-        
-        int playerIndex = -1;
-        
-        if (isHumanPlayer) {
-            for (int i = standings.length - 1; i >= 0; i--) {
-                if (standings[i].equals(HUMAN)) {
-                    playerIndex = i;
-                    break;
-                }
-            }
-        } else {
-            
-            String aiIndex = "";
-
-            for (int i = aiNames.length - 1; i >= 0; i--) {
-                if (aiNames[i].equals(playerName)) {
-                    aiIndex = "" + (i + 1);
-                    break;
-                }
-            }
-            
-            for (int i = standings.length - 1; i >= 0; i--) {
-                if (standings[i].equals(aiIndex)) {
-                    playerIndex = i;
-                    break;
-                }
-            }
-            
-        }
-        
-        switch (playerIndex) {
-            case 0:
-            case 1:
-                standings[8] = standings[playerIndex];
-                break;
-            case 2:
-            case 3:
-                standings[9] = standings[playerIndex];
-                break;
-            case 4:
-            case 5:
-                standings[10] = standings[playerIndex];
-                break;
-            case 6:
-            case 7:
-                standings[11] = standings[playerIndex];
-                break;
-            case 8:
-            case 9:
-                standings[12] = standings[playerIndex];
-                break;
-            case 10:
-            case 11:
-                standings[13] = standings[playerIndex];
-                break;
-            case 12:
-            case 13:
-                standings[14] = standings[playerIndex];
-                break;
-        }
-        
-    }
-    
-    /**
-     * Generates the prizes for the player and saves them to the current quest.
-     */
-    public QuestDraftPrizes collectPrizes() {
-        
-        int place = getPlayerPlacement();
-        int prizePool = entryFee * 9;
-        
-        int boosterPrices = 0;
-        
-        for (String boosterSet : boosterConfiguration.split("/")) {
-            
-            int value;
-            String boosterName = FModel.getMagicDb().getEditions().get(boosterSet).getName() + " Booster Pack";
-
-            if (MAP_PRICES.containsKey(boosterName)) {
-                value = MAP_PRICES.get(boosterName);
-            } else {
-                value = 395;
-            }
-            
-            boosterPrices += value;
-        
-        }
-
-        prizePool -= boosterPrices * 8;
-
-		QuestDraftPrizes prizes = null;
-        
-        switch (place) {
-            case 1:
-				prizes = generateFirstPlacePrizes(prizePool);
-				break;
-            case 2:
-				prizes = generateSecondPlacePrizes(prizePool);
-				break;
-            case 3:
-				prizes = generateThirdPlacePrizes();
-				break;
-            case 4:
-				prizes = generateFourthPlacePrizes();
-				break;
-        }
-		
-		if (prizes != null) {
-
-			if (prizes.hasCredits()) {
-				FModel.getQuest().getAssets().addCredits(prizes.credits);
-			}
-			
-			if (prizes.hasBoosterPacks()) {
-				for (BoosterPack boosterPack : prizes.boosterPacks) {
-					FModel.getQuest().getCards().addAllCards(boosterPack.getCards());
-				}
-			}
-			
-			if (prizes.hasIndividualCards()) {
-				FModel.getQuest().getCards().addAllCards(prizes.individualCards);
-			}
-			
-			return prizes;
-			
-		}
-        
-        return null;
-        
-    }
-    
-    private QuestDraftPrizes generateFirstPlacePrizes(final int prizePool) {
-        
-        int credits = 2 * (prizePool / 3); //First place gets 2/3 the total prize pool
-        List<PaperCard> cards = new ArrayList<>();
-        List<BoosterPack> boosters = new ArrayList<>();
-        
-        cards.add(getPromoCard());
-
-        int creditsForPacks = (credits / 2); //Spend 50% of the credits on packs
-        
-        while (true) {
-            BoosterPack pack = getBoosterPack();
-            int price = getBoosterPrice(pack);
-            if (price > creditsForPacks + creditsForPacks * 0.1f) { //Add a little room for near-same price packs.
-                break;
-            }
-            creditsForPacks -= price;
-            boosters.add(pack);
-        }
-        
-        credits = (credits / 2) + creditsForPacks; //Add the leftover credits + 50%
-
-		QuestDraftPrizes prizes = new QuestDraftPrizes();
-		prizes.credits = credits;
-		prizes.boosterPacks = boosters;
-		prizes.individualCards = cards;
-        awardSelectedRare(prizes);
-		
-        return prizes;
-        
-    }
-    
-    private QuestDraftPrizes generateSecondPlacePrizes(final int prizePool) {
-        
-        int credits = prizePool / 3; //Second place gets 1/3 the total prize pool
-        List<PaperCard> cards = new ArrayList<>();
-        List<BoosterPack> boosters = new ArrayList<>();
-        
-        cards.add(getPromoCard());
-
-        int creditsForPacks = (credits / 4) * 3; //Spend 75% of the credits on packs
-        
-        while (true) {
-            BoosterPack pack = getBoosterPack();
-            int price = getBoosterPrice(pack);
-            if (price > creditsForPacks + creditsForPacks * 0.1f) { //Add a little room for near-same price packs.
-                break;
-            }
-            creditsForPacks -= price;
-            boosters.add(pack);
-        }
-        
-        credits = (credits / 4) + creditsForPacks; //Add the leftover credits + 25%
-
-		QuestDraftPrizes prizes = new QuestDraftPrizes();
-		prizes.credits = credits;
-		prizes.boosterPacks = boosters;
-		prizes.individualCards = cards;
-        awardSelectedRare(prizes);
-
-		return prizes;
-        
-    }
-    
-    private QuestDraftPrizes generateThirdPlacePrizes() {
-        
-        int credits = 0;
-        List<PaperCard> cards = new ArrayList<>();
-        
-        cards.add(getPromoCard());
-        
-        List<BoosterPack> boosters = new ArrayList<>();
-        boosters.add(getBoosterPack());
-
-		QuestDraftPrizes prizes = new QuestDraftPrizes();
-		prizes.credits = credits;
-		prizes.boosterPacks = boosters;
-		prizes.individualCards = cards;
-
-		return prizes;
-        
-    }
-    
-    private QuestDraftPrizes generateFourthPlacePrizes() {
-        
-        int credits = 0;
-        List<PaperCard> cards = new ArrayList<>();
-        
-        cards.add(getPromoCard());
-
-		QuestDraftPrizes prizes = new QuestDraftPrizes();
-		prizes.credits = credits;
-		prizes.individualCards = cards;
-
-		return prizes;
-        
-    }
-
-    private void awardSelectedRare(final QuestDraftPrizes prizes) {
-        
-        List<PaperCard> possibleCards = new ArrayList<>();
-    
-        for (CardEdition edition : getAllEditions()) {
-            for (CardInSet card : edition.getCards()) {
-                if (card.rarity == CardRarity.Rare || card.rarity == CardRarity.MythicRare) {
-                    possibleCards.add(FModel.getMagicDb().getCommonCards().getCard(card.name, edition.getCode()));
-                }
-            }
-        }
-        
-        prizes.selectRareCards = possibleCards;
-        
-    }
-    
-    private BoosterPack getBoosterPack() {
-        return BoosterPack.FN_FROM_SET.apply(getRandomEdition());
-    }
-    
-    private PaperCard getPromoCard() {
-        
-        CardEdition randomEdition = getRandomEdition();
-        List<CardInSet> cardsInEdition = new ArrayList<>();
-        
-        for (CardInSet card : randomEdition.getCards()) {
-            if (card.rarity == CardRarity.Rare || card.rarity == CardRarity.MythicRare) {
-                cardsInEdition.add(card);
-            }
-        }
-
-        
-        CardInSet randomCard;
-        PaperCard promo = null;
-        
-        int attempts = 25;
-        
-        while (promo == null && attempts-- > 0) {
-            randomCard = cardsInEdition.get((int) (Math.random() * cardsInEdition.size()));
-            promo = FModel.getMagicDb().getCommonCards().getCard(randomCard.name, randomEdition.getCode());
-        }
-        
-        if (promo == null) {
-            return FModel.getQuest().getCards().addRandomRare();
-        }
-        
-        return promo;
-        
-    }
-    
-    private CardEdition getRandomEdition() {
-        
-        List<CardEdition> editions = new ArrayList<>();
-        for (String booster : boosterConfiguration.split("/")) {
-            editions.add(FModel.getMagicDb().getEditions().get(booster));
-        }
-        
-        return editions.get((int) (Math.random() * editions.size()));
-        
-    }
-
-    private List<CardEdition> getAllEditions() {
-
-        List<CardEdition> editions = new ArrayList<>();
-        for (String booster : boosterConfiguration.split("/")) {
-            editions.add(FModel.getMagicDb().getEditions().get(booster));
-        }
-
-        return editions;
-
-    }
-    
-    private int getBoosterPrice(final BoosterPack booster) {
-        
-        int value;
-        
-        String boosterName = booster.getName();
-
-        if (MAP_PRICES.containsKey(boosterName)) {
-            value = MAP_PRICES.get(boosterName);
-        } else {
-            value = 395;
-        }
-        
-        return value;
-        
-    }
-    
-    public boolean playerHasMatchesLeft() {
-        
-        int playerIndex = -1;
-        for (int i = standings.length - 1; i >= 0; i--) {
-            if (standings[i].equals(HUMAN)) {
-                playerIndex = i;
-                break;
-            }
-        }
-        
-        int nextMatchIndex;
-        
-        switch (playerIndex) {
-        
-            case 0:
-            case 1:
-                nextMatchIndex = 8;
-                break;
-            case 2:
-            case 3:
-                nextMatchIndex = 9;
-                break;
-            case 4:
-            case 5:
-                nextMatchIndex = 10;
-                break;
-            case 6:
-            case 7:
-                nextMatchIndex = 11;
-                break;
-            case 8:
-            case 9:
-                nextMatchIndex = 12;
-                break;
-            case 10:
-            case 11:
-                nextMatchIndex = 13;
-                break;
-            case 12:
-            case 13:
-                nextMatchIndex = 14;
-                break;
-            case 14:
-            default:
-                nextMatchIndex = -1;
-                break;
-                
-        }
-
-        return nextMatchIndex != -1 && standings[nextMatchIndex].equals(UNDETERMINED);
-
-    }
-    
-    public int getPlayerPlacement() {
-        
-        int playerIndex = -1;
-        for (int i = standings.length - 1; i >= 0; i--) {
-            if (standings[i].equals(HUMAN)) {
-                playerIndex = i;
-                break;
-            }
-        }
-        
-        if (playerIndex <= 7) {
-            return 4;
-        }
-        
-        if (playerIndex <= 11) {
-            return 3;
-        }
-        
-        if (playerIndex <= 13) {
-            return 2;
-        }
-        
-        if (playerIndex == 14) {
-            return 1;
-        }
-            
-        return -1;
-        
-    }
-
-    public String getPlacementString() {
-        
-        int place = getPlayerPlacement();
-
-        String output;
-
-        switch (place) {
-            case 1:
-                output = "first";
-                break;
-            case 2:
-                output = "second";
-                break;
-            case 3:
-                output = "third";
-                break;
-            case 4:
-                output = "fourth";
-                break;
-            default:
-                output = "ERROR";
-                break;
-        }
-
-        return output;
-
-    }
-
-    public boolean canEnter() {
-        long creditsAvailable = FModel.getQuest().getAssets().getCredits();
-        return creditsAvailable < getEntryFee();
-    }
-
-    public BoosterDraft enter(final IGuiBase gui) {
-        FModel.getQuest().getAchievements().setCurrentDraft(this);
-        FModel.getQuest().getAssets().subtractCredits(getEntryFee());
-        return BoosterDraft.createDraft(gui, LimitedPoolType.Block, FModel.getBlocks().get(getBlock()), getBoosterConfiguration());
-    }
-
-    public boolean isStarted() {
-        return started;
-    }
-    
-    public void start() {
-        started = true;
-        FModel.getQuest().save();
-    }
-    
-    public void setStarted(final boolean started) {
-        this.started = started;
-    }
-
-    @Override
-    public String toString() {
-        return title;
-    }
-    
-    public static List<CardBlock> getAvailableBlocks(final QuestController quest) {
-
-        List<CardBlock> possibleBlocks = new ArrayList<>();
-        List<CardEdition> allowedQuestSets = new ArrayList<>();
-
-        boolean questUsesLimitedCardPool = quest.getFormat() != null;
-
-        if (questUsesLimitedCardPool) {
-
-            List<String> allowedSetCodes = quest.getFormat().getAllowedSetCodes();
-
-            for (String setCode : allowedSetCodes) {
-                allowedQuestSets.add(FModel.getMagicDb().getEditions().get(setCode));
-            }
-
-        }
-
-        List<CardBlock> blocks = new ArrayList<>();
-        IStorage<CardBlock> storage = FModel.getBlocks();
-
-        for (CardBlock b : storage) {
-            if (b.getCntBoostersDraft() > 0) {
-                blocks.add(b);
-            }
-        }
-
-        if (questUsesLimitedCardPool) {
-            for (CardBlock block : blocks) {
-
-                boolean blockAllowed = true;
-
-                for (CardEdition set : block.getSets()) {
-                    if (!allowedQuestSets.contains(set)) {
-                        blockAllowed = false;
-                        break;
-                    }
-                }
-
-                if (blockAllowed) {
-                    possibleBlocks.add(block);
-                }
-
-            }
-        } else {
-            possibleBlocks.addAll(blocks);
-        }
-
-        return possibleBlocks.isEmpty() ? null : possibleBlocks;
-        
-    }
-    
-    /**
-     * Generates a random draft event based on the provided quest's limitations.
-     * @param quest The quest used to determine set availability.
-     * @return The created draft or null in the event no draft could be created.
-     */
-    public static QuestEventDraft getRandomDraftOrNull(final QuestController quest) {
-        List<CardBlock> possibleBlocks = getAvailableBlocks(quest);
-        Collections.shuffle(possibleBlocks);
-<<<<<<< HEAD
-        return getDraftOrNull(possibleBlocks.get(0));
-=======
-        return getDraftOrNull(quest, possibleBlocks.get(0));
->>>>>>> a59f456f
-    }
-
-    /**
-     * Generates a  draft event based on the provided block.
-     * @return The created draft or null in the event no draft could be created.
-     */
-<<<<<<< HEAD
-    public static QuestEventDraft getDraftOrNull(final CardBlock block) {
-=======
-    public static QuestEventDraft getDraftOrNull(final QuestController quest, final CardBlock block) {
->>>>>>> a59f456f
-        
-        QuestEventDraft event = new QuestEventDraft(block.getName());
-        
-        if (block.getNumberSets() == 1) {
-            String boosterConfiguration = "";
-            for (int i = 0; i < block.getCntBoostersDraft(); i++) {
-                boosterConfiguration += block.getSets()[0].getCode();
-                if (i != block.getCntBoostersDraft() - 1) {
-                    boosterConfiguration += "/";
-                }
-                event.boosterConfiguration = boosterConfiguration;
-            }
-        } else {
-            List<String> possibleSetCombinations = getSetCombos(block);
-            Collections.shuffle(possibleSetCombinations);
-            event.boosterConfiguration = possibleSetCombinations.get(0);
-        }
-        
-        event.block = block.getName();
-        event.entryFee = calculateEntryFee(event.boosterConfiguration.split("/"));
-        
-        List<String> players = new ArrayList<>();
-        players.add(HUMAN);
-        players.add("1");
-        players.add("2");
-        players.add("3");
-        players.add("4");
-        players.add("5");
-        players.add("6");
-        players.add("7");
-        
-        Collections.shuffle(players);
-        
-        for (int i = 0; i < players.size(); i++) {
-            event.standings[i] = players.get(i);
-        }
-        
-        for (int i = 8; i < event.standings.length; i++) {
-            event.standings[i] = UNDETERMINED;
-        }
-        
-        List<String> usedNames = new ArrayList<>();
-<<<<<<< HEAD
-        usedNames.add(GuiBase.getInterface().getGuiPlayer().getName());
-=======
-        usedNames.add(quest.getGui().getGuiPlayer().getName());
->>>>>>> a59f456f
-        
-        for (int i = 0; i < 7; i++) {
-            event.aiNames[i] = NameGenerator.getRandomName("Any", "Any", usedNames);
-            usedNames.add(event.aiNames[i]);
-        }
-        
-<<<<<<< HEAD
-        int numberOfIcons = GuiBase.getInterface().getAvatarCount();
-=======
-        int numberOfIcons = quest.getGui().getAvatarCount();
->>>>>>> a59f456f
-        List<Integer> usedIcons = new ArrayList<>();
-        
-        for (int i = 0; i < 7; i++) {
-            
-            int icon;
-            int attempts = 50;
-            
-            do {
-                icon = (int) Math.floor(Math.random() * numberOfIcons);
-            } while ((icon < 0 || usedIcons.contains(icon)) && attempts-- > 0);
-            
-            event.aiIcons[i] = icon;
-            usedNames.add(event.aiNames[i]);
-            usedIcons.add(icon);
-            
-        }
-        
-        return event;
-        
-    }
-    
-    private static int calculateEntryFee(String[] boosters) {
-        
-        int entryFee = 0;
-        
-        for (String boosterSet : boosters) {
-            
-            int value;
-            String boosterName = FModel.getMagicDb().getEditions().get(boosterSet).getName() + " Booster Pack";
-            
-            if (MAP_PRICES.containsKey(boosterName)) {
-                value = MAP_PRICES.get(boosterName);
-            } else {
-                value = 395;
-            }
-            
-            entryFee += value;
-        
-        }
-        
-        return (int) (entryFee * 1.5);
-        
-    }
-    
-    private static List<String> getSetCombos(final CardBlock block) {
-
-        List<String> setCombos = new ArrayList<>();
-        CardEdition[] sets = block.getSets();
-        
-        Arrays.sort(sets, new Comparator<CardEdition>() {
-            @Override
-            public int compare(CardEdition set1, CardEdition set2) {
-                if (set1.getDate().after(set2.getDate())) {
-                    return -1;
-                } else if (set1.getDate().before(set2.getDate())) {
-                    return 1;
-                }
-                return 0;
-            }
-        });
-        
-        if (sets.length == 2) {
-            
-            if (sets[0].getCards().length < 200) {
-                setCombos.add(String.format("%s/%s/%s", sets[0].getCode(), sets[1].getCode(), sets[1].getCode()));
-            } else if (sets[1].getCards().length < 200) {
-                setCombos.add(String.format("%s/%s/%s", sets[1].getCode(), sets[0].getCode(), sets[0].getCode()));
-            } else {
-                setCombos.add(String.format("%s/%s/%s", sets[1].getCode(), sets[1].getCode(), sets[1].getCode()));
-                setCombos.add(String.format("%s/%s/%s", sets[0].getCode(), sets[1].getCode(), sets[1].getCode()));
-                setCombos.add(String.format("%s/%s/%s", sets[0].getCode(), sets[0].getCode(), sets[1].getCode()));
-                setCombos.add(String.format("%s/%s/%s", sets[0].getCode(), sets[0].getCode(), sets[0].getCode()));
-            }
-            
-        } else if (sets.length >= 3) {
-
-            setCombos.add(String.format("%s/%s/%s", sets[0].getCode(), sets[1].getCode(), sets[2].getCode()));
-            setCombos.add(String.format("%s/%s/%s", sets[2].getCode(), sets[2].getCode(), sets[2].getCode()));
-            
-        }
-        
-        return setCombos;
-        
-    }
-    
-}
+
+import forge.card.CardEdition;
+import forge.card.CardEdition.CardInSet;
+import forge.card.CardRarity;
+import forge.deck.CardPool;
+import forge.deck.Deck;
+import forge.deck.DeckGroup;
+import forge.deck.DeckSection;
+import forge.interfaces.IGuiBase;
+import forge.item.BoosterPack;
+import forge.item.PaperCard;
+import forge.limited.BoosterDraft;
+import forge.limited.LimitedPoolType;
+import forge.model.CardBlock;
+import forge.model.FModel;
+import forge.quest.data.QuestPreferences.QPref;
+import forge.quest.io.ReadPriceList;
+import forge.util.NameGenerator;
+import forge.util.storage.IStorage;
+
+/**
+ * <p>
+ * QuestEvent.
+ * </p>
+ * 
+ * MODEL - A basic event instance in Quest mode. Can be extended for use in
+ * unique event types: battles, quests, and others.
+ */
+public class QuestEventDraft {
+	
+	public static class QuestDraftPrizes {
+		
+		public int credits;
+		public List<BoosterPack> boosterPacks;
+		public List<PaperCard> individualCards;
+        public List<PaperCard> selectRareCards;
+		
+		public boolean hasCredits() {
+			return credits > 0;
+		}
+		
+		public boolean hasBoosterPacks() {
+			return boosterPacks != null && boosterPacks.size() > 0;
+		}
+		
+		public boolean hasIndividualCards() {
+			return individualCards != null && individualCards.size() > 0;
+		}
+        
+        public boolean selectRareFromSets() { return selectRareCards != null && selectRareCards.size() > 0; }
+        
+        public void addSelectedCard(final PaperCard card) {
+            FModel.getQuest().getCards().addSingleCard(card, 1);
+        }
+		
+	}
+	
+    public static final String UNDETERMINED = "quest_draft_undetermined_place";
+    public static final String HUMAN = "quest_draft_human_place";
+    public static final String DECK_NAME = "Tournament Deck";
+
+    private static transient final ReadPriceList PRICE_LIST_READER = new ReadPriceList();
+    private static transient final Map<String, Integer> MAP_PRICES = PRICE_LIST_READER.getPriceList();
+    
+    private String title = "Mystery Draft";
+    private String boosterConfiguration = "";
+    private String block = "";
+    
+    private int entryFee = 0;
+    
+    private String[] standings = new String[15];
+    private String[] aiNames = new String[7];
+    
+    private int[] aiIcons = new int[7];
+    
+    private boolean started = false;
+    private int age = FModel.getQuestPreferences().getPrefInt(QPref.WINS_NEW_DRAFT);
+    
+    public QuestEventDraft(final String title) {
+        this.title = title;
+    }
+    
+    public final String getTitle() {
+        return this.title;
+    }
+    
+    public final String[] getBoosterConfiguration() {
+        return boosterConfiguration.split("/");
+    }
+    
+    public final void setBoosterConfiguration(final String boosterConfiguration) {
+        this.boosterConfiguration = boosterConfiguration;
+    }
+
+    public final void setEntryFee(final int entryFee) {
+        this.entryFee = entryFee;
+    }
+    
+    public final int getEntryFee() {
+        return entryFee;
+    }
+    
+    public final void setBlock(final String block) {
+        this.block = block;
+    }
+    
+    public final String getBlock() {
+        return block;
+    }
+    
+    public void setTitle(final String title0) {
+        this.title = title0;
+    }
+    
+    public void setStandings(String[] standings) {
+        this.standings = standings;
+    }
+    
+    public String[] getStandings() {
+        return standings;
+    }
+    
+    public String[] getAINames() {
+        return aiNames;
+    }
+    
+    public void setAINames(final String[] names) {
+        aiNames = names;
+    }
+    
+    public int[] getAIIcons() {
+        return aiIcons;
+    }
+    
+    public void setAIIcons(final int[] icons) {
+        aiIcons = icons;
+    }
+    
+    public int getAge() {
+        return age;
+    }
+    
+    public void setAge(final int age) {
+        this.age = age;
+    }
+    
+    public void addWin() {
+        age--;
+    }
+	
+	public void saveToRegularDraft() {
+		String tournamentName = FModel.getQuest().getName() + " Tournament Deck " + new SimpleDateFormat("EEE d MMM yyyy HH-mm-ss").format(new Date());
+		DeckGroup original = FModel.getQuest().getDraftDecks().get(QuestEventDraft.DECK_NAME);
+		DeckGroup output = new DeckGroup(tournamentName);
+		for (Deck aiDeck : original.getAiDecks()) {
+			output.addAiDeck(copyDeck(aiDeck));
+		}
+		output.setHumanDeck(copyDeck(original.getHumanDeck(), tournamentName));
+		FModel.getDecks().getDraft().add(output);
+	}
+	
+	public void addToQuestDecks() {
+		String deckName = "Tournament Deck " + new SimpleDateFormat("EEE d MMM yyyy HH-mm-ss").format(new Date());
+
+		Deck tournamentDeck = FModel.getQuest().getDraftDecks().get(QuestEventDraft.DECK_NAME).getHumanDeck();
+		Deck deck = new Deck(deckName);
+
+		FModel.getQuest().getCards().addAllCards(tournamentDeck.getAllCardsInASinglePool().toFlatList());
+
+		if (tournamentDeck.get(DeckSection.Main).countAll() > 0) {
+			deck.getOrCreate(DeckSection.Main).addAll(tournamentDeck.get(DeckSection.Main));
+			FModel.getQuest().getMyDecks().add(deck);
+		}
+
+		FModel.getQuest().getDraftDecks().delete(QuestEventDraft.DECK_NAME);
+		FModel.getQuest().getAchievements().endCurrentTournament(FModel.getQuest().getAchievements().getCurrentDraft().getPlayerPlacement());
+		FModel.getQuest().save();
+	}
+
+	private Deck copyDeck(final Deck deck) {
+
+		Deck outputDeck = new Deck(deck.getName());
+
+		outputDeck.putSection(DeckSection.Main, new CardPool(deck.get(DeckSection.Main)));
+		outputDeck.putSection(DeckSection.Sideboard, new CardPool(deck.get(DeckSection.Sideboard)));
+
+		return outputDeck;
+
+	}
+
+	private Deck copyDeck(final Deck deck, final String deckName) {
+
+		Deck outputDeck = new Deck(deckName);
+
+		outputDeck.putSection(DeckSection.Main, new CardPool(deck.get(DeckSection.Main)));
+		outputDeck.putSection(DeckSection.Sideboard, new CardPool(deck.get(DeckSection.Sideboard)));
+
+		return outputDeck;
+
+	}
+    
+    public void setWinner(String playerName) {
+        
+        boolean isHumanPlayer = true;
+        
+        for (String name : aiNames) {
+            if (playerName.equals(name)) {
+                isHumanPlayer = false;
+            }
+        }
+        
+        int playerIndex = -1;
+        
+        if (isHumanPlayer) {
+            for (int i = standings.length - 1; i >= 0; i--) {
+                if (standings[i].equals(HUMAN)) {
+                    playerIndex = i;
+                    break;
+                }
+            }
+        } else {
+            
+            String aiIndex = "";
+
+            for (int i = aiNames.length - 1; i >= 0; i--) {
+                if (aiNames[i].equals(playerName)) {
+                    aiIndex = "" + (i + 1);
+                    break;
+                }
+            }
+            
+            for (int i = standings.length - 1; i >= 0; i--) {
+                if (standings[i].equals(aiIndex)) {
+                    playerIndex = i;
+                    break;
+                }
+            }
+            
+        }
+        
+        switch (playerIndex) {
+            case 0:
+            case 1:
+                standings[8] = standings[playerIndex];
+                break;
+            case 2:
+            case 3:
+                standings[9] = standings[playerIndex];
+                break;
+            case 4:
+            case 5:
+                standings[10] = standings[playerIndex];
+                break;
+            case 6:
+            case 7:
+                standings[11] = standings[playerIndex];
+                break;
+            case 8:
+            case 9:
+                standings[12] = standings[playerIndex];
+                break;
+            case 10:
+            case 11:
+                standings[13] = standings[playerIndex];
+                break;
+            case 12:
+            case 13:
+                standings[14] = standings[playerIndex];
+                break;
+        }
+        
+    }
+    
+    /**
+     * Generates the prizes for the player and saves them to the current quest.
+     */
+    public QuestDraftPrizes collectPrizes() {
+        
+        int place = getPlayerPlacement();
+        int prizePool = entryFee * 9;
+        
+        int boosterPrices = 0;
+        
+        for (String boosterSet : boosterConfiguration.split("/")) {
+            
+            int value;
+            String boosterName = FModel.getMagicDb().getEditions().get(boosterSet).getName() + " Booster Pack";
+
+            if (MAP_PRICES.containsKey(boosterName)) {
+                value = MAP_PRICES.get(boosterName);
+            } else {
+                value = 395;
+            }
+            
+            boosterPrices += value;
+        
+        }
+
+        prizePool -= boosterPrices * 8;
+
+		QuestDraftPrizes prizes = null;
+        
+        switch (place) {
+            case 1:
+				prizes = generateFirstPlacePrizes(prizePool);
+				break;
+            case 2:
+				prizes = generateSecondPlacePrizes(prizePool);
+				break;
+            case 3:
+				prizes = generateThirdPlacePrizes();
+				break;
+            case 4:
+				prizes = generateFourthPlacePrizes();
+				break;
+        }
+		
+		if (prizes != null) {
+
+			if (prizes.hasCredits()) {
+				FModel.getQuest().getAssets().addCredits(prizes.credits);
+			}
+			
+			if (prizes.hasBoosterPacks()) {
+				for (BoosterPack boosterPack : prizes.boosterPacks) {
+					FModel.getQuest().getCards().addAllCards(boosterPack.getCards());
+				}
+			}
+			
+			if (prizes.hasIndividualCards()) {
+				FModel.getQuest().getCards().addAllCards(prizes.individualCards);
+			}
+			
+			return prizes;
+			
+		}
+        
+        return null;
+        
+    }
+    
+    private QuestDraftPrizes generateFirstPlacePrizes(final int prizePool) {
+        
+        int credits = 2 * (prizePool / 3); //First place gets 2/3 the total prize pool
+        List<PaperCard> cards = new ArrayList<>();
+        List<BoosterPack> boosters = new ArrayList<>();
+        
+        cards.add(getPromoCard());
+
+        int creditsForPacks = (credits / 2); //Spend 50% of the credits on packs
+        
+        while (true) {
+            BoosterPack pack = getBoosterPack();
+            int price = getBoosterPrice(pack);
+            if (price > creditsForPacks + creditsForPacks * 0.1f) { //Add a little room for near-same price packs.
+                break;
+            }
+            creditsForPacks -= price;
+            boosters.add(pack);
+        }
+        
+        credits = (credits / 2) + creditsForPacks; //Add the leftover credits + 50%
+
+		QuestDraftPrizes prizes = new QuestDraftPrizes();
+		prizes.credits = credits;
+		prizes.boosterPacks = boosters;
+		prizes.individualCards = cards;
+        awardSelectedRare(prizes);
+		
+        return prizes;
+        
+    }
+    
+    private QuestDraftPrizes generateSecondPlacePrizes(final int prizePool) {
+        
+        int credits = prizePool / 3; //Second place gets 1/3 the total prize pool
+        List<PaperCard> cards = new ArrayList<>();
+        List<BoosterPack> boosters = new ArrayList<>();
+        
+        cards.add(getPromoCard());
+
+        int creditsForPacks = (credits / 4) * 3; //Spend 75% of the credits on packs
+        
+        while (true) {
+            BoosterPack pack = getBoosterPack();
+            int price = getBoosterPrice(pack);
+            if (price > creditsForPacks + creditsForPacks * 0.1f) { //Add a little room for near-same price packs.
+                break;
+            }
+            creditsForPacks -= price;
+            boosters.add(pack);
+        }
+        
+        credits = (credits / 4) + creditsForPacks; //Add the leftover credits + 25%
+
+		QuestDraftPrizes prizes = new QuestDraftPrizes();
+		prizes.credits = credits;
+		prizes.boosterPacks = boosters;
+		prizes.individualCards = cards;
+        awardSelectedRare(prizes);
+
+		return prizes;
+        
+    }
+    
+    private QuestDraftPrizes generateThirdPlacePrizes() {
+        
+        int credits = 0;
+        List<PaperCard> cards = new ArrayList<>();
+        
+        cards.add(getPromoCard());
+        
+        List<BoosterPack> boosters = new ArrayList<>();
+        boosters.add(getBoosterPack());
+
+		QuestDraftPrizes prizes = new QuestDraftPrizes();
+		prizes.credits = credits;
+		prizes.boosterPacks = boosters;
+		prizes.individualCards = cards;
+
+		return prizes;
+        
+    }
+    
+    private QuestDraftPrizes generateFourthPlacePrizes() {
+        
+        int credits = 0;
+        List<PaperCard> cards = new ArrayList<>();
+        
+        cards.add(getPromoCard());
+
+		QuestDraftPrizes prizes = new QuestDraftPrizes();
+		prizes.credits = credits;
+		prizes.individualCards = cards;
+
+		return prizes;
+        
+    }
+
+    private void awardSelectedRare(final QuestDraftPrizes prizes) {
+        
+        List<PaperCard> possibleCards = new ArrayList<>();
+    
+        for (CardEdition edition : getAllEditions()) {
+            for (CardInSet card : edition.getCards()) {
+                if (card.rarity == CardRarity.Rare || card.rarity == CardRarity.MythicRare) {
+                    possibleCards.add(FModel.getMagicDb().getCommonCards().getCard(card.name, edition.getCode()));
+                }
+            }
+        }
+        
+        prizes.selectRareCards = possibleCards;
+        
+    }
+    
+    private BoosterPack getBoosterPack() {
+        return BoosterPack.FN_FROM_SET.apply(getRandomEdition());
+    }
+    
+    private PaperCard getPromoCard() {
+        
+        CardEdition randomEdition = getRandomEdition();
+        List<CardInSet> cardsInEdition = new ArrayList<>();
+        
+        for (CardInSet card : randomEdition.getCards()) {
+            if (card.rarity == CardRarity.Rare || card.rarity == CardRarity.MythicRare) {
+                cardsInEdition.add(card);
+            }
+        }
+
+        
+        CardInSet randomCard;
+        PaperCard promo = null;
+        
+        int attempts = 25;
+        
+        while (promo == null && attempts-- > 0) {
+            randomCard = cardsInEdition.get((int) (Math.random() * cardsInEdition.size()));
+            promo = FModel.getMagicDb().getCommonCards().getCard(randomCard.name, randomEdition.getCode());
+        }
+        
+        if (promo == null) {
+            return FModel.getQuest().getCards().addRandomRare();
+        }
+        
+        return promo;
+        
+    }
+    
+    private CardEdition getRandomEdition() {
+        
+        List<CardEdition> editions = new ArrayList<>();
+        for (String booster : boosterConfiguration.split("/")) {
+            editions.add(FModel.getMagicDb().getEditions().get(booster));
+        }
+        
+        return editions.get((int) (Math.random() * editions.size()));
+        
+    }
+
+    private List<CardEdition> getAllEditions() {
+
+        List<CardEdition> editions = new ArrayList<>();
+        for (String booster : boosterConfiguration.split("/")) {
+            editions.add(FModel.getMagicDb().getEditions().get(booster));
+        }
+
+        return editions;
+
+    }
+    
+    private int getBoosterPrice(final BoosterPack booster) {
+        
+        int value;
+        
+        String boosterName = booster.getName();
+
+        if (MAP_PRICES.containsKey(boosterName)) {
+            value = MAP_PRICES.get(boosterName);
+        } else {
+            value = 395;
+        }
+        
+        return value;
+        
+    }
+    
+    public boolean playerHasMatchesLeft() {
+        
+        int playerIndex = -1;
+        for (int i = standings.length - 1; i >= 0; i--) {
+            if (standings[i].equals(HUMAN)) {
+                playerIndex = i;
+                break;
+            }
+        }
+        
+        int nextMatchIndex;
+        
+        switch (playerIndex) {
+        
+            case 0:
+            case 1:
+                nextMatchIndex = 8;
+                break;
+            case 2:
+            case 3:
+                nextMatchIndex = 9;
+                break;
+            case 4:
+            case 5:
+                nextMatchIndex = 10;
+                break;
+            case 6:
+            case 7:
+                nextMatchIndex = 11;
+                break;
+            case 8:
+            case 9:
+                nextMatchIndex = 12;
+                break;
+            case 10:
+            case 11:
+                nextMatchIndex = 13;
+                break;
+            case 12:
+            case 13:
+                nextMatchIndex = 14;
+                break;
+            case 14:
+            default:
+                nextMatchIndex = -1;
+                break;
+                
+        }
+
+        return nextMatchIndex != -1 && standings[nextMatchIndex].equals(UNDETERMINED);
+
+    }
+    
+    public int getPlayerPlacement() {
+        
+        int playerIndex = -1;
+        for (int i = standings.length - 1; i >= 0; i--) {
+            if (standings[i].equals(HUMAN)) {
+                playerIndex = i;
+                break;
+            }
+        }
+        
+        if (playerIndex <= 7) {
+            return 4;
+        }
+        
+        if (playerIndex <= 11) {
+            return 3;
+        }
+        
+        if (playerIndex <= 13) {
+            return 2;
+        }
+        
+        if (playerIndex == 14) {
+            return 1;
+        }
+            
+        return -1;
+        
+    }
+
+    public String getPlacementString() {
+        
+        int place = getPlayerPlacement();
+
+        String output;
+
+        switch (place) {
+            case 1:
+                output = "first";
+                break;
+            case 2:
+                output = "second";
+                break;
+            case 3:
+                output = "third";
+                break;
+            case 4:
+                output = "fourth";
+                break;
+            default:
+                output = "ERROR";
+                break;
+        }
+
+        return output;
+
+    }
+
+    public boolean canEnter() {
+        long creditsAvailable = FModel.getQuest().getAssets().getCredits();
+        return creditsAvailable < getEntryFee();
+    }
+
+    public BoosterDraft enter(final IGuiBase gui) {
+        FModel.getQuest().getAchievements().setCurrentDraft(this);
+        FModel.getQuest().getAssets().subtractCredits(getEntryFee());
+        return BoosterDraft.createDraft(gui, LimitedPoolType.Block, FModel.getBlocks().get(getBlock()), getBoosterConfiguration());
+    }
+
+    public boolean isStarted() {
+        return started;
+    }
+    
+    public void start() {
+        started = true;
+        FModel.getQuest().save();
+    }
+    
+    public void setStarted(final boolean started) {
+        this.started = started;
+    }
+
+    @Override
+    public String toString() {
+        return title;
+    }
+    
+    public static List<CardBlock> getAvailableBlocks(final QuestController quest) {
+
+        List<CardBlock> possibleBlocks = new ArrayList<>();
+        List<CardEdition> allowedQuestSets = new ArrayList<>();
+
+        boolean questUsesLimitedCardPool = quest.getFormat() != null;
+
+        if (questUsesLimitedCardPool) {
+
+            List<String> allowedSetCodes = quest.getFormat().getAllowedSetCodes();
+
+            for (String setCode : allowedSetCodes) {
+                allowedQuestSets.add(FModel.getMagicDb().getEditions().get(setCode));
+            }
+
+        }
+
+        List<CardBlock> blocks = new ArrayList<>();
+        IStorage<CardBlock> storage = FModel.getBlocks();
+
+        for (CardBlock b : storage) {
+            if (b.getCntBoostersDraft() > 0) {
+                blocks.add(b);
+            }
+        }
+
+        if (questUsesLimitedCardPool) {
+            for (CardBlock block : blocks) {
+
+                boolean blockAllowed = true;
+
+                for (CardEdition set : block.getSets()) {
+                    if (!allowedQuestSets.contains(set)) {
+                        blockAllowed = false;
+                        break;
+                    }
+                }
+
+                if (blockAllowed) {
+                    possibleBlocks.add(block);
+                }
+
+            }
+        } else {
+            possibleBlocks.addAll(blocks);
+        }
+
+        return possibleBlocks.isEmpty() ? null : possibleBlocks;
+        
+    }
+    
+    /**
+     * Generates a random draft event based on the provided quest's limitations.
+     * @param quest The quest used to determine set availability.
+     * @return The created draft or null in the event no draft could be created.
+     */
+    public static QuestEventDraft getRandomDraftOrNull(final QuestController quest) {
+        List<CardBlock> possibleBlocks = getAvailableBlocks(quest);
+        Collections.shuffle(possibleBlocks);
+        return getDraftOrNull(quest, possibleBlocks.get(0));
+    }
+
+    /**
+     * Generates a  draft event based on the provided block.
+     * @return The created draft or null in the event no draft could be created.
+     */
+    public static QuestEventDraft getDraftOrNull(final QuestController quest, final CardBlock block) {
+        
+        QuestEventDraft event = new QuestEventDraft(block.getName());
+        
+        if (block.getNumberSets() == 1) {
+            String boosterConfiguration = "";
+            for (int i = 0; i < block.getCntBoostersDraft(); i++) {
+                boosterConfiguration += block.getSets()[0].getCode();
+                if (i != block.getCntBoostersDraft() - 1) {
+                    boosterConfiguration += "/";
+                }
+                event.boosterConfiguration = boosterConfiguration;
+            }
+        } else {
+            List<String> possibleSetCombinations = getSetCombos(block);
+            Collections.shuffle(possibleSetCombinations);
+            event.boosterConfiguration = possibleSetCombinations.get(0);
+        }
+        
+        event.block = block.getName();
+        event.entryFee = calculateEntryFee(event.boosterConfiguration.split("/"));
+        
+        List<String> players = new ArrayList<>();
+        players.add(HUMAN);
+        players.add("1");
+        players.add("2");
+        players.add("3");
+        players.add("4");
+        players.add("5");
+        players.add("6");
+        players.add("7");
+        
+        Collections.shuffle(players);
+        
+        for (int i = 0; i < players.size(); i++) {
+            event.standings[i] = players.get(i);
+        }
+        
+        for (int i = 8; i < event.standings.length; i++) {
+            event.standings[i] = UNDETERMINED;
+        }
+        
+        List<String> usedNames = new ArrayList<>();
+        usedNames.add(quest.getGui().getGuiPlayer().getName());
+        
+        for (int i = 0; i < 7; i++) {
+            event.aiNames[i] = NameGenerator.getRandomName("Any", "Any", usedNames);
+            usedNames.add(event.aiNames[i]);
+        }
+        
+        int numberOfIcons = quest.getGui().getAvatarCount();
+        List<Integer> usedIcons = new ArrayList<>();
+        
+        for (int i = 0; i < 7; i++) {
+            
+            int icon;
+            int attempts = 50;
+            
+            do {
+                icon = (int) Math.floor(Math.random() * numberOfIcons);
+            } while ((icon < 0 || usedIcons.contains(icon)) && attempts-- > 0);
+            
+            event.aiIcons[i] = icon;
+            usedNames.add(event.aiNames[i]);
+            usedIcons.add(icon);
+            
+        }
+        
+        return event;
+        
+    }
+    
+    private static int calculateEntryFee(String[] boosters) {
+        
+        int entryFee = 0;
+        
+        for (String boosterSet : boosters) {
+            
+            int value;
+            String boosterName = FModel.getMagicDb().getEditions().get(boosterSet).getName() + " Booster Pack";
+            
+            if (MAP_PRICES.containsKey(boosterName)) {
+                value = MAP_PRICES.get(boosterName);
+            } else {
+                value = 395;
+            }
+            
+            entryFee += value;
+        
+        }
+        
+        return (int) (entryFee * 1.5);
+        
+    }
+    
+    private static List<String> getSetCombos(final CardBlock block) {
+
+        List<String> setCombos = new ArrayList<>();
+        CardEdition[] sets = block.getSets();
+        
+        Arrays.sort(sets, new Comparator<CardEdition>() {
+            @Override
+            public int compare(CardEdition set1, CardEdition set2) {
+                if (set1.getDate().after(set2.getDate())) {
+                    return -1;
+                } else if (set1.getDate().before(set2.getDate())) {
+                    return 1;
+                }
+                return 0;
+            }
+        });
+        
+        if (sets.length == 2) {
+            
+            if (sets[0].getCards().length < 200) {
+                setCombos.add(String.format("%s/%s/%s", sets[0].getCode(), sets[1].getCode(), sets[1].getCode()));
+            } else if (sets[1].getCards().length < 200) {
+                setCombos.add(String.format("%s/%s/%s", sets[1].getCode(), sets[0].getCode(), sets[0].getCode()));
+            } else {
+                setCombos.add(String.format("%s/%s/%s", sets[1].getCode(), sets[1].getCode(), sets[1].getCode()));
+                setCombos.add(String.format("%s/%s/%s", sets[0].getCode(), sets[1].getCode(), sets[1].getCode()));
+                setCombos.add(String.format("%s/%s/%s", sets[0].getCode(), sets[0].getCode(), sets[1].getCode()));
+                setCombos.add(String.format("%s/%s/%s", sets[0].getCode(), sets[0].getCode(), sets[0].getCode()));
+            }
+            
+        } else if (sets.length >= 3) {
+
+            setCombos.add(String.format("%s/%s/%s", sets[0].getCode(), sets[1].getCode(), sets[2].getCode()));
+            setCombos.add(String.format("%s/%s/%s", sets[2].getCode(), sets[2].getCode(), sets[2].getCode()));
+            
+        }
+        
+        return setCombos;
+        
+    }
+    
+}