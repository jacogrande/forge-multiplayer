/*
 * Forge: Play Magic: the Gathering.
 * Copyright (C) 2011  Forge Team
 *
 * This program is free software: you can redistribute it and/or modify
 * it under the terms of the GNU General Public License as published by
 * the Free Software Foundation, either version 3 of the License, or
 * (at your option) any later version.
 *
 * This program is distributed in the hope that it will be useful,
 * but WITHOUT ANY WARRANTY; without even the implied warranty of
 * MERCHANTABILITY or FITNESS FOR A PARTICULAR PURPOSE.  See the
 * GNU General Public License for more details.
 *
 * You should have received a copy of the GNU General Public License
 * along with this program.  If not, see <http://www.gnu.org/licenses/>.
 */
package forge.localinstance.properties;

import java.io.File;
import java.util.Collections;
import java.util.Map;

import forge.gui.GuiBase;
import forge.util.FileUtil;

public final class ForgeConstants {
    public static final String PATH_SEPARATOR        = File.separator;
    public static final String ASSETS_DIR            = GuiBase.getInterface().getAssetsDir();
    public static final String PROFILE_FILE          = ASSETS_DIR + "forge.profile.properties";
    public static final String PROFILE_TEMPLATE_FILE = PROFILE_FILE + ".example";

    public static final String RES_DIR = ASSETS_DIR + "res" + PATH_SEPARATOR;
    public static final String LISTS_DIR = RES_DIR + "lists" + PATH_SEPARATOR;
    public static final String KEYWORD_LIST_FILE                     = LISTS_DIR + "NonStackingKWList.txt";
    public static final String TYPE_LIST_FILE                        = LISTS_DIR + "TypeLists.txt";
    public static final String PLANESWALKER_ACHIEVEMENT_LIST_FILE    = LISTS_DIR + "planeswalker-achievements.txt";
    public static final String ALTWIN_ACHIEVEMENT_LIST_FILE          = LISTS_DIR + "altwin-achievements.txt";
    public static final String IMAGE_LIST_TOKENS_FILE                = LISTS_DIR + "token-images.txt";
    public static final String IMAGE_LIST_QUEST_OPPONENT_ICONS_FILE  = LISTS_DIR + "quest-opponent-icons.txt";
    public static final String IMAGE_LIST_QUEST_TOKENS_FILE          = LISTS_DIR + "quest-pet-token-images.txt";
    public static final String IMAGE_LIST_QUEST_BOOSTERS_FILE        = LISTS_DIR + "booster-images.txt";
    public static final String IMAGE_LIST_QUEST_FATPACKS_FILE        = LISTS_DIR + "fatpack-images.txt";
    public static final String IMAGE_LIST_QUEST_BOOSTERBOXES_FILE    = LISTS_DIR + "boosterbox-images.txt";
    public static final String IMAGE_LIST_QUEST_PRECONS_FILE         = LISTS_DIR + "precon-images.txt";
    public static final String IMAGE_LIST_QUEST_TOURNAMENTPACKS_FILE = LISTS_DIR + "tournamentpack-images.txt";
    public static final String IMAGE_LIST_ACHIEVEMENTS_FILE          = LISTS_DIR + "achievement-images.txt";
    public static final String NET_DECKS_LIST_FILE                   = LISTS_DIR + "net-decks.txt";
    public static final String NET_DECKS_COMMANDER_LIST_FILE         = LISTS_DIR + "net-decks-commander.txt";
    public static final String NET_DECKS_BRAWL_LIST_FILE             = LISTS_DIR + "net-decks-brawl.txt";
    public static final String NET_DECKS_OATHBREAKER_LIST_FILE       = LISTS_DIR + "net-decks-oathbreaker.txt";
<<<<<<< HEAD
=======
    public static final String NET_DECKS_TINYLEADERS_LIST_FILE       = LISTS_DIR + "net-decks-tinyleaders.txt";
>>>>>>> d232cefe
    public static final String BORDERLESS_CARD_LIST_FILE             = LISTS_DIR + "borderlessCardList.txt";
    public static final String SKINS_LIST_FILE                       = LISTS_DIR + "skinsList.txt";
    public static final String CJK_FONTS_LIST_FILE                   = LISTS_DIR + "font-list.txt";
    public static final String NET_ARCHIVE_STANDARD_DECKS_LIST_FILE  = LISTS_DIR + "net-decks-archive-standard.txt";
    public static final String NET_ARCHIVE_PIONEER_DECKS_LIST_FILE   = LISTS_DIR + "net-decks-archive-pioneer.txt";
    public static final String NET_ARCHIVE_MODERN_DECKS_LIST_FILE    = LISTS_DIR + "net-decks-archive-modern.txt";
    public static final String NET_ARCHIVE_LEGACY_DECKS_LIST_FILE    = LISTS_DIR + "net-decks-archive-legacy.txt";
    public static final String NET_ARCHIVE_VINTAGE_DECKS_LIST_FILE   = LISTS_DIR + "net-decks-archive-vintage.txt";
    public static final String NET_ARCHIVE_BLOCK_DECKS_LIST_FILE     = LISTS_DIR + "net-decks-archive-block.txt";


    public static final String CHANGES_FILE            = ASSETS_DIR + "README.txt";
    public static final String CHANGES_FILE_NO_RELEASE = ASSETS_DIR + "CHANGES.txt";
    public static final String LICENSE_FILE            = ASSETS_DIR + "LICENSE.txt";
    public static final String README_FILE             = ASSETS_DIR + "MANUAL.txt";
    public static final String HOWTO_FILE              = RES_DIR + "howto.txt";

    public static final String DRAFT_DIR           = RES_DIR + "draft" + PATH_SEPARATOR;
    public static final String DRAFT_RANKINGS_FILE = DRAFT_DIR + "rankings.txt";
    public static final String SEALED_DIR          = RES_DIR + "sealed" + PATH_SEPARATOR;
    public static final String CARD_DATA_DIR       = RES_DIR + "cardsfolder" + PATH_SEPARATOR;
    public static final String TOKEN_DATA_DIR      = RES_DIR + "tokenscripts" + PATH_SEPARATOR;
    public static final String EDITIONS_DIR        = RES_DIR + "editions" + PATH_SEPARATOR;
    public static final String BLOCK_DATA_DIR      = RES_DIR + "blockdata" + PATH_SEPARATOR;
    public static final String FORMATS_DATA_DIR    = RES_DIR + "formats" + PATH_SEPARATOR;
    public static final String DECK_CUBE_DIR       = RES_DIR + "cube" + PATH_SEPARATOR;
    public static final String AI_PROFILE_DIR      = RES_DIR + "ai" + PATH_SEPARATOR;
    public static final String SOUND_DIR           = RES_DIR + "sound" + PATH_SEPARATOR;
    public static final String MUSIC_DIR           = RES_DIR + "music" + PATH_SEPARATOR;
    public static final String LANG_DIR            = RES_DIR + "languages" + PATH_SEPARATOR;
    public static final String EFFECTS_DIR         = RES_DIR + "effects" + PATH_SEPARATOR;
    public static final String PUZZLE_DIR          = RES_DIR + "puzzle" + PATH_SEPARATOR;
    public static final String TUTORIAL_DIR        = RES_DIR + "tutorial" + PATH_SEPARATOR;
    public static final String DECK_GEN_DIR        = RES_DIR + "deckgendecks" + PATH_SEPARATOR;


    private static final String QUEST_DIR             = RES_DIR + "quest" + PATH_SEPARATOR;
    public static final String QUEST_WORLD_DIR        = QUEST_DIR + "world" + PATH_SEPARATOR;
    public static final String QUEST_PRECON_DIR       = QUEST_DIR + "precons" + PATH_SEPARATOR;
    public static final String PRICES_BOOSTER_FILE    = QUEST_DIR + "booster-prices.txt";
    public static final String BAZAAR_DIR             = QUEST_DIR + "bazaar" + PATH_SEPARATOR;
    public static final String BAZAAR_INDEX_FILE      = BAZAAR_DIR + "index.xml";
    public static final String DEFAULT_DUELS_DIR      = QUEST_DIR + "duels";
    public static final String DEFAULT_CHALLENGES_DIR = QUEST_DIR + "challenges";
    public static final String THEMES_DIR             = QUEST_DIR + "themes";

    private static final String CONQUEST_DIR       = RES_DIR + "conquest" + PATH_SEPARATOR;
    public static final String CONQUEST_PLANES_DIR = CONQUEST_DIR + "planes" + PATH_SEPARATOR;

    public static final String BASE_SKINS_DIR         = RES_DIR + "skins" + PATH_SEPARATOR;
    public static final String COMMON_FONTS_DIR       = RES_DIR + "fonts" + PATH_SEPARATOR;
    public static final String DEFAULT_SKINS_DIR      = BASE_SKINS_DIR + "default" + PATH_SEPARATOR;
    //don't associate these skin files with a directory since skin directory will be determined later
    public static final String SPRITE_ICONS_FILE      = "sprite_icons.png";
    public static final String SPRITE_FOILS_FILE      = "sprite_foils.png";
    public static final String SPRITE_OLD_FOILS_FILE  = "sprite_old_foils.png";
    public static final String SPRITE_TROPHIES_FILE   = "sprite_trophies.png";
    public static final String SPRITE_ABILITY_FILE    = "sprite_ability.png";
    public static final String SPRITE_BORDER_FILE     = "sprite_border.png";
    public static final String SPRITE_BUTTONS_FILE    = "sprite_buttons.png";
    public static final String SPRITE_DECKBOX_FILE    = "sprite_deckbox.png";
    public static final String SPRITE_START_FILE      = "sprite_start.png";
    public static final String SPRITE_MANAICONS_FILE  = "sprite_manaicons.png";
    public static final String SPRITE_AVATARS_FILE    = "sprite_avatars.png";
    public static final String SPRITE_SLEEVES_FILE    = "sprite_sleeves.png";
    public static final String SPRITE_SLEEVES2_FILE   = "sprite_sleeves2.png";
    public static final String SPRITE_FAVICONS_FILE   = "sprite_favicons.png";
    public static final String SPRITE_PLANAR_CONQUEST_FILE = "sprite_planar_conquest.png";
    public static final String FONT_FILE              = "font1.ttf";
    public static final String SPLASH_BG_FILE         = "bg_splash.png";
    public static final String MATCH_BG_FILE          = "bg_match.jpg";
    public static final String TEXTURE_BG_FILE        = "bg_texture.jpg";
    public static final String SPACE_BG_FILE          = "bg_space.png";
    public static final String CHAOS_WHEEL_IMG_FILE   = "bg_chaos_wheel.png";
    public static final String DRAFT_DECK_IMG_FILE    = "bg_draft_deck.png";
    //Planes addon
    public static final String BG_1                   = "Academy_at_Tolaria_West.jpg";
    public static final String BG_2                   = "Agyrem.jpg";
    public static final String BG_3                   = "Akoum.jpg";
    public static final String BG_4                   = "Aretopolis.jpg";
    public static final String BG_5                   = "Astral_Arena.jpg";
    public static final String BG_6                   = "Bant.jpg";
    public static final String BG_7                   = "Bloodhill_Bastion.jpg";
    public static final String BG_8                   = "Cliffside_Market.jpg";
    public static final String BG_9                   = "Edge_of_Malacol.jpg";
    public static final String BG_10                  = "Eloren_Wilds.jpg";
    public static final String BG_11                  = "Feeding_Grounds.jpg";
    public static final String BG_12                  = "Fields_of_Summer.jpg";
    public static final String BG_13                  = "Furnace_Layer.jpg";
    public static final String BG_14                  = "Gavony.jpg";
    public static final String BG_15                  = "Glen_Elendra.jpg";
    public static final String BG_16                  = "Glimmervoid_Basin.jpg";
    public static final String BG_17                  = "Goldmeadow.jpg";
    public static final String BG_18                  = "Grand_Ossuary.jpg";
    public static final String BG_19                  = "Grixis.jpg";
    public static final String BG_20                  = "Grove_of_the_Dreampods.jpg";
    public static final String BG_21                  = "Hedron_Fields_of_Agadeem.jpg";
    public static final String BG_22                  = "Immersturm.jpg";
    public static final String BG_23                  = "Isle_of_Vesuva.jpg";
    public static final String BG_24                  = "Izzet_Steam_Maze.jpg";
    public static final String BG_25                  = "Jund.jpg";
    public static final String BG_26                  = "Kessig.jpg";
    public static final String BG_27                  = "Kharasha_Foothills.jpg";
    public static final String BG_28                  = "Kilnspire_District.jpg";
    public static final String BG_29                  = "Krosa.jpg";
    public static final String BG_30                  = "Lair_of_the_Ashen_Idol.jpg";
    public static final String BG_31                  = "Lethe_Lake.jpg";
    public static final String BG_32                  = "Llanowar.jpg";
    public static final String BG_33                  = "Minamo.jpg";
    public static final String BG_34                  = "Mount_Keralia.jpg";
    public static final String BG_35                  = "Murasa.jpg";
    public static final String BG_36                  = "Naar_Isle.jpg";
    public static final String BG_37                  = "Naya.jpg";
    public static final String BG_38                  = "Nephalia.jpg";
    public static final String BG_39                  = "Norn's_Dominion.jpg";
    public static final String BG_40                  = "Onakke_Catacomb.jpg";
    public static final String BG_41                  = "Orochi_Colony.jpg";
    public static final String BG_42                  = "Orzhova.jpg";
    public static final String BG_43                  = "Otaria.jpg";
    public static final String BG_44                  = "Panopticon.jpg";
    public static final String BG_45                  = "Pools_of_Becoming.jpg";
    public static final String BG_46                  = "Prahv.jpg";
    public static final String BG_47                  = "Quicksilver_Sea.jpg";
    public static final String BG_48                  = "Raven's_Run.jpg";
    public static final String BG_49                  = "Sanctum_of_Serra.jpg";
    public static final String BG_50                  = "Sea_of_Sand.jpg";
    public static final String BG_51                  = "Selesnya_Loft_Gardens.jpg";
    public static final String BG_52                  = "Shiv.jpg";
    public static final String BG_53                  = "Skybreen.jpg";
    public static final String BG_54                  = "Sokenzan.jpg";
    public static final String BG_55                  = "Stairs_to_Infinity.jpg";
    public static final String BG_56                  = "Stensia.jpg";
    public static final String BG_57                  = "Stronghold_Furnace.jpg";
    public static final String BG_58                  = "Takenuma.jpg";
    public static final String BG_59                  = "Tazeem.jpg";
    public static final String BG_60                  = "The_Aether_Flues.jpg";
    public static final String BG_61                  = "The_Dark_Barony.jpg";
    public static final String BG_62                  = "The_Eon_Fog.jpg";
    public static final String BG_63                  = "The_Fourth_Sphere.jpg";
    public static final String BG_64                  = "The_Great_Forest.jpg";
    public static final String BG_65                  = "The_Hippodrome.jpg";
    public static final String BG_66                  = "The_Maelstrom.jpg";
    public static final String BG_67                  = "The_Zephyr_Maze.jpg";
    public static final String BG_68                  = "Trail_of_the_Mage-Rings.jpg";
    public static final String BG_69                  = "Truga_Jungle.jpg";
    public static final String BG_70                  = "Turri_Island.jpg";
    public static final String BG_71                  = "Undercity_Reaches.jpg";
    public static final String BG_72                  = "Velis_Vel.jpg";
    public static final String BG_73                  = "Windriddle_Palaces.jpg";
    public static final String BG_74                  = "Tember_City.jpg";
    public static final String BG_75                  = "Celestine_Reef.jpg";
    public static final String BG_76                  = "Horizon_Boughs.jpg";
    public static final String BG_77                  = "Mirrored_Depths.jpg";
    public static final String BG_78                  = "Talon_Gates.jpg";

    // data tree roots
    public static final String USER_DIR;
    public static final String CACHE_DIR;
    public static final String CACHE_CARD_PICS_DIR;
    public static final Map<String, String> CACHE_CARD_PICS_SUBDIR;
    public static final int SERVER_PORT_NUMBER;
    public static final String DECK_BASE_DIR;
    public static final String DECK_CONSTRUCTED_DIR;
    static {
        ForgeProfileProperties.load(GuiBase.isUsingAppDirectory());
        USER_DIR               = ForgeProfileProperties.getUserDir();
        CACHE_DIR              = ForgeProfileProperties.getCacheDir();
        CACHE_CARD_PICS_DIR    = ForgeProfileProperties.getCardPicsDir();
        CACHE_CARD_PICS_SUBDIR = Collections.unmodifiableMap(ForgeProfileProperties.getCardPicsSubDirs());
        DECK_BASE_DIR          = ForgeProfileProperties.getDecksDir();
        DECK_CONSTRUCTED_DIR   = ForgeProfileProperties.getDecksConstructedDir();
        SERVER_PORT_NUMBER     = ForgeProfileProperties.getServerPort();
    }

    // data that is only in the profile dirs
    public static final String USER_QUEST_DIR       = USER_DIR + "quest" + PATH_SEPARATOR;
    public static final String USER_QUEST_WORLD_DIR = USER_QUEST_DIR + "world" + PATH_SEPARATOR;
    public static final String USER_CONQUEST_DIR    = USER_DIR + "conquest" + PATH_SEPARATOR;
    public static final String USER_PREFS_DIR       = USER_DIR + "preferences" + PATH_SEPARATOR;
    public static final String USER_GAMES_DIR       = USER_DIR + "games" + PATH_SEPARATOR;
    public static final String USER_FORMATS_DIR     = USER_DIR + "customformats" + PATH_SEPARATOR;
    public static final String USER_PUZZLE_DIR      = USER_DIR + "puzzle" + PATH_SEPARATOR;
    public static final String LOG_FILE             = USER_DIR + "forge.log";
    public static final String ACHIEVEMENTS_DIR     = USER_DIR + "achievements" + PATH_SEPARATOR;
    public static final String USER_CUSTOM_DIR      = USER_DIR + "custom" + PATH_SEPARATOR;
    public static final String USER_CUSTOM_EDITIONS_DIR = USER_CUSTOM_DIR + "editions" + PATH_SEPARATOR;
    public static final String USER_CUSTOM_CARDS_DIR = USER_CUSTOM_DIR + "cards" + PATH_SEPARATOR;
    public static final String DECK_DRAFT_DIR       = DECK_BASE_DIR + "draft" + PATH_SEPARATOR;
    public static final String DECK_WINSTON_DIR     = DECK_BASE_DIR + "winston" + PATH_SEPARATOR;
    public static final String DECK_SEALED_DIR      = DECK_BASE_DIR + "sealed" + PATH_SEPARATOR;
    public static final String DECK_SCHEME_DIR      = DECK_BASE_DIR + "scheme" + PATH_SEPARATOR;
    public static final String DECK_PLANE_DIR       = DECK_BASE_DIR + "planar" + PATH_SEPARATOR;
    public static final String DECK_COMMANDER_DIR   = DECK_BASE_DIR + "commander" + PATH_SEPARATOR;
    public static final String COMMANDER_PRECON_DIR = QUEST_DIR + "commanderprecons" + PATH_SEPARATOR;
    public static final String DECK_OATHBREAKER_DIR = DECK_BASE_DIR + "oathbreaker" + PATH_SEPARATOR;
    public static final String DECK_NET_DIR         = DECK_BASE_DIR + "net" + PATH_SEPARATOR;
    public static final String DECK_NET_ARCHIVE_DIR = DECK_BASE_DIR + "archive" + PATH_SEPARATOR;
    public static final String QUEST_SAVE_DIR       = USER_QUEST_DIR + "saves" + PATH_SEPARATOR;
    public static final String CONQUEST_SAVE_DIR    = USER_CONQUEST_DIR + "saves" + PATH_SEPARATOR;
    public static final String DECK_TINY_LEADERS_DIR= DECK_BASE_DIR + "tiny_leaders" + PATH_SEPARATOR;
    public static final String DECK_BRAWL_DIR       = DECK_BASE_DIR + "brawl" + PATH_SEPARATOR;
    public static final String MAIN_PREFS_FILE      = USER_PREFS_DIR + "forge.preferences";
    public static final String CARD_PREFS_FILE      = USER_PREFS_DIR + "card.preferences";
    public static final String DECK_PREFS_FILE      = USER_PREFS_DIR + "deck.preferences";
    public static final String QUEST_PREFS_FILE     = USER_PREFS_DIR + "quest.preferences";
    public static final String CONQUEST_PREFS_FILE  = USER_PREFS_DIR + "conquest.preferences";
    public static final String ITEM_VIEW_PREFS_FILE = USER_PREFS_DIR + "item_view.preferences";
    public static final String CLOSE_CONN_COMMAND   = "<<_EM_ESOLC_<<";

    // data that has defaults in the program dir but overrides/additions in the user dir
    private static final String _DEFAULTS_DIR = RES_DIR + "defaults" + PATH_SEPARATOR;
    public static final String NO_CARD_FILE   = _DEFAULTS_DIR + "no_card.jpg";
    public static final FileLocation WINDOW_LAYOUT_FILE      = new FileLocation(_DEFAULTS_DIR, USER_PREFS_DIR, "window.xml");
    public static final FileLocation MATCH_LAYOUT_FILE       = new FileLocation(_DEFAULTS_DIR, USER_PREFS_DIR, "match.xml");
    public static final FileLocation WORKSHOP_LAYOUT_FILE    = new FileLocation(_DEFAULTS_DIR, USER_PREFS_DIR, "workshop.xml");
    public static final FileLocation EDITOR_LAYOUT_FILE      = new FileLocation(_DEFAULTS_DIR, USER_PREFS_DIR, "editor.xml");
    public static final FileLocation GAUNTLET_DIR            = new FileLocation(_DEFAULTS_DIR, USER_DIR,       "gauntlet" + PATH_SEPARATOR);
    public static final FileLocation TOURNAMENT_DIR          = new FileLocation(_DEFAULTS_DIR, USER_DIR,       "tournament" + PATH_SEPARATOR);

    // data that is only in the cached dir
    private static final String PICS_DIR                     = CACHE_DIR + "pics" + PATH_SEPARATOR;
    public static final String DB_DIR                        = CACHE_DIR + "db" + PATH_SEPARATOR;
    public static final String FONTS_DIR                     = CACHE_DIR + "fonts" + PATH_SEPARATOR;
    public static final String CACHE_SKINS_DIR               = CACHE_DIR + "skins" + PATH_SEPARATOR;
    public static final String CACHE_TOKEN_PICS_DIR          = PICS_DIR + "tokens" + PATH_SEPARATOR;
    public static final String CACHE_ICON_PICS_DIR           = PICS_DIR + "icons" + PATH_SEPARATOR;
    public static final String CACHE_SYMBOLS_DIR             = PICS_DIR + "symbols" + PATH_SEPARATOR;
    public static final String CACHE_BOOSTER_PICS_DIR        = PICS_DIR + "boosters" + PATH_SEPARATOR;
    public static final String CACHE_FATPACK_PICS_DIR        = PICS_DIR + "fatpacks" + PATH_SEPARATOR;
    public static final String CACHE_BOOSTERBOX_PICS_DIR     = PICS_DIR + "boosterboxes" + PATH_SEPARATOR;
    public static final String CACHE_PRECON_PICS_DIR         = PICS_DIR + "precons" + PATH_SEPARATOR;
    public static final String CACHE_TOURNAMENTPACK_PICS_DIR = PICS_DIR + "tournamentpacks" + PATH_SEPARATOR;
    public static final String CACHE_PLANECHASE_PICS_DIR     = PICS_DIR + "planechase" + PATH_SEPARATOR;
    public static final String CACHE_ACHIEVEMENTS_DIR        = PICS_DIR + "achievements" + PATH_SEPARATOR;
    public static final String QUEST_CARD_PRICE_FILE         = DB_DIR + "all-prices.txt";

    public static final String[] PROFILE_DIRS = {
            USER_DIR,
            CACHE_DIR,
            CACHE_CARD_PICS_DIR,
            USER_PREFS_DIR,
            GAUNTLET_DIR.userPrefLoc,
            DB_DIR,
            DECK_CONSTRUCTED_DIR,
            DECK_DRAFT_DIR,
            DECK_SEALED_DIR,
            DECK_SCHEME_DIR,
            DECK_PLANE_DIR,
            DECK_COMMANDER_DIR,
            DECK_OATHBREAKER_DIR,
            DECK_NET_DIR,
            QUEST_SAVE_DIR,
            CACHE_TOKEN_PICS_DIR,
            CACHE_ICON_PICS_DIR,
            CACHE_BOOSTER_PICS_DIR,
            CACHE_FATPACK_PICS_DIR,
            CACHE_BOOSTERBOX_PICS_DIR,
            CACHE_PRECON_PICS_DIR,
            CACHE_TOURNAMENTPACK_PICS_DIR,
            CACHE_PLANECHASE_PICS_DIR };

    // URLs
    private static final String URL_CARDFORGE = "https://downloads.cardforge.org";
    public static final String URL_PIC_DOWNLOAD = URL_CARDFORGE + "/images/cards/";
    public static final String URL_TOKEN_DOWNLOAD = URL_CARDFORGE + "/images/tokens/";
    public static final String URL_PRICE_DOWNLOAD = URL_CARDFORGE + "/all-prices.txt";
    private static final String URL_SCRYFALL = "https://api.scryfall.com";
    public static final String URL_PIC_SCRYFALL_DOWNLOAD = URL_SCRYFALL + "/cards/";

    // Constants for Display Card Identity game setting
    public static final String DISP_CURRENT_COLORS_ALWAYS = "Always";
    public static final String DISP_CURRENT_COLORS_CHANGED = "Changed";
    public static final String DISP_CURRENT_COLORS_MULTICOLOR = "Multicolor";
    public static final String DISP_CURRENT_COLORS_MULTI_OR_CHANGED = "Multi+Changed";
    public static final String DISP_CURRENT_COLORS_NEVER = "Never";

    // Constants for Auto-Yield Mode
    public static final String AUTO_YIELD_PER_CARD = "Per Card (Each Game)";
    public static final String AUTO_YIELD_PER_ABILITY = "Per Ability (Each Match)";

    // Constants for Graveyard Ordering
    public static final String GRAVEYARD_ORDERING_NEVER = "Never";
    public static final String GRAVEYARD_ORDERING_OWN_CARDS = "With Relevant Cards";
    public static final String GRAVEYARD_ORDERING_ALWAYS = "Always";

    // Constants for Stack effect addition notification policy
    public static final String STACK_EFFECT_NOTIFICATION_NEVER = "Never";
    public static final String STACK_EFFECT_NOTIFICATION_ALWAYS = "Always";
    public static final String STACK_EFFECT_NOTIFICATION_AI_AND_TRIGGERED = "AI cast/activated, or triggered by any player";

    // Constants for Land played notification policy
    public static final String LAND_PLAYED_NOTIFICATION_NEVER = "Never";
    public static final String LAND_PLAYED_NOTIFICATION_ALWAYS = "Always";
    public static final String LAND_PLAYED_NOTIFICATION_ALWAYS_FOR_NONBASIC_LANDS = "Always, but only for nonbasic lands";
    public static final String LAND_PLAYED_NOTIFICATION_AI = "Lands entering a battlefield because of an action of a AI player";
    public static final String LAND_PLAYED_NOTIFICATION_AI_FOR_NONBASIC_LANDS = "Nonbasic lands entering a battlefield because of an action of a AI player";

    // Constants for Land played notification policy
    public static final String SWITCH_CARDSTATES_DECK_NEVER = "Never";
    public static final String SWITCH_CARDSTATES_DECK_ALWAYS = "Always";
    public static final String SWITCH_CARDSTATES_DECK_HOVER = "Switch back on hover";

    // Set boolean constant for landscape mode for gdx port
    public static final boolean isGdxPortLandscape = FileUtil.doesFileExist(ASSETS_DIR + "switch_orientation.ini");

    public enum CounterDisplayLocation {

        TOP("Top of Card"), BOTTOM("Bottom of Card");

        private String name;

        CounterDisplayLocation(final String name) {
            this.name = name;
        }

        public String getName() {
            return name;
        }

        public static CounterDisplayLocation from(final String name) {
            for (CounterDisplayLocation counterDisplayLocation : values()) {
                if (counterDisplayLocation.name.equals(name)) {
                    return counterDisplayLocation;
                }
            }
            throw new IllegalArgumentException("Counter display location '" + name + "' not found.");
        }

    }

    public enum CounterDisplayType {

        /** Use only the new tab-like counter display */
        TEXT("Text-based"),

        /** Use only the old image-based counter display */
        IMAGE("Image-based"),

        /** Use both counter displays at the same time */
        HYBRID("Hybrid"),

        /** Use the new tab-like counter display unless the card panel is very small, then use the old image-based counter display */
        OLD_WHEN_SMALL("Images when cards are small; text otherwise");

        private final String name;

        CounterDisplayType(final String name) {
            this.name = name;
        }

        public String getName() {
            return name;
        }

        public static CounterDisplayType from(final String name) {
            for (CounterDisplayType counterDisplayType : values()) {
                if (counterDisplayType.name.equals(name)) {
                    return counterDisplayType;
                }
            }
            throw new IllegalArgumentException("Counter display type '" + name + "' not found.");
        }

    }

}<|MERGE_RESOLUTION|>--- conflicted
+++ resolved
@@ -49,10 +49,7 @@
     public static final String NET_DECKS_COMMANDER_LIST_FILE         = LISTS_DIR + "net-decks-commander.txt";
     public static final String NET_DECKS_BRAWL_LIST_FILE             = LISTS_DIR + "net-decks-brawl.txt";
     public static final String NET_DECKS_OATHBREAKER_LIST_FILE       = LISTS_DIR + "net-decks-oathbreaker.txt";
-<<<<<<< HEAD
-=======
     public static final String NET_DECKS_TINYLEADERS_LIST_FILE       = LISTS_DIR + "net-decks-tinyleaders.txt";
->>>>>>> d232cefe
     public static final String BORDERLESS_CARD_LIST_FILE             = LISTS_DIR + "borderlessCardList.txt";
     public static final String SKINS_LIST_FILE                       = LISTS_DIR + "skinsList.txt";
     public static final String CJK_FONTS_LIST_FILE                   = LISTS_DIR + "font-list.txt";
