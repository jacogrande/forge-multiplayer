--- conflicted
+++ resolved
@@ -178,18 +178,10 @@
         } catch (Exception e) {
             customReader = null;
         }
-<<<<<<< HEAD
-        magicDb = new StaticData(reader, tokenReader, customReader, ForgeConstants.EDITIONS_DIR,
-                                 ForgeConstants.USER_CUSTOM_EDITIONS_DIR,ForgeConstants.BLOCK_DATA_DIR,
-                                 FModel.getPreferences().getPref(FPref.UI_PREFERRED_ART),
-                                 FModel.getPreferences().getPrefBoolean(FPref.UI_LOAD_UNKNOWN_CARDS),
-                                 FModel.getPreferences().getPrefBoolean(FPref.UI_LOAD_NONLEGAL_CARDS));
-=======
         magicDb = new StaticData(reader, tokenReader, customReader, ForgeConstants.EDITIONS_DIR, ForgeConstants.USER_CUSTOM_EDITIONS_DIR,ForgeConstants.BLOCK_DATA_DIR, FModel.getPreferences().getPref(FPref.UI_PREFERRED_ART),
                                  FModel.getPreferences().getPrefBoolean(FPref.UI_LOAD_UNKNOWN_CARDS),
                                  FModel.getPreferences().getPrefBoolean(FPref.UI_LOAD_NONLEGAL_CARDS),
                                  FModel.getPreferences().getPrefBoolean(FPref.UI_LOAD_CUSTOM_CARDS));
->>>>>>> 4598c675
         CardTranslation.preloadTranslation(preferences.getPref(FPref.UI_LANGUAGE), ForgeConstants.LANG_DIR);
 
         //create profile dirs if they don't already exist
