/*
 * Forge: Play Magic: the Gathering.
 * Copyright (C) 2011  Forge Team
 *
 * This program is free software: you can redistribute it and/or modify
 * it under the terms of the GNU General Public License as published by
 * the Free Software Foundation, either version 3 of the License, or
 * (at your option) any later version.
 * 
 * This program is distributed in the hope that it will be useful,
 * but WITHOUT ANY WARRANTY; without even the implied warranty of
 * MERCHANTABILITY or FITNESS FOR A PARTICULAR PURPOSE.  See the
 * GNU General Public License for more details.
 * 
 * You should have received a copy of the GNU General Public License
 * along with this program.  If not, see <http://www.gnu.org/licenses/>.
 */
package forge.properties;

import java.util.Collections;
import java.util.Map;

public final class ForgeConstants {
<<<<<<< HEAD
    public static final String ASSETS_DIR            = GuiBase.getInterface().getAssetsDir();
    public static final String PROFILE_FILE          = ASSETS_DIR + "forge.profile.properties";
    public static final String PROFILE_TEMPLATE_FILE = PROFILE_FILE + ".example";

    public static final String RES_DIR = ASSETS_DIR + "res/";
    public static final String LISTS_DIR = RES_DIR + "lists/";
    public static final String KEYWORD_LIST_FILE                     = LISTS_DIR + "NonStackingKWList.txt";
    public static final String TYPE_LIST_FILE                        = LISTS_DIR + "TypeLists.txt";
    public static final String IMAGE_LIST_TOKENS_FILE                = LISTS_DIR + "token-images.txt";
    public static final String IMAGE_LIST_QUEST_OPPONENT_ICONS_FILE  = LISTS_DIR + "quest-opponent-icons.txt";
    public static final String IMAGE_LIST_QUEST_PET_SHOP_ICONS_FILE  = LISTS_DIR + "quest-pet-shop-icons.txt";
    public static final String IMAGE_LIST_QUEST_TOKENS_FILE          = LISTS_DIR + "quest-pet-token-images.txt";
    public static final String IMAGE_LIST_QUEST_BOOSTERS_FILE        = LISTS_DIR + "booster-images.txt";
    public static final String IMAGE_LIST_QUEST_FATPACKS_FILE        = LISTS_DIR + "fatpack-images.txt";
    public static final String IMAGE_LIST_QUEST_BOOSTERBOXES_FILE    = LISTS_DIR + "boosterbox-images.txt";
    public static final String IMAGE_LIST_QUEST_PRECONS_FILE         = LISTS_DIR + "precon-images.txt";
    public static final String IMAGE_LIST_QUEST_TOURNAMENTPACKS_FILE = LISTS_DIR + "tournamentpack-images.txt";

    public static final String CHANGES_FILE = ASSETS_DIR + "CHANGES.txt";
    public static final String LICENSE_FILE = ASSETS_DIR + "LICENSE.txt";
    public static final String README_FILE  = ASSETS_DIR + "README.txt";
    public static final String HOWTO_FILE   = RES_DIR + "howto.txt";

    public static final String DRAFT_DIR           = RES_DIR + "draft/";
    public static final String DRAFT_RANKINGS_FILE = DRAFT_DIR + "rankings.txt";
    public static final String SEALED_DIR          = RES_DIR + "sealed/";
    public static final String CARD_DATA_DIR       = RES_DIR + "cardsfolder/";
    public static final String EDITIONS_DIR        = RES_DIR + "editions/";
    public static final String BLOCK_DATA_DIR      = RES_DIR + "blockdata/";
    public static final String DECK_CUBE_DIR       = RES_DIR + "cube/";
    public static final String AI_PROFILE_DIR      = RES_DIR + "ai/";
    public static final String SOUND_DIR           = RES_DIR + "sound/";
    public static final String MUSIC_DIR           = RES_DIR + "music/";
	public static final String LANG_DIR            = RES_DIR + "languages/";
    public static final String EFFECTS_DIR         = RES_DIR + "effects/";

    private static final String QUEST_DIR             = RES_DIR + "quest/";
    public static final String QUEST_WORLD_DIR        = QUEST_DIR + "world/";
    public static final String QUEST_PRECON_DIR       = QUEST_DIR + "precons/";
    public static final String PRICES_BOOSTER_FILE    = QUEST_DIR + "booster-prices.txt";
    public static final String BAZAAR_DIR             = QUEST_DIR + "bazaar/";
    public static final String BAZAAR_INDEX_FILE      = BAZAAR_DIR + "index.xml";
    public static final String DEFAULT_DUELS_DIR      = QUEST_DIR + "duels";
    public static final String DEFAULT_CHALLENGES_DIR = QUEST_DIR + "challenges";
    public static final String THEMES_DIR             = QUEST_DIR + "themes";

    public static final String SKINS_DIR         = RES_DIR + "skins/";
    public static final String DEFAULT_SKINS_DIR = SKINS_DIR + "default/";
    //don't associate these skin files with a directory since skin directory will be determined later
    public static final String SPRITE_ICONS_FILE      = "sprite_icons.png"; 
    public static final String SPRITE_FOILS_FILE      = "sprite_foils.png";
    public static final String SPRITE_OLD_FOILS_FILE  = "sprite_old_foils.png";
    public static final String SPRITE_AVATARS_FILE    = "sprite_avatars.png";
    public static final String FONT_FILE              = "font1.ttf";
    public static final String SPLASH_BG_FILE         = "bg_splash.png";
    public static final String MATCH_BG_FILE          = "bg_match.jpg";
    public static final String TEXTURE_BG_FILE        = "bg_texture.jpg";
    public static final String DRAFT_DECK_IMG_FILE    = "bg_draft_deck.png";
    public static final String TROPHY_CASE_TOP_FILE   = "bg_trophy_case_top.png";
    public static final String TROPHY_CASE_SHELF_FILE = "bg_trophy_case_shelf.png";
=======
>>>>>>> a59f456f

    public static void init(final String assetsDir) {
        ASSETS_DIR            = assetsDir;
        PROFILE_FILE          = ASSETS_DIR + "forge.profile.properties";
        PROFILE_TEMPLATE_FILE = PROFILE_FILE + ".example";    

        RES_DIR   = ASSETS_DIR + "res/";
        LISTS_DIR = RES_DIR + "lists/";

        KEYWORD_LIST_FILE                     = LISTS_DIR + "NonStackingKWList.txt";
        TYPE_LIST_FILE                        = LISTS_DIR + "TypeLists.txt";
        IMAGE_LIST_TOKENS_FILE                = LISTS_DIR + "token-images.txt";
        IMAGE_LIST_QUEST_OPPONENT_ICONS_FILE  = LISTS_DIR + "quest-opponent-icons.txt";
        IMAGE_LIST_QUEST_PET_SHOP_ICONS_FILE  = LISTS_DIR + "quest-pet-shop-icons.txt";
        IMAGE_LIST_QUEST_TOKENS_FILE          = LISTS_DIR + "quest-pet-token-images.txt";
        IMAGE_LIST_QUEST_BOOSTERS_FILE        = LISTS_DIR + "booster-images.txt";
        IMAGE_LIST_QUEST_FATPACKS_FILE        = LISTS_DIR + "fatpack-images.txt";
        IMAGE_LIST_QUEST_BOOSTERBOXES_FILE    = LISTS_DIR + "boosterbox-images.txt";
        IMAGE_LIST_QUEST_PRECONS_FILE         = LISTS_DIR + "precon-images.txt";
        IMAGE_LIST_QUEST_TOURNAMENTPACKS_FILE = LISTS_DIR + "tournamentpack-images.txt";

        CHANGES_FILE = ASSETS_DIR + "CHANGES.txt";
        LICENSE_FILE = ASSETS_DIR + "LICENSE.txt";
        README_FILE  = ASSETS_DIR + "README.txt";
        HOWTO_FILE   = RES_DIR + "howto.txt";

        DRAFT_DIR           = RES_DIR + "draft/";
        DRAFT_RANKINGS_FILE = DRAFT_DIR + "rankings.txt";
        SEALED_DIR          = RES_DIR + "sealed/";
        CARD_DATA_DIR       = RES_DIR + "cardsfolder/";
        EDITIONS_DIR        = RES_DIR + "editions/";
        BLOCK_DATA_DIR      = RES_DIR + "blockdata/";
        DECK_CUBE_DIR       = RES_DIR + "cube/";
        AI_PROFILE_DIR      = RES_DIR + "ai/";
        SOUND_DIR           = RES_DIR + "sound/";
        MUSIC_DIR           = RES_DIR + "music/";
        LANG_DIR            = RES_DIR + "languages/";
        EFFECTS_DIR         = RES_DIR + "effects/";

        QUEST_DIR              = RES_DIR + "quest/";
        QUEST_WORLD_DIR        = QUEST_DIR + "world/";
        QUEST_PRECON_DIR       = QUEST_DIR + "precons/";
        PRICES_BOOSTER_FILE    = QUEST_DIR + "booster-prices.txt";
        BAZAAR_DIR             = QUEST_DIR + "bazaar/";
        BAZAAR_INDEX_FILE      = BAZAAR_DIR + "index.xml";
        DEFAULT_DUELS_DIR      = QUEST_DIR + "duels";
        DEFAULT_CHALLENGES_DIR = QUEST_DIR + "challenges";
        THEMES_DIR             = QUEST_DIR + "themes";

        SKINS_DIR         = RES_DIR + "skins/";
        DEFAULT_SKINS_DIR = SKINS_DIR + "default/";

        ForgeProfileProperties.load();
        USER_DIR               = ForgeProfileProperties.getUserDir();
        CACHE_DIR              = ForgeProfileProperties.getCacheDir();
        CACHE_CARD_PICS_DIR    = ForgeProfileProperties.getCardPicsDir();
        CACHE_CARD_PICS_SUBDIR = Collections.unmodifiableMap(ForgeProfileProperties.getCardPicsSubDirs());
        SERVER_PORT_NUMBER     = ForgeProfileProperties.getServerPort();

<<<<<<< HEAD
    // data that is only in the profile dirs
    public static final String USER_QUEST_DIR       = USER_DIR + "quest/";
    public static final String USER_PREFS_DIR       = USER_DIR + "preferences/";
    public static final String USER_GAMES_DIR       = USER_DIR + "games/";
    public static final String LOG_FILE             = USER_DIR + "forge.log";
    public static final String DECK_BASE_DIR        = USER_DIR + "decks/";
    public static final String ACHIEVEMENTS_DIR     = USER_DIR + "achievements/";
    public static final String DECK_CONSTRUCTED_DIR = DECK_BASE_DIR + "constructed/";
    public static final String DECK_DRAFT_DIR       = DECK_BASE_DIR + "draft/";
    public static final String DECK_WINSTON_DIR     = DECK_BASE_DIR + "winston/";
    public static final String DECK_SEALED_DIR      = DECK_BASE_DIR + "sealed/";
    public static final String DECK_SCHEME_DIR      = DECK_BASE_DIR + "scheme/";
    public static final String DECK_PLANE_DIR       = DECK_BASE_DIR + "planar/";
    public static final String DECK_COMMANDER_DIR   = DECK_BASE_DIR + "commander/";
    public static final String QUEST_SAVE_DIR       = USER_QUEST_DIR + "saves/";
    public static final String MAIN_PREFS_FILE      = USER_PREFS_DIR + "forge.preferences";
    public static final String CARD_PREFS_FILE      = USER_PREFS_DIR + "card.preferences";
    public static final String DECK_PREFS_FILE      = USER_PREFS_DIR + "deck.preferences";
    public static final String QUEST_PREFS_FILE     = USER_PREFS_DIR + "quest.preferences";
    public static final String ITEM_VIEW_PREFS_FILE = USER_PREFS_DIR + "item_view.preferences";
=======
        USER_QUEST_DIR       = USER_DIR + "quest/";
        USER_PREFS_DIR       = USER_DIR + "preferences/";
        USER_GAMES_DIR       = USER_DIR + "games/";
        LOG_FILE             = USER_DIR + "forge.log";
        DECK_BASE_DIR        = USER_DIR + "decks/";
        ACHIEVEMENTS_DIR     = USER_DIR + "achievements/";
        DECK_CONSTRUCTED_DIR = DECK_BASE_DIR + "constructed/";
        DECK_DRAFT_DIR       = DECK_BASE_DIR + "draft/";
        DECK_WINSTON_DIR     = DECK_BASE_DIR + "winston/";
        DECK_SEALED_DIR      = DECK_BASE_DIR + "sealed/";
        DECK_SCHEME_DIR      = DECK_BASE_DIR + "scheme/";
        DECK_PLANE_DIR       = DECK_BASE_DIR + "planar/";
        DECK_COMMANDER_DIR   = DECK_BASE_DIR + "commander/";
        QUEST_SAVE_DIR       = USER_QUEST_DIR + "saves/";
        MAIN_PREFS_FILE      = USER_PREFS_DIR + "forge.preferences";
        CARD_PREFS_FILE      = USER_PREFS_DIR + "card.preferences";
        DECK_PREFS_FILE      = USER_PREFS_DIR + "deck.preferences";
        QUEST_PREFS_FILE     = USER_PREFS_DIR + "quest.preferences";
        ITEM_VIEW_PREFS_FILE = USER_PREFS_DIR + "item_view.preferences";
        ACHIEVEMENTS_FILE    = USER_PREFS_DIR + "achievements.xml";
>>>>>>> a59f456f

        _DEFAULTS_DIR = RES_DIR + "defaults/";
        NO_CARD_FILE  = _DEFAULTS_DIR + "no_card.jpg";

        WINDOW_LAYOUT_FILE   = new FileLocation(_DEFAULTS_DIR, USER_PREFS_DIR, "window.xml");
        MATCH_LAYOUT_FILE    = new FileLocation(_DEFAULTS_DIR, USER_PREFS_DIR, "match.xml");
        WORKSHOP_LAYOUT_FILE = new FileLocation(_DEFAULTS_DIR, USER_PREFS_DIR, "workshop.xml");
        EDITOR_LAYOUT_FILE   = new FileLocation(_DEFAULTS_DIR, USER_PREFS_DIR, "editor.xml");
        GAUNTLET_DIR         = new FileLocation(_DEFAULTS_DIR, USER_DIR,       "gauntlet/");

        PICS_DIR                      = CACHE_DIR + "pics/";
        DB_DIR                        = CACHE_DIR + "db/";
        FONTS_DIR                     = CACHE_DIR + "fonts/";
        CACHE_TOKEN_PICS_DIR          = PICS_DIR + "tokens/";
        CACHE_ICON_PICS_DIR           = PICS_DIR + "icons/";
        CACHE_SYMBOLS_DIR             = PICS_DIR + "symbols/";
        CACHE_BOOSTER_PICS_DIR        = PICS_DIR + "boosters/";
        CACHE_FATPACK_PICS_DIR        = PICS_DIR + "fatpacks/";
        CACHE_BOOSTERBOX_PICS_DIR     = PICS_DIR + "boosterboxes/";
        CACHE_PRECON_PICS_DIR         = PICS_DIR + "precons/";
        CACHE_TOURNAMENTPACK_PICS_DIR = PICS_DIR + "tournamentpacks/";
        QUEST_CARD_PRICE_FILE         = DB_DIR + "all-prices.txt";;

        PROFILE_DIRS = new String[] {
            USER_DIR,
            CACHE_DIR,
            CACHE_CARD_PICS_DIR,
            USER_PREFS_DIR,
            GAUNTLET_DIR.userPrefLoc,
            DB_DIR,
            DECK_CONSTRUCTED_DIR,
            DECK_DRAFT_DIR,
            DECK_SEALED_DIR,
            DECK_SCHEME_DIR,
            DECK_PLANE_DIR,
            QUEST_SAVE_DIR,
            CACHE_TOKEN_PICS_DIR,
            CACHE_ICON_PICS_DIR,
            CACHE_BOOSTER_PICS_DIR,
            CACHE_FATPACK_PICS_DIR,
            CACHE_BOOSTERBOX_PICS_DIR,
            CACHE_PRECON_PICS_DIR,
            CACHE_TOURNAMENTPACK_PICS_DIR };
    }

    public static String ASSETS_DIR;
    public static String PROFILE_FILE;
    public static String PROFILE_TEMPLATE_FILE;

    public static String RES_DIR;
    public static String LISTS_DIR;
    public static String KEYWORD_LIST_FILE;
    public static String TYPE_LIST_FILE;
    public static String IMAGE_LIST_TOKENS_FILE;
    public static String IMAGE_LIST_QUEST_OPPONENT_ICONS_FILE;
    public static String IMAGE_LIST_QUEST_PET_SHOP_ICONS_FILE;
    public static String IMAGE_LIST_QUEST_TOKENS_FILE;
    public static String IMAGE_LIST_QUEST_BOOSTERS_FILE;
    public static String IMAGE_LIST_QUEST_FATPACKS_FILE;
    public static String IMAGE_LIST_QUEST_BOOSTERBOXES_FILE;
    public static String IMAGE_LIST_QUEST_PRECONS_FILE;
    public static String IMAGE_LIST_QUEST_TOURNAMENTPACKS_FILE;

    public static String CHANGES_FILE;
    public static String LICENSE_FILE;
    public static String README_FILE;
    public static String HOWTO_FILE;

    public static String DRAFT_DIR;
    public static String DRAFT_RANKINGS_FILE;
    public static String SEALED_DIR;
    public static String CARD_DATA_DIR;
    public static String EDITIONS_DIR;
    public static String BLOCK_DATA_DIR;
    public static String DECK_CUBE_DIR;
    public static String AI_PROFILE_DIR;
    public static String SOUND_DIR;
    public static String MUSIC_DIR;
	public static String LANG_DIR;
    public static String EFFECTS_DIR;

    private static String QUEST_DIR;
    public static String QUEST_WORLD_DIR;
    public static String QUEST_PRECON_DIR;
    public static String PRICES_BOOSTER_FILE;
    public static String BAZAAR_DIR;
    public static String BAZAAR_INDEX_FILE;
    public static String DEFAULT_DUELS_DIR;
    public static String DEFAULT_CHALLENGES_DIR;
    public static String THEMES_DIR;

    public static String SKINS_DIR;
    public static String DEFAULT_SKINS_DIR;
    //don't associate these skin files with a directory since skin directory will be determined later
    public static final String SPRITE_ICONS_FILE      = "sprite_icons.png"; 
    public static final String SPRITE_FOILS_FILE      = "sprite_foils.png";
    public static final String SPRITE_OLD_FOILS_FILE  = "sprite_old_foils.png";
    public static final String SPRITE_AVATARS_FILE    = "sprite_avatars.png";
    public static final String FONT_FILE              = "font1.ttf";
    public static final String SPLASH_BG_FILE         = "bg_splash.png";
    public static final String MATCH_BG_FILE          = "bg_match.jpg";
    public static final String TEXTURE_BG_FILE        = "bg_texture.jpg";
    public static final String DRAFT_DECK_IMG_FILE    = "bg_draft_deck.png";
    public static final String TROPHY_CASE_TOP_FILE   = "bg_trophy_case_top.png";
    public static final String TROPHY_CASE_SHELF_FILE = "bg_trophy_case_shelf.png";

    // data tree roots
    public static String USER_DIR;
    public static String CACHE_DIR;
    public static String CACHE_CARD_PICS_DIR;
    public static Map<String, String> CACHE_CARD_PICS_SUBDIR;
    public static int SERVER_PORT_NUMBER;

    // data that is only in the profile dirs
    public static String USER_QUEST_DIR;
    public static String USER_PREFS_DIR;
    public static String USER_GAMES_DIR;
    public static String LOG_FILE;
    public static String DECK_BASE_DIR;
    public static String ACHIEVEMENTS_DIR;
    public static String DECK_CONSTRUCTED_DIR;
    public static String DECK_DRAFT_DIR;
    public static String DECK_WINSTON_DIR;
    public static String DECK_SEALED_DIR;
    public static String DECK_SCHEME_DIR;
    public static String DECK_PLANE_DIR;
    public static String DECK_COMMANDER_DIR;
    public static String QUEST_SAVE_DIR;
    public static String MAIN_PREFS_FILE;
    public static String CARD_PREFS_FILE;
    public static String DECK_PREFS_FILE;
    public static String QUEST_PREFS_FILE;
    public static String ITEM_VIEW_PREFS_FILE;
    public static String ACHIEVEMENTS_FILE;

    // data that has defaults in the program dir but overrides/additions in the user dir
    private static String _DEFAULTS_DIR;
    public static String NO_CARD_FILE;
    public static FileLocation WINDOW_LAYOUT_FILE;
    public static FileLocation MATCH_LAYOUT_FILE;
    public static FileLocation WORKSHOP_LAYOUT_FILE;
    public static FileLocation EDITOR_LAYOUT_FILE;
    public static FileLocation GAUNTLET_DIR;

    // data that is only in the cached dir
    private static String PICS_DIR;
    public static String DB_DIR;
    public static String FONTS_DIR;
    public static String CACHE_TOKEN_PICS_DIR;
    public static String CACHE_ICON_PICS_DIR;
    public static String CACHE_SYMBOLS_DIR;
    public static String CACHE_BOOSTER_PICS_DIR;
    public static String CACHE_FATPACK_PICS_DIR;
    public static String CACHE_BOOSTERBOX_PICS_DIR;
    public static String CACHE_PRECON_PICS_DIR;
    public static String CACHE_TOURNAMENTPACK_PICS_DIR;
    public static String QUEST_CARD_PRICE_FILE;

    public static String[] PROFILE_DIRS;
 
    // URLs
    private static final String URL_CARDFORGE = "http://cardforge.org";
    public static final String URL_DRAFT_UPLOAD   = URL_CARDFORGE + "/draftAI/submitDraftData.php";
    public static final String URL_PIC_DOWNLOAD   = URL_CARDFORGE + "/fpics/";
    public static final String URL_PRICE_DOWNLOAD = URL_CARDFORGE + "/MagicInfo/pricegen.php";
}
<|MERGE_RESOLUTION|>--- conflicted
+++ resolved
@@ -1,354 +1,268 @@
-/*
- * Forge: Play Magic: the Gathering.
- * Copyright (C) 2011  Forge Team
- *
- * This program is free software: you can redistribute it and/or modify
- * it under the terms of the GNU General Public License as published by
- * the Free Software Foundation, either version 3 of the License, or
- * (at your option) any later version.
- * 
- * This program is distributed in the hope that it will be useful,
- * but WITHOUT ANY WARRANTY; without even the implied warranty of
- * MERCHANTABILITY or FITNESS FOR A PARTICULAR PURPOSE.  See the
- * GNU General Public License for more details.
- * 
- * You should have received a copy of the GNU General Public License
- * along with this program.  If not, see <http://www.gnu.org/licenses/>.
- */
-package forge.properties;
-
-import java.util.Collections;
-import java.util.Map;
-
-public final class ForgeConstants {
-<<<<<<< HEAD
-    public static final String ASSETS_DIR            = GuiBase.getInterface().getAssetsDir();
-    public static final String PROFILE_FILE          = ASSETS_DIR + "forge.profile.properties";
-    public static final String PROFILE_TEMPLATE_FILE = PROFILE_FILE + ".example";
-
-    public static final String RES_DIR = ASSETS_DIR + "res/";
-    public static final String LISTS_DIR = RES_DIR + "lists/";
-    public static final String KEYWORD_LIST_FILE                     = LISTS_DIR + "NonStackingKWList.txt";
-    public static final String TYPE_LIST_FILE                        = LISTS_DIR + "TypeLists.txt";
-    public static final String IMAGE_LIST_TOKENS_FILE                = LISTS_DIR + "token-images.txt";
-    public static final String IMAGE_LIST_QUEST_OPPONENT_ICONS_FILE  = LISTS_DIR + "quest-opponent-icons.txt";
-    public static final String IMAGE_LIST_QUEST_PET_SHOP_ICONS_FILE  = LISTS_DIR + "quest-pet-shop-icons.txt";
-    public static final String IMAGE_LIST_QUEST_TOKENS_FILE          = LISTS_DIR + "quest-pet-token-images.txt";
-    public static final String IMAGE_LIST_QUEST_BOOSTERS_FILE        = LISTS_DIR + "booster-images.txt";
-    public static final String IMAGE_LIST_QUEST_FATPACKS_FILE        = LISTS_DIR + "fatpack-images.txt";
-    public static final String IMAGE_LIST_QUEST_BOOSTERBOXES_FILE    = LISTS_DIR + "boosterbox-images.txt";
-    public static final String IMAGE_LIST_QUEST_PRECONS_FILE         = LISTS_DIR + "precon-images.txt";
-    public static final String IMAGE_LIST_QUEST_TOURNAMENTPACKS_FILE = LISTS_DIR + "tournamentpack-images.txt";
-
-    public static final String CHANGES_FILE = ASSETS_DIR + "CHANGES.txt";
-    public static final String LICENSE_FILE = ASSETS_DIR + "LICENSE.txt";
-    public static final String README_FILE  = ASSETS_DIR + "README.txt";
-    public static final String HOWTO_FILE   = RES_DIR + "howto.txt";
-
-    public static final String DRAFT_DIR           = RES_DIR + "draft/";
-    public static final String DRAFT_RANKINGS_FILE = DRAFT_DIR + "rankings.txt";
-    public static final String SEALED_DIR          = RES_DIR + "sealed/";
-    public static final String CARD_DATA_DIR       = RES_DIR + "cardsfolder/";
-    public static final String EDITIONS_DIR        = RES_DIR + "editions/";
-    public static final String BLOCK_DATA_DIR      = RES_DIR + "blockdata/";
-    public static final String DECK_CUBE_DIR       = RES_DIR + "cube/";
-    public static final String AI_PROFILE_DIR      = RES_DIR + "ai/";
-    public static final String SOUND_DIR           = RES_DIR + "sound/";
-    public static final String MUSIC_DIR           = RES_DIR + "music/";
-	public static final String LANG_DIR            = RES_DIR + "languages/";
-    public static final String EFFECTS_DIR         = RES_DIR + "effects/";
-
-    private static final String QUEST_DIR             = RES_DIR + "quest/";
-    public static final String QUEST_WORLD_DIR        = QUEST_DIR + "world/";
-    public static final String QUEST_PRECON_DIR       = QUEST_DIR + "precons/";
-    public static final String PRICES_BOOSTER_FILE    = QUEST_DIR + "booster-prices.txt";
-    public static final String BAZAAR_DIR             = QUEST_DIR + "bazaar/";
-    public static final String BAZAAR_INDEX_FILE      = BAZAAR_DIR + "index.xml";
-    public static final String DEFAULT_DUELS_DIR      = QUEST_DIR + "duels";
-    public static final String DEFAULT_CHALLENGES_DIR = QUEST_DIR + "challenges";
-    public static final String THEMES_DIR             = QUEST_DIR + "themes";
-
-    public static final String SKINS_DIR         = RES_DIR + "skins/";
-    public static final String DEFAULT_SKINS_DIR = SKINS_DIR + "default/";
-    //don't associate these skin files with a directory since skin directory will be determined later
-    public static final String SPRITE_ICONS_FILE      = "sprite_icons.png"; 
-    public static final String SPRITE_FOILS_FILE      = "sprite_foils.png";
-    public static final String SPRITE_OLD_FOILS_FILE  = "sprite_old_foils.png";
-    public static final String SPRITE_AVATARS_FILE    = "sprite_avatars.png";
-    public static final String FONT_FILE              = "font1.ttf";
-    public static final String SPLASH_BG_FILE         = "bg_splash.png";
-    public static final String MATCH_BG_FILE          = "bg_match.jpg";
-    public static final String TEXTURE_BG_FILE        = "bg_texture.jpg";
-    public static final String DRAFT_DECK_IMG_FILE    = "bg_draft_deck.png";
-    public static final String TROPHY_CASE_TOP_FILE   = "bg_trophy_case_top.png";
-    public static final String TROPHY_CASE_SHELF_FILE = "bg_trophy_case_shelf.png";
-=======
->>>>>>> a59f456f
-
-    public static void init(final String assetsDir) {
-        ASSETS_DIR            = assetsDir;
-        PROFILE_FILE          = ASSETS_DIR + "forge.profile.properties";
-        PROFILE_TEMPLATE_FILE = PROFILE_FILE + ".example";    
-
-        RES_DIR   = ASSETS_DIR + "res/";
-        LISTS_DIR = RES_DIR + "lists/";
-
-        KEYWORD_LIST_FILE                     = LISTS_DIR + "NonStackingKWList.txt";
-        TYPE_LIST_FILE                        = LISTS_DIR + "TypeLists.txt";
-        IMAGE_LIST_TOKENS_FILE                = LISTS_DIR + "token-images.txt";
-        IMAGE_LIST_QUEST_OPPONENT_ICONS_FILE  = LISTS_DIR + "quest-opponent-icons.txt";
-        IMAGE_LIST_QUEST_PET_SHOP_ICONS_FILE  = LISTS_DIR + "quest-pet-shop-icons.txt";
-        IMAGE_LIST_QUEST_TOKENS_FILE          = LISTS_DIR + "quest-pet-token-images.txt";
-        IMAGE_LIST_QUEST_BOOSTERS_FILE        = LISTS_DIR + "booster-images.txt";
-        IMAGE_LIST_QUEST_FATPACKS_FILE        = LISTS_DIR + "fatpack-images.txt";
-        IMAGE_LIST_QUEST_BOOSTERBOXES_FILE    = LISTS_DIR + "boosterbox-images.txt";
-        IMAGE_LIST_QUEST_PRECONS_FILE         = LISTS_DIR + "precon-images.txt";
-        IMAGE_LIST_QUEST_TOURNAMENTPACKS_FILE = LISTS_DIR + "tournamentpack-images.txt";
-
-        CHANGES_FILE = ASSETS_DIR + "CHANGES.txt";
-        LICENSE_FILE = ASSETS_DIR + "LICENSE.txt";
-        README_FILE  = ASSETS_DIR + "README.txt";
-        HOWTO_FILE   = RES_DIR + "howto.txt";
-
-        DRAFT_DIR           = RES_DIR + "draft/";
-        DRAFT_RANKINGS_FILE = DRAFT_DIR + "rankings.txt";
-        SEALED_DIR          = RES_DIR + "sealed/";
-        CARD_DATA_DIR       = RES_DIR + "cardsfolder/";
-        EDITIONS_DIR        = RES_DIR + "editions/";
-        BLOCK_DATA_DIR      = RES_DIR + "blockdata/";
-        DECK_CUBE_DIR       = RES_DIR + "cube/";
-        AI_PROFILE_DIR      = RES_DIR + "ai/";
-        SOUND_DIR           = RES_DIR + "sound/";
-        MUSIC_DIR           = RES_DIR + "music/";
-        LANG_DIR            = RES_DIR + "languages/";
+/*
+ * Forge: Play Magic: the Gathering.
+ * Copyright (C) 2011  Forge Team
+ *
+ * This program is free software: you can redistribute it and/or modify
+ * it under the terms of the GNU General Public License as published by
+ * the Free Software Foundation, either version 3 of the License, or
+ * (at your option) any later version.
+ * 
+ * This program is distributed in the hope that it will be useful,
+ * but WITHOUT ANY WARRANTY; without even the implied warranty of
+ * MERCHANTABILITY or FITNESS FOR A PARTICULAR PURPOSE.  See the
+ * GNU General Public License for more details.
+ * 
+ * You should have received a copy of the GNU General Public License
+ * along with this program.  If not, see <http://www.gnu.org/licenses/>.
+ */
+package forge.properties;
+
+import java.util.Collections;
+import java.util.Map;
+
+public final class ForgeConstants {
+
+    public static void init(final String assetsDir) {
+        ASSETS_DIR            = assetsDir;
+        PROFILE_FILE          = ASSETS_DIR + "forge.profile.properties";
+        PROFILE_TEMPLATE_FILE = PROFILE_FILE + ".example";    
+
+        RES_DIR   = ASSETS_DIR + "res/";
+        LISTS_DIR = RES_DIR + "lists/";
+
+        KEYWORD_LIST_FILE                     = LISTS_DIR + "NonStackingKWList.txt";
+        TYPE_LIST_FILE                        = LISTS_DIR + "TypeLists.txt";
+        IMAGE_LIST_TOKENS_FILE                = LISTS_DIR + "token-images.txt";
+        IMAGE_LIST_QUEST_OPPONENT_ICONS_FILE  = LISTS_DIR + "quest-opponent-icons.txt";
+        IMAGE_LIST_QUEST_PET_SHOP_ICONS_FILE  = LISTS_DIR + "quest-pet-shop-icons.txt";
+        IMAGE_LIST_QUEST_TOKENS_FILE          = LISTS_DIR + "quest-pet-token-images.txt";
+        IMAGE_LIST_QUEST_BOOSTERS_FILE        = LISTS_DIR + "booster-images.txt";
+        IMAGE_LIST_QUEST_FATPACKS_FILE        = LISTS_DIR + "fatpack-images.txt";
+        IMAGE_LIST_QUEST_BOOSTERBOXES_FILE    = LISTS_DIR + "boosterbox-images.txt";
+        IMAGE_LIST_QUEST_PRECONS_FILE         = LISTS_DIR + "precon-images.txt";
+        IMAGE_LIST_QUEST_TOURNAMENTPACKS_FILE = LISTS_DIR + "tournamentpack-images.txt";
+
+        CHANGES_FILE = ASSETS_DIR + "CHANGES.txt";
+        LICENSE_FILE = ASSETS_DIR + "LICENSE.txt";
+        README_FILE  = ASSETS_DIR + "README.txt";
+        HOWTO_FILE   = RES_DIR + "howto.txt";
+
+        DRAFT_DIR           = RES_DIR + "draft/";
+        DRAFT_RANKINGS_FILE = DRAFT_DIR + "rankings.txt";
+        SEALED_DIR          = RES_DIR + "sealed/";
+        CARD_DATA_DIR       = RES_DIR + "cardsfolder/";
+        EDITIONS_DIR        = RES_DIR + "editions/";
+        BLOCK_DATA_DIR      = RES_DIR + "blockdata/";
+        DECK_CUBE_DIR       = RES_DIR + "cube/";
+        AI_PROFILE_DIR      = RES_DIR + "ai/";
+        SOUND_DIR           = RES_DIR + "sound/";
+        MUSIC_DIR           = RES_DIR + "music/";
+        LANG_DIR            = RES_DIR + "languages/";
         EFFECTS_DIR         = RES_DIR + "effects/";
-
-        QUEST_DIR              = RES_DIR + "quest/";
-        QUEST_WORLD_DIR        = QUEST_DIR + "world/";
-        QUEST_PRECON_DIR       = QUEST_DIR + "precons/";
-        PRICES_BOOSTER_FILE    = QUEST_DIR + "booster-prices.txt";
-        BAZAAR_DIR             = QUEST_DIR + "bazaar/";
-        BAZAAR_INDEX_FILE      = BAZAAR_DIR + "index.xml";
-        DEFAULT_DUELS_DIR      = QUEST_DIR + "duels";
-        DEFAULT_CHALLENGES_DIR = QUEST_DIR + "challenges";
-        THEMES_DIR             = QUEST_DIR + "themes";
-
-        SKINS_DIR         = RES_DIR + "skins/";
-        DEFAULT_SKINS_DIR = SKINS_DIR + "default/";
-
-        ForgeProfileProperties.load();
-        USER_DIR               = ForgeProfileProperties.getUserDir();
-        CACHE_DIR              = ForgeProfileProperties.getCacheDir();
-        CACHE_CARD_PICS_DIR    = ForgeProfileProperties.getCardPicsDir();
-        CACHE_CARD_PICS_SUBDIR = Collections.unmodifiableMap(ForgeProfileProperties.getCardPicsSubDirs());
-        SERVER_PORT_NUMBER     = ForgeProfileProperties.getServerPort();
-
-<<<<<<< HEAD
-    // data that is only in the profile dirs
-    public static final String USER_QUEST_DIR       = USER_DIR + "quest/";
-    public static final String USER_PREFS_DIR       = USER_DIR + "preferences/";
-    public static final String USER_GAMES_DIR       = USER_DIR + "games/";
-    public static final String LOG_FILE             = USER_DIR + "forge.log";
-    public static final String DECK_BASE_DIR        = USER_DIR + "decks/";
-    public static final String ACHIEVEMENTS_DIR     = USER_DIR + "achievements/";
-    public static final String DECK_CONSTRUCTED_DIR = DECK_BASE_DIR + "constructed/";
-    public static final String DECK_DRAFT_DIR       = DECK_BASE_DIR + "draft/";
-    public static final String DECK_WINSTON_DIR     = DECK_BASE_DIR + "winston/";
-    public static final String DECK_SEALED_DIR      = DECK_BASE_DIR + "sealed/";
-    public static final String DECK_SCHEME_DIR      = DECK_BASE_DIR + "scheme/";
-    public static final String DECK_PLANE_DIR       = DECK_BASE_DIR + "planar/";
-    public static final String DECK_COMMANDER_DIR   = DECK_BASE_DIR + "commander/";
-    public static final String QUEST_SAVE_DIR       = USER_QUEST_DIR + "saves/";
-    public static final String MAIN_PREFS_FILE      = USER_PREFS_DIR + "forge.preferences";
-    public static final String CARD_PREFS_FILE      = USER_PREFS_DIR + "card.preferences";
-    public static final String DECK_PREFS_FILE      = USER_PREFS_DIR + "deck.preferences";
-    public static final String QUEST_PREFS_FILE     = USER_PREFS_DIR + "quest.preferences";
-    public static final String ITEM_VIEW_PREFS_FILE = USER_PREFS_DIR + "item_view.preferences";
-=======
-        USER_QUEST_DIR       = USER_DIR + "quest/";
-        USER_PREFS_DIR       = USER_DIR + "preferences/";
-        USER_GAMES_DIR       = USER_DIR + "games/";
-        LOG_FILE             = USER_DIR + "forge.log";
-        DECK_BASE_DIR        = USER_DIR + "decks/";
-        ACHIEVEMENTS_DIR     = USER_DIR + "achievements/";
-        DECK_CONSTRUCTED_DIR = DECK_BASE_DIR + "constructed/";
-        DECK_DRAFT_DIR       = DECK_BASE_DIR + "draft/";
-        DECK_WINSTON_DIR     = DECK_BASE_DIR + "winston/";
-        DECK_SEALED_DIR      = DECK_BASE_DIR + "sealed/";
-        DECK_SCHEME_DIR      = DECK_BASE_DIR + "scheme/";
-        DECK_PLANE_DIR       = DECK_BASE_DIR + "planar/";
-        DECK_COMMANDER_DIR   = DECK_BASE_DIR + "commander/";
-        QUEST_SAVE_DIR       = USER_QUEST_DIR + "saves/";
-        MAIN_PREFS_FILE      = USER_PREFS_DIR + "forge.preferences";
-        CARD_PREFS_FILE      = USER_PREFS_DIR + "card.preferences";
-        DECK_PREFS_FILE      = USER_PREFS_DIR + "deck.preferences";
-        QUEST_PREFS_FILE     = USER_PREFS_DIR + "quest.preferences";
-        ITEM_VIEW_PREFS_FILE = USER_PREFS_DIR + "item_view.preferences";
+
+        QUEST_DIR              = RES_DIR + "quest/";
+        QUEST_WORLD_DIR        = QUEST_DIR + "world/";
+        QUEST_PRECON_DIR       = QUEST_DIR + "precons/";
+        PRICES_BOOSTER_FILE    = QUEST_DIR + "booster-prices.txt";
+        BAZAAR_DIR             = QUEST_DIR + "bazaar/";
+        BAZAAR_INDEX_FILE      = BAZAAR_DIR + "index.xml";
+        DEFAULT_DUELS_DIR      = QUEST_DIR + "duels";
+        DEFAULT_CHALLENGES_DIR = QUEST_DIR + "challenges";
+        THEMES_DIR             = QUEST_DIR + "themes";
+
+        SKINS_DIR         = RES_DIR + "skins/";
+        DEFAULT_SKINS_DIR = SKINS_DIR + "default/";
+
+        ForgeProfileProperties.load();
+        USER_DIR               = ForgeProfileProperties.getUserDir();
+        CACHE_DIR              = ForgeProfileProperties.getCacheDir();
+        CACHE_CARD_PICS_DIR    = ForgeProfileProperties.getCardPicsDir();
+        CACHE_CARD_PICS_SUBDIR = Collections.unmodifiableMap(ForgeProfileProperties.getCardPicsSubDirs());
+        SERVER_PORT_NUMBER     = ForgeProfileProperties.getServerPort();
+
+        USER_QUEST_DIR       = USER_DIR + "quest/";
+        USER_PREFS_DIR       = USER_DIR + "preferences/";
+        USER_GAMES_DIR       = USER_DIR + "games/";
+        LOG_FILE             = USER_DIR + "forge.log";
+        DECK_BASE_DIR        = USER_DIR + "decks/";
+        ACHIEVEMENTS_DIR     = USER_DIR + "achievements/";
+        DECK_CONSTRUCTED_DIR = DECK_BASE_DIR + "constructed/";
+        DECK_DRAFT_DIR       = DECK_BASE_DIR + "draft/";
+        DECK_WINSTON_DIR     = DECK_BASE_DIR + "winston/";
+        DECK_SEALED_DIR      = DECK_BASE_DIR + "sealed/";
+        DECK_SCHEME_DIR      = DECK_BASE_DIR + "scheme/";
+        DECK_PLANE_DIR       = DECK_BASE_DIR + "planar/";
+        DECK_COMMANDER_DIR   = DECK_BASE_DIR + "commander/";
+        QUEST_SAVE_DIR       = USER_QUEST_DIR + "saves/";
+        MAIN_PREFS_FILE      = USER_PREFS_DIR + "forge.preferences";
+        CARD_PREFS_FILE      = USER_PREFS_DIR + "card.preferences";
+        DECK_PREFS_FILE      = USER_PREFS_DIR + "deck.preferences";
+        QUEST_PREFS_FILE     = USER_PREFS_DIR + "quest.preferences";
+        ITEM_VIEW_PREFS_FILE = USER_PREFS_DIR + "item_view.preferences";
         ACHIEVEMENTS_FILE    = USER_PREFS_DIR + "achievements.xml";
->>>>>>> a59f456f
-
-        _DEFAULTS_DIR = RES_DIR + "defaults/";
-        NO_CARD_FILE  = _DEFAULTS_DIR + "no_card.jpg";
-
-        WINDOW_LAYOUT_FILE   = new FileLocation(_DEFAULTS_DIR, USER_PREFS_DIR, "window.xml");
-        MATCH_LAYOUT_FILE    = new FileLocation(_DEFAULTS_DIR, USER_PREFS_DIR, "match.xml");
-        WORKSHOP_LAYOUT_FILE = new FileLocation(_DEFAULTS_DIR, USER_PREFS_DIR, "workshop.xml");
-        EDITOR_LAYOUT_FILE   = new FileLocation(_DEFAULTS_DIR, USER_PREFS_DIR, "editor.xml");
-        GAUNTLET_DIR         = new FileLocation(_DEFAULTS_DIR, USER_DIR,       "gauntlet/");
-
-        PICS_DIR                      = CACHE_DIR + "pics/";
-        DB_DIR                        = CACHE_DIR + "db/";
-        FONTS_DIR                     = CACHE_DIR + "fonts/";
-        CACHE_TOKEN_PICS_DIR          = PICS_DIR + "tokens/";
-        CACHE_ICON_PICS_DIR           = PICS_DIR + "icons/";
-        CACHE_SYMBOLS_DIR             = PICS_DIR + "symbols/";
-        CACHE_BOOSTER_PICS_DIR        = PICS_DIR + "boosters/";
-        CACHE_FATPACK_PICS_DIR        = PICS_DIR + "fatpacks/";
-        CACHE_BOOSTERBOX_PICS_DIR     = PICS_DIR + "boosterboxes/";
-        CACHE_PRECON_PICS_DIR         = PICS_DIR + "precons/";
-        CACHE_TOURNAMENTPACK_PICS_DIR = PICS_DIR + "tournamentpacks/";
-        QUEST_CARD_PRICE_FILE         = DB_DIR + "all-prices.txt";;
-
-        PROFILE_DIRS = new String[] {
-            USER_DIR,
-            CACHE_DIR,
-            CACHE_CARD_PICS_DIR,
-            USER_PREFS_DIR,
-            GAUNTLET_DIR.userPrefLoc,
-            DB_DIR,
-            DECK_CONSTRUCTED_DIR,
-            DECK_DRAFT_DIR,
-            DECK_SEALED_DIR,
-            DECK_SCHEME_DIR,
-            DECK_PLANE_DIR,
-            QUEST_SAVE_DIR,
-            CACHE_TOKEN_PICS_DIR,
-            CACHE_ICON_PICS_DIR,
-            CACHE_BOOSTER_PICS_DIR,
-            CACHE_FATPACK_PICS_DIR,
-            CACHE_BOOSTERBOX_PICS_DIR,
-            CACHE_PRECON_PICS_DIR,
-            CACHE_TOURNAMENTPACK_PICS_DIR };
-    }
-
-    public static String ASSETS_DIR;
-    public static String PROFILE_FILE;
-    public static String PROFILE_TEMPLATE_FILE;
-
-    public static String RES_DIR;
-    public static String LISTS_DIR;
-    public static String KEYWORD_LIST_FILE;
-    public static String TYPE_LIST_FILE;
-    public static String IMAGE_LIST_TOKENS_FILE;
-    public static String IMAGE_LIST_QUEST_OPPONENT_ICONS_FILE;
-    public static String IMAGE_LIST_QUEST_PET_SHOP_ICONS_FILE;
-    public static String IMAGE_LIST_QUEST_TOKENS_FILE;
-    public static String IMAGE_LIST_QUEST_BOOSTERS_FILE;
-    public static String IMAGE_LIST_QUEST_FATPACKS_FILE;
-    public static String IMAGE_LIST_QUEST_BOOSTERBOXES_FILE;
-    public static String IMAGE_LIST_QUEST_PRECONS_FILE;
-    public static String IMAGE_LIST_QUEST_TOURNAMENTPACKS_FILE;
-
-    public static String CHANGES_FILE;
-    public static String LICENSE_FILE;
-    public static String README_FILE;
-    public static String HOWTO_FILE;
-
-    public static String DRAFT_DIR;
-    public static String DRAFT_RANKINGS_FILE;
-    public static String SEALED_DIR;
-    public static String CARD_DATA_DIR;
-    public static String EDITIONS_DIR;
-    public static String BLOCK_DATA_DIR;
-    public static String DECK_CUBE_DIR;
-    public static String AI_PROFILE_DIR;
-    public static String SOUND_DIR;
-    public static String MUSIC_DIR;
-	public static String LANG_DIR;
-    public static String EFFECTS_DIR;
-
-    private static String QUEST_DIR;
-    public static String QUEST_WORLD_DIR;
-    public static String QUEST_PRECON_DIR;
-    public static String PRICES_BOOSTER_FILE;
-    public static String BAZAAR_DIR;
-    public static String BAZAAR_INDEX_FILE;
-    public static String DEFAULT_DUELS_DIR;
-    public static String DEFAULT_CHALLENGES_DIR;
-    public static String THEMES_DIR;
-
-    public static String SKINS_DIR;
-    public static String DEFAULT_SKINS_DIR;
-    //don't associate these skin files with a directory since skin directory will be determined later
-    public static final String SPRITE_ICONS_FILE      = "sprite_icons.png"; 
-    public static final String SPRITE_FOILS_FILE      = "sprite_foils.png";
-    public static final String SPRITE_OLD_FOILS_FILE  = "sprite_old_foils.png";
-    public static final String SPRITE_AVATARS_FILE    = "sprite_avatars.png";
-    public static final String FONT_FILE              = "font1.ttf";
-    public static final String SPLASH_BG_FILE         = "bg_splash.png";
-    public static final String MATCH_BG_FILE          = "bg_match.jpg";
-    public static final String TEXTURE_BG_FILE        = "bg_texture.jpg";
-    public static final String DRAFT_DECK_IMG_FILE    = "bg_draft_deck.png";
-    public static final String TROPHY_CASE_TOP_FILE   = "bg_trophy_case_top.png";
-    public static final String TROPHY_CASE_SHELF_FILE = "bg_trophy_case_shelf.png";
-
-    // data tree roots
-    public static String USER_DIR;
-    public static String CACHE_DIR;
-    public static String CACHE_CARD_PICS_DIR;
-    public static Map<String, String> CACHE_CARD_PICS_SUBDIR;
-    public static int SERVER_PORT_NUMBER;
-
-    // data that is only in the profile dirs
-    public static String USER_QUEST_DIR;
-    public static String USER_PREFS_DIR;
-    public static String USER_GAMES_DIR;
-    public static String LOG_FILE;
-    public static String DECK_BASE_DIR;
-    public static String ACHIEVEMENTS_DIR;
-    public static String DECK_CONSTRUCTED_DIR;
-    public static String DECK_DRAFT_DIR;
-    public static String DECK_WINSTON_DIR;
-    public static String DECK_SEALED_DIR;
-    public static String DECK_SCHEME_DIR;
-    public static String DECK_PLANE_DIR;
-    public static String DECK_COMMANDER_DIR;
-    public static String QUEST_SAVE_DIR;
-    public static String MAIN_PREFS_FILE;
-    public static String CARD_PREFS_FILE;
-    public static String DECK_PREFS_FILE;
-    public static String QUEST_PREFS_FILE;
-    public static String ITEM_VIEW_PREFS_FILE;
-    public static String ACHIEVEMENTS_FILE;
-
-    // data that has defaults in the program dir but overrides/additions in the user dir
-    private static String _DEFAULTS_DIR;
-    public static String NO_CARD_FILE;
-    public static FileLocation WINDOW_LAYOUT_FILE;
-    public static FileLocation MATCH_LAYOUT_FILE;
-    public static FileLocation WORKSHOP_LAYOUT_FILE;
-    public static FileLocation EDITOR_LAYOUT_FILE;
-    public static FileLocation GAUNTLET_DIR;
-
-    // data that is only in the cached dir
-    private static String PICS_DIR;
-    public static String DB_DIR;
-    public static String FONTS_DIR;
-    public static String CACHE_TOKEN_PICS_DIR;
-    public static String CACHE_ICON_PICS_DIR;
-    public static String CACHE_SYMBOLS_DIR;
-    public static String CACHE_BOOSTER_PICS_DIR;
-    public static String CACHE_FATPACK_PICS_DIR;
-    public static String CACHE_BOOSTERBOX_PICS_DIR;
-    public static String CACHE_PRECON_PICS_DIR;
-    public static String CACHE_TOURNAMENTPACK_PICS_DIR;
-    public static String QUEST_CARD_PRICE_FILE;
-
-    public static String[] PROFILE_DIRS;
- 
-    // URLs
-    private static final String URL_CARDFORGE = "http://cardforge.org";
-    public static final String URL_DRAFT_UPLOAD   = URL_CARDFORGE + "/draftAI/submitDraftData.php";
-    public static final String URL_PIC_DOWNLOAD   = URL_CARDFORGE + "/fpics/";
-    public static final String URL_PRICE_DOWNLOAD = URL_CARDFORGE + "/MagicInfo/pricegen.php";
-}
+
+        _DEFAULTS_DIR = RES_DIR + "defaults/";
+        NO_CARD_FILE  = _DEFAULTS_DIR + "no_card.jpg";
+
+        WINDOW_LAYOUT_FILE   = new FileLocation(_DEFAULTS_DIR, USER_PREFS_DIR, "window.xml");
+        MATCH_LAYOUT_FILE    = new FileLocation(_DEFAULTS_DIR, USER_PREFS_DIR, "match.xml");
+        WORKSHOP_LAYOUT_FILE = new FileLocation(_DEFAULTS_DIR, USER_PREFS_DIR, "workshop.xml");
+        EDITOR_LAYOUT_FILE   = new FileLocation(_DEFAULTS_DIR, USER_PREFS_DIR, "editor.xml");
+        GAUNTLET_DIR         = new FileLocation(_DEFAULTS_DIR, USER_DIR,       "gauntlet/");
+
+        PICS_DIR                      = CACHE_DIR + "pics/";
+        DB_DIR                        = CACHE_DIR + "db/";
+        FONTS_DIR                     = CACHE_DIR + "fonts/";
+        CACHE_TOKEN_PICS_DIR          = PICS_DIR + "tokens/";
+        CACHE_ICON_PICS_DIR           = PICS_DIR + "icons/";
+        CACHE_SYMBOLS_DIR             = PICS_DIR + "symbols/";
+        CACHE_BOOSTER_PICS_DIR        = PICS_DIR + "boosters/";
+        CACHE_FATPACK_PICS_DIR        = PICS_DIR + "fatpacks/";
+        CACHE_BOOSTERBOX_PICS_DIR     = PICS_DIR + "boosterboxes/";
+        CACHE_PRECON_PICS_DIR         = PICS_DIR + "precons/";
+        CACHE_TOURNAMENTPACK_PICS_DIR = PICS_DIR + "tournamentpacks/";
+        QUEST_CARD_PRICE_FILE         = DB_DIR + "all-prices.txt";;
+
+        PROFILE_DIRS = new String[] {
+            USER_DIR,
+            CACHE_DIR,
+            CACHE_CARD_PICS_DIR,
+            USER_PREFS_DIR,
+            GAUNTLET_DIR.userPrefLoc,
+            DB_DIR,
+            DECK_CONSTRUCTED_DIR,
+            DECK_DRAFT_DIR,
+            DECK_SEALED_DIR,
+            DECK_SCHEME_DIR,
+            DECK_PLANE_DIR,
+            QUEST_SAVE_DIR,
+            CACHE_TOKEN_PICS_DIR,
+            CACHE_ICON_PICS_DIR,
+            CACHE_BOOSTER_PICS_DIR,
+            CACHE_FATPACK_PICS_DIR,
+            CACHE_BOOSTERBOX_PICS_DIR,
+            CACHE_PRECON_PICS_DIR,
+            CACHE_TOURNAMENTPACK_PICS_DIR };
+    }
+
+    public static String ASSETS_DIR;
+    public static String PROFILE_FILE;
+    public static String PROFILE_TEMPLATE_FILE;
+
+    public static String RES_DIR;
+    public static String LISTS_DIR;
+    public static String KEYWORD_LIST_FILE;
+    public static String TYPE_LIST_FILE;
+    public static String IMAGE_LIST_TOKENS_FILE;
+    public static String IMAGE_LIST_QUEST_OPPONENT_ICONS_FILE;
+    public static String IMAGE_LIST_QUEST_PET_SHOP_ICONS_FILE;
+    public static String IMAGE_LIST_QUEST_TOKENS_FILE;
+    public static String IMAGE_LIST_QUEST_BOOSTERS_FILE;
+    public static String IMAGE_LIST_QUEST_FATPACKS_FILE;
+    public static String IMAGE_LIST_QUEST_BOOSTERBOXES_FILE;
+    public static String IMAGE_LIST_QUEST_PRECONS_FILE;
+    public static String IMAGE_LIST_QUEST_TOURNAMENTPACKS_FILE;
+
+    public static String CHANGES_FILE;
+    public static String LICENSE_FILE;
+    public static String README_FILE;
+    public static String HOWTO_FILE;
+
+    public static String DRAFT_DIR;
+    public static String DRAFT_RANKINGS_FILE;
+    public static String SEALED_DIR;
+    public static String CARD_DATA_DIR;
+    public static String EDITIONS_DIR;
+    public static String BLOCK_DATA_DIR;
+    public static String DECK_CUBE_DIR;
+    public static String AI_PROFILE_DIR;
+    public static String SOUND_DIR;
+    public static String MUSIC_DIR;
+	public static String LANG_DIR;
+    public static String EFFECTS_DIR;
+
+    private static String QUEST_DIR;
+    public static String QUEST_WORLD_DIR;
+    public static String QUEST_PRECON_DIR;
+    public static String PRICES_BOOSTER_FILE;
+    public static String BAZAAR_DIR;
+    public static String BAZAAR_INDEX_FILE;
+    public static String DEFAULT_DUELS_DIR;
+    public static String DEFAULT_CHALLENGES_DIR;
+    public static String THEMES_DIR;
+
+    public static String SKINS_DIR;
+    public static String DEFAULT_SKINS_DIR;
+    //don't associate these skin files with a directory since skin directory will be determined later
+    public static final String SPRITE_ICONS_FILE      = "sprite_icons.png"; 
+    public static final String SPRITE_FOILS_FILE      = "sprite_foils.png";
+    public static final String SPRITE_OLD_FOILS_FILE  = "sprite_old_foils.png";
+    public static final String SPRITE_AVATARS_FILE    = "sprite_avatars.png";
+    public static final String FONT_FILE              = "font1.ttf";
+    public static final String SPLASH_BG_FILE         = "bg_splash.png";
+    public static final String MATCH_BG_FILE          = "bg_match.jpg";
+    public static final String TEXTURE_BG_FILE        = "bg_texture.jpg";
+    public static final String DRAFT_DECK_IMG_FILE    = "bg_draft_deck.png";
+    public static final String TROPHY_CASE_TOP_FILE   = "bg_trophy_case_top.png";
+    public static final String TROPHY_CASE_SHELF_FILE = "bg_trophy_case_shelf.png";
+
+    // data tree roots
+    public static String USER_DIR;
+    public static String CACHE_DIR;
+    public static String CACHE_CARD_PICS_DIR;
+    public static Map<String, String> CACHE_CARD_PICS_SUBDIR;
+    public static int SERVER_PORT_NUMBER;
+
+    // data that is only in the profile dirs
+    public static String USER_QUEST_DIR;
+    public static String USER_PREFS_DIR;
+    public static String USER_GAMES_DIR;
+    public static String LOG_FILE;
+    public static String DECK_BASE_DIR;
+    public static String ACHIEVEMENTS_DIR;
+    public static String DECK_CONSTRUCTED_DIR;
+    public static String DECK_DRAFT_DIR;
+    public static String DECK_WINSTON_DIR;
+    public static String DECK_SEALED_DIR;
+    public static String DECK_SCHEME_DIR;
+    public static String DECK_PLANE_DIR;
+    public static String DECK_COMMANDER_DIR;
+    public static String QUEST_SAVE_DIR;
+    public static String MAIN_PREFS_FILE;
+    public static String CARD_PREFS_FILE;
+    public static String DECK_PREFS_FILE;
+    public static String QUEST_PREFS_FILE;
+    public static String ITEM_VIEW_PREFS_FILE;
+    public static String ACHIEVEMENTS_FILE;
+
+    // data that has defaults in the program dir but overrides/additions in the user dir
+    private static String _DEFAULTS_DIR;
+    public static String NO_CARD_FILE;
+    public static FileLocation WINDOW_LAYOUT_FILE;
+    public static FileLocation MATCH_LAYOUT_FILE;
+    public static FileLocation WORKSHOP_LAYOUT_FILE;
+    public static FileLocation EDITOR_LAYOUT_FILE;
+    public static FileLocation GAUNTLET_DIR;
+
+    // data that is only in the cached dir
+    private static String PICS_DIR;
+    public static String DB_DIR;
+    public static String FONTS_DIR;
+    public static String CACHE_TOKEN_PICS_DIR;
+    public static String CACHE_ICON_PICS_DIR;
+    public static String CACHE_SYMBOLS_DIR;
+    public static String CACHE_BOOSTER_PICS_DIR;
+    public static String CACHE_FATPACK_PICS_DIR;
+    public static String CACHE_BOOSTERBOX_PICS_DIR;
+    public static String CACHE_PRECON_PICS_DIR;
+    public static String CACHE_TOURNAMENTPACK_PICS_DIR;
+    public static String QUEST_CARD_PRICE_FILE;
+
+    public static String[] PROFILE_DIRS;
+ 
+    // URLs
+    private static final String URL_CARDFORGE = "http://cardforge.org";
+    public static final String URL_DRAFT_UPLOAD   = URL_CARDFORGE + "/draftAI/submitDraftData.php";
+    public static final String URL_PIC_DOWNLOAD   = URL_CARDFORGE + "/fpics/";
+    public static final String URL_PRICE_DOWNLOAD = URL_CARDFORGE + "/MagicInfo/pricegen.php";
+}