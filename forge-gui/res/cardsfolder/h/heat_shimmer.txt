Name:Heat Shimmer
ManaCost:2 R
Types:Sorcery
<<<<<<< HEAD
A:SP$ CopyPermanent | Cost$ 2 R | ValidTgts$ Creature | TgtPrompt$ Select target creature | Keywords$ Haste | AtEOTTrig$ Exile | AddSVars$ SneakAttackEOT | SpellDescription$ Create a token that's a copy of target creature, except it has haste and "At the beginning of the end step, exile this permanent."
SVar:SneakAttackEOT:SVar:EndOfTurnLeavePlay:True
=======
A:SP$ CopyPermanent | Cost$ 2 R | ValidTgts$ Creature | TgtPrompt$ Select target creature | AddKeywords$ Haste | AtEOTTrig$ Exile | SpellDescription$ Create a token that's a copy of target creature. That token has haste and "At the beginning of the end step, exile this permanent."
>>>>>>> 3dd54e06
SVar:Picture:http://www.wizards.com/global/images/magic/general/heat_shimmer.jpg
Oracle:Create a token that's a copy of target creature, except it has haste and "At the beginning of the end step, exile this permanent."<|MERGE_RESOLUTION|>--- conflicted
+++ resolved
@@ -1,11 +1,6 @@
 Name:Heat Shimmer
 ManaCost:2 R
 Types:Sorcery
-<<<<<<< HEAD
-A:SP$ CopyPermanent | Cost$ 2 R | ValidTgts$ Creature | TgtPrompt$ Select target creature | Keywords$ Haste | AtEOTTrig$ Exile | AddSVars$ SneakAttackEOT | SpellDescription$ Create a token that's a copy of target creature, except it has haste and "At the beginning of the end step, exile this permanent."
-SVar:SneakAttackEOT:SVar:EndOfTurnLeavePlay:True
-=======
-A:SP$ CopyPermanent | Cost$ 2 R | ValidTgts$ Creature | TgtPrompt$ Select target creature | AddKeywords$ Haste | AtEOTTrig$ Exile | SpellDescription$ Create a token that's a copy of target creature. That token has haste and "At the beginning of the end step, exile this permanent."
->>>>>>> 3dd54e06
+A:SP$ CopyPermanent | Cost$ 2 R | ValidTgts$ Creature | TgtPrompt$ Select target creature | AddKeywords$ Haste | AtEOTTrig$ Exile | SpellDescription$ Create a token that's a copy of target creature, except it has haste and "At the beginning of the end step, exile this permanent."
 SVar:Picture:http://www.wizards.com/global/images/magic/general/heat_shimmer.jpg
 Oracle:Create a token that's a copy of target creature, except it has haste and "At the beginning of the end step, exile this permanent."