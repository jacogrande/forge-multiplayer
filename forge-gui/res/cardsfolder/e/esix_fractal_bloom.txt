Name:Esix, Fractal Bloom
ManaCost:4 G U
Types:Legendary Creature Fractal
PT:4/4
K:Flying
R:Event$ CreateToken | ActiveZones$ Battlefield | CheckSVar$ X | SVarCompare$ EQ0 | ValidPlayer$ You | PlayerTurn$ True | Optional$ True | ReplaceWith$ DBCopy | Description$ The first time you would create one or more tokens during each of your turns, you may instead choose a creature other than CARDNAME and create that many tokens that are copies of that creature.
SVar:DBCopy:DB$ ReplaceToken | Type$ ReplaceToken | ValidChoices$ Creature.Other | TokenScript$ Chosen
<<<<<<< HEAD
SVar:X:PlayerCountPropertyYou$TokensCreatedThisTurn
=======
SVar:X:Count$ThisTurnEntered_Battlefield_Card.token+YouOwn
>>>>>>> 42f98bd8
DeckHas:Ability$Token
AI:RemoveDeck:All
Oracle:Flying\nThe first time you would create one or more tokens during each of your turns, you may instead choose a creature other than Esix, Fractal Bloom and create that many tokens that are copies of that creature.<|MERGE_RESOLUTION|>--- conflicted
+++ resolved
@@ -5,11 +5,7 @@
 K:Flying
 R:Event$ CreateToken | ActiveZones$ Battlefield | CheckSVar$ X | SVarCompare$ EQ0 | ValidPlayer$ You | PlayerTurn$ True | Optional$ True | ReplaceWith$ DBCopy | Description$ The first time you would create one or more tokens during each of your turns, you may instead choose a creature other than CARDNAME and create that many tokens that are copies of that creature.
 SVar:DBCopy:DB$ ReplaceToken | Type$ ReplaceToken | ValidChoices$ Creature.Other | TokenScript$ Chosen
-<<<<<<< HEAD
-SVar:X:PlayerCountPropertyYou$TokensCreatedThisTurn
-=======
 SVar:X:Count$ThisTurnEntered_Battlefield_Card.token+YouOwn
->>>>>>> 42f98bd8
 DeckHas:Ability$Token
 AI:RemoveDeck:All
 Oracle:Flying\nThe first time you would create one or more tokens during each of your turns, you may instead choose a creature other than Esix, Fractal Bloom and create that many tokens that are copies of that creature.