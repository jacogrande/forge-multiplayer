--- conflicted
+++ resolved
@@ -3,20 +3,10 @@
 Types:Creature Shapeshifter
 PT:0/0
 K:Morph:1 U
-<<<<<<< HEAD
-K:ETBReplacement:Copy:ChooseCreature:Optional
-# Make SVars for granting abilities and triggers on clones distinct to avoid SVars getting overwritten when cloning a clone
-SVar:ChooseCreature:DB$ ChooseCard | Defined$ You | Amount$ 1 | Choices$ Creature.Other | SubAbility$ DBCopy | AILogic$ Clone | RememberChosen$ True | SpellDescription$ As CARDNAME enters the battlefield or is turned face up, you may choose another creature on the battlefield. If you do, until CARDNAME is turned face down, it becomes a copy of that creature, except it has "At the beginning of your upkeep, you may turn this creature face down."
-SVar:DBCopy:DB$ Clone | Defined$ Remembered | AddTriggers$ VesShapeUpkeepTrig | AddSVars$ VesShapeTurn,VesShapeUpkeepTrig
-SVar:VesShapeUpkeepTrig:Mode$ Phase | Phase$ Upkeep | ValidPlayer$ You | TriggerZones$ Battlefield | Execute$ VesShapeTurn | OptionalDecider$ You | TriggerDescription$ At the beginning of your upkeep, you may turn CARDNAME face down.
-SVar:VesShapeTurn:DB$ SetState | Defined$ Self | Mode$ TurnFace | ResetClone$ True
-R:Event$ TurnFaceUp | ValidCard$ Card.Self | Optional$ True | ReplaceWith$ ChooseCreature | ActiveZones$ Battlefield | Description$ As CARDNAME is turned face up, you may choose another creature on the battlefield. If you do, until CARDNAME is turned face down, it becomes a copy of that creature, except it has "At the beginning of your upkeep, you may turn this creature face down."
-=======
 K:ETBReplacement:Copy:DBCopy:Optional
-SVar:DBCopy:DB$ Clone | Choices$ Creature.Other | AddTriggers$ VesShapeUpkeepTrig | AddSVars$ VesShapeTurn,VesShapeUpkeepTrig | Duration$ UntilFacedown | SpellDescription$ As CARDNAME enters the battlefield or is turned face up, you may choose another creature on the battlefield. If you do, until CARDNAME is turned face down, it becomes a copy of that creature and gains "At the beginning of your upkeep, you may turn this creature face down."
+SVar:DBCopy:DB$ Clone | Choices$ Creature.Other | AddTriggers$ VesShapeUpkeepTrig | AddSVars$ VesShapeTurn,VesShapeUpkeepTrig | Duration$ UntilFacedown | SpellDescription$ As CARDNAME enters the battlefield or is turned face up, you may choose another creature on the battlefield. If you do, until CARDNAME is turned face down, it becomes a copy of that creature, except it has "At the beginning of your upkeep, you may turn this creature face down."
 SVar:VesShapeUpkeepTrig:Mode$ Phase | Phase$ Upkeep | ValidPlayer$ You | TriggerZones$ Battlefield | Execute$ VesShapeTurn | OptionalDecider$ You | TriggerDescription$ At the beginning of your upkeep, you may turn CARDNAME face down.
 SVar:VesShapeTurn:DB$ SetState | Defined$ Self | Mode$ TurnFace
-R:Event$ TurnFaceUp | ValidCard$ Card.Self | Optional$ True | ReplaceWith$ DBCopy | ActiveZones$ Battlefield | Secondary$ True | Description$ As CARDNAME is turned face up, you may choose another creature on the battlefield. If you do, until CARDNAME is turned face down, it becomes a copy of that creature and gains "At the beginning of your upkeep, you may turn this creature face down."
->>>>>>> 3dd54e06
+R:Event$ TurnFaceUp | ValidCard$ Card.Self | Optional$ True | ReplaceWith$ DBCopy | ActiveZones$ Battlefield | Secondary$ True | Description$ As CARDNAME is turned face up, you may choose another creature on the battlefield. If you do, until CARDNAME is turned face down, it becomes a copy of that creature, except it has "At the beginning of your upkeep, you may turn this creature face down."
 SVar:Picture:http://www.wizards.com/global/images/magic/general/vesuvan_shapeshifter.jpg
 Oracle:As Vesuvan Shapeshifter enters the battlefield or is turned face up, you may choose another creature on the battlefield. If you do, until Vesuvan Shapeshifter is turned face down, it becomes a copy of that creature, except it has "At the beginning of your upkeep, you may turn this creature face down."\nMorph {1}{U} (You may cast this card face down as a 2/2 creature for {3}. Turn it face up any time for its morph cost.)