--- conflicted
+++ resolved
@@ -2,11 +2,7 @@
 ManaCost:1 R
 Types:Sorcery
 K:Strive:2 R
-<<<<<<< HEAD
-A:SP$ CopyPermanent | Cost$ 1 R | ValidTgts$ Creature.YouCtrl | TgtPrompt$ Select target creature you control | TargetMin$ 0 | TargetMax$ MaxTargets | Keywords$ Haste | AtEOT$ Exile | AddSVars$ SneakAttackEOT | References$ MaxTargets | SpellDescription$ Choose any number of target creatures you control. For each of them, create a token that's a copy of that creature, except it has haste. Exile those tokens at the beginning of the next end step.
-=======
-A:SP$ CopyPermanent | Cost$ 1 R | ValidTgts$ Creature.YouCtrl | TgtPrompt$ Select target creature you control | TargetMin$ 0 | TargetMax$ MaxTargets | AddKeywords$ Haste | AtEOT$ Exile | References$ MaxTargets | SpellDescription$ Choose any number of target creatures you control. For each of them, create a token that's a copy of that creature. Those tokens have haste. Exile them at the beginning of the next end step.
->>>>>>> 3dd54e06
+A:SP$ CopyPermanent | Cost$ 1 R | ValidTgts$ Creature.YouCtrl | TgtPrompt$ Select target creature you control | TargetMin$ 0 | TargetMax$ MaxTargets | AddKeywords$ Haste | AtEOT$ Exile | References$ MaxTargets | SpellDescription$ Choose any number of target creatures you control. For each of them, create a token that's a copy of that creature, except it has haste. Exile those tokens at the beginning of the next end step.
 SVar:MaxTargets:Count$Valid Creature.YouCtrl
 SVar:Picture:http://www.wizards.com/global/images/magic/general/twinflame.jpg
 Oracle:Strive — Twinflame costs {2}{R} more to cast for each target beyond the first.\nChoose any number of target creatures you control. For each of them, create a token that's a copy of that creature, except it has haste. Exile those tokens at the beginning of the next end step.