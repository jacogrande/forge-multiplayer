--- conflicted
+++ resolved
@@ -2,11 +2,7 @@
 ManaCost:6 G G
 Types:Creature Spirit
 PT:6/6
-<<<<<<< HEAD
 K:Soulshift:7
-=======
-K:Soulshift 7
 DeckHints:Type$Spirit
->>>>>>> 0e1b4e84
 SVar:Picture:http://www.wizards.com/global/images/magic/general/thousand_legged_kami.jpg
 Oracle:Soulshift 7 (When this creature dies, you may return target Spirit card with converted mana cost 7 or less from your graveyard to your hand.)