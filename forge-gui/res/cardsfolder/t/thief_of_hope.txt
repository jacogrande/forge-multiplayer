Name:Thief of Hope
ManaCost:2 B
Types:Creature Spirit
PT:2/2
T:Mode$ SpellCast | ValidCard$ Spirit,Arcane | ValidActivatingPlayer$ You | TriggerZones$ Battlefield | Execute$ TrigDrain | TriggerDescription$ Whenever you cast a Spirit or Arcane spell, target opponent loses 1 life and you gain 1 life.
SVar:TrigDrain:AB$LoseLife | Cost$ 0 | ValidTgts$ Opponent | LifeAmount$ 1 | SubAbility$ DBGainLife
SVar:DBGainLife:DB$GainLife | Defined$ You | LifeAmount$ 1
<<<<<<< HEAD
K:Soulshift:2
=======
K:Soulshift 2
DeckHints:Type$Spirit|Arcane
>>>>>>> 0e1b4e84
SVar:Picture:http://www.wizards.com/global/images/magic/general/thief_of_hope.jpg
Oracle:Whenever you cast a Spirit or Arcane spell, target opponent loses 1 life and you gain 1 life.\nSoulshift 2 (When this creature dies, you may return target Spirit card with converted mana cost 2 or less from your graveyard to your hand.)<|MERGE_RESOLUTION|>--- conflicted
+++ resolved
@@ -5,11 +5,7 @@
 T:Mode$ SpellCast | ValidCard$ Spirit,Arcane | ValidActivatingPlayer$ You | TriggerZones$ Battlefield | Execute$ TrigDrain | TriggerDescription$ Whenever you cast a Spirit or Arcane spell, target opponent loses 1 life and you gain 1 life.
 SVar:TrigDrain:AB$LoseLife | Cost$ 0 | ValidTgts$ Opponent | LifeAmount$ 1 | SubAbility$ DBGainLife
 SVar:DBGainLife:DB$GainLife | Defined$ You | LifeAmount$ 1
-<<<<<<< HEAD
 K:Soulshift:2
-=======
-K:Soulshift 2
 DeckHints:Type$Spirit|Arcane
->>>>>>> 0e1b4e84
 SVar:Picture:http://www.wizards.com/global/images/magic/general/thief_of_hope.jpg
 Oracle:Whenever you cast a Spirit or Arcane spell, target opponent loses 1 life and you gain 1 life.\nSoulshift 2 (When this creature dies, you may return target Spirit card with converted mana cost 2 or less from your graveyard to your hand.)