--- conflicted
+++ resolved
@@ -212,11 +212,7 @@
 	"Brother's War",
 	"Jumpstart 22",
 	"Phyrexia: ONE",
-<<<<<<< HEAD
-	"March o.t Machine",
-=======
 	"MOM",
->>>>>>> fc65a63c
 	"(All)"
 	]
 }
