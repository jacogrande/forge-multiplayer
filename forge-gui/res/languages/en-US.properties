--- conflicted
+++ resolved
@@ -1031,17 +1031,11 @@
 lblShowFPSDisplay=Show FPS Display
 nlShowFPSDisplay=When enabled, show the FPS Display (Experimental).
 lblEnableUnknownCards=Enable Unknown Cards
-<<<<<<< HEAD
-nlEnableUnknownCards=Enable Unknown Cards to be loaded to Unknown Set. (REQUIRES RESTART)
+nlEnableUnknownCards=Enable loading cards not found in any edition to be matched to UNKNOWN Set. (REQUIRES RESTART)
 lblEnableNonLegalCards=Enable Non-Legal Cards
 nlEnableNonLegalCards=Enable Non-Legal Cards like Un-sets and PlayTest Cards. (REQUIRES RESTART)
-=======
-nlEnableUnknownCards=Enable loading cards not found in any edition to be matched to UNKNOWN Set. (Requires restart)
-lblEnableNonLegalCards=Enable Non-Legal Cards
-nlEnableNonLegalCards=Enable Non-Legal Cards like Un-sets and PlayTest Cards. (Requires restart)
 lblEnableCustomCards=Enable Custom Cards
-nlEnableCustomCards=Enable Custom Cards to be used in decks for Game play. (Requires restart)
->>>>>>> 4598c675
+nlEnableCustomCards=Enable Custom Cards to be used in decks for Game play. (REQUIRES RESTART)
 lblDisableCardImages=Disable Card Images
 nlDisableCardImages=When enabled, Forge will not display card images.
 lblExperimentalNetworkCompatibility=Experimental Network Compatibility
