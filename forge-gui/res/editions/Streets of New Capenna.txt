--- conflicted
+++ resolved
@@ -45,11 +45,7 @@
 31 C Sky Crier @Raoul Vitale
 32 C Speakeasy Server @Scott Murphy
 33 U Swooping Protector @Mark Behm
-<<<<<<< HEAD
-34 M All-Seeing Arbiter @Anato Finnstark
-=======
 34 M All-Seeing Arbiter @Robin Olausson
->>>>>>> f5198ff0
 35 C Backstreet Bruiser @Aaron Miller
 36 C Brokers Veteran @Lie Setiawan
 37 C Case the Joint @Stella Spente
@@ -145,13 +141,8 @@
 127 U Torch Breath @Cristi Balanescu
 128 U Unlucky Witness @Tyler Walpole
 129 M Urabrask, Heretic Praetor @Simon Dominic
-<<<<<<< HEAD
-130 R Widespread Thievery @Andrew Mar
-131 C Witty Roaster @Joe Slucher
-=======
 130 R Widespread Thieving @Andrew Mar
 131 C Witty Roastmaster @Joe Slucher
->>>>>>> f5198ff0
 132 C Wrecking Crew @Joshua Raphael
 133 C Attended Socialite @Drew Baker
 134 M Bootleggers' Stash @Anastasia Ovchinnikova
@@ -430,8 +421,6 @@
 403 R Void Rend @Krharts
 404 M Ziatora, the Incinerator @Scott M. Fischer
 405 R Ziatora's Envoy @Olga Tereshenko
-<<<<<<< HEAD
-=======
 441 M Elspeth Resplendent @Krharts
 442 R Giada, Font of Hope @Scott M. Fischer
 443 M Sanctuary Warden @Julie Dillon
@@ -443,7 +432,6 @@
 449 R Scheming Fence @Artur Treffner
 
 [extended art]
->>>>>>> f5198ff0
 406 R Depopulate @Jokubas Uogintas
 407 R Extraction Specialist @Irina Nordsol
 408 R Mysterious Limousine @Dan Scott
@@ -466,11 +454,7 @@
 425 R Jaxis, the Troublemaker @Zoltan Boros
 426 R Professional Face-Breaker @Dan Scott
 427 R Structural Assault @Liiga Smilshkalne
-<<<<<<< HEAD
-428 R Widespread Thievery @Andrew Mar
-=======
 428 R Widespread Thieving @Andrew Mar
->>>>>>> f5198ff0
 429 R Evolving Door @Drew Baker
 430 R Fight Rigging @Daarken
 431 R Gala Greeters @Bud Cook
@@ -483,20 +467,8 @@
 438 R Getaway Car @Donato Giancola
 439 M Luxior, Giada's Gift @Volkan Baǵa
 440 R Unlicensed Hearse @Chris Seaman
-<<<<<<< HEAD
-441 M Elspeth Resplendent @Krharts
-442 R Giada, Font of Hope @Scott M. Fischer
-443 M Sanctuary Warden @Julie Dillon
-444 R Errant, Street Artist @Alix Branwyn
-445 R Tenacious Underdog @Jason A. Engle
-446 M Urabrask, Heretic Praetor @Igor Kieryluk
-447 M Vivien on the Hunt @Jason A. Engle
-448 M Ob Nixilis, the Adversary @Igor Kieryluk
-449 R Scheming Fence @Artur Treffner
-=======
 
 [box topper]
->>>>>>> f5198ff0
 450 R Gala Greeters @Fay Dalton
 451 R Gala Greeters @Song Qijin
 452 R Gala Greeters @SENSEN
