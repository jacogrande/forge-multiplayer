--- conflicted
+++ resolved
@@ -6,14 +6,6 @@
 ScryfallCode=OTJ
 
 [cards]
-<<<<<<< HEAD
-3 C Armored Armadillo @Leon Tukker
-11 M Final Showdown @Izzy
-12 R Fortune, Loyal Steed @Artur Nakhodkin
-13 U Frontier Seeker @Raluca Marinescu
-16 C Holy Cow @Justyna Dura
-36 C Trained Arynx @Milivoj Ćeran
-=======
 1 R Another Round @Darrell Riche
 2 M Archangel of Tithes @Denys Tsiperko
 3 C Armored Armadillo @Leon Tukker
@@ -51,54 +43,11 @@
 40 U Canyon Crab @Ignatius Budi
 42 U Deepmuck Desperado @Loïc Canavaggia
 43 C Djinn of Fool's Fall @Inkognit
->>>>>>> 195fd026
 44 M Double Down @Javier Charro
 45 R Duelist of the Mind @Darren Tan
 46 U Emergent Haunting @Jorge Jacinto
 47 C Failed Fording @José Parodi
 48 R Fblthp, Lost on the Range @Brian Valeza
-<<<<<<< HEAD
-54 R The Key to the Vault @Leon Tukker
-62 U Plan the Heist @Fariba Khamseh
-67 U Slickshot Lockpicker @Wei Wei
-89 M Gisa, the Hellraiser @Chris Rahn
-91 R Insatiable Avarice @Scott Murphy
-99 U Rakish Crew @Ilse Gort
-100 U Rattleback Apothecary @Loïc Canavaggia
-108 R Tinybones Joins Up @Wylie Beckert
-109 M Tinybones, the Pickpocket @Ekaterina Burmak
-111 U Unfortunate Accident @Josiah Cameron
-125 R Great Train Heist @Campbell White
-126 R Hell to Pay @Liiga Smilshkalne
-133 R Magda, the Hoardmaster @Diego Gisbert
-139 C Quilled Charger @Diego Gisbert
-145 U Scorching Shot @Caio Monteiro
-146 R Slickshot Show-Off @Augusto Quirino
-158 C Cactarantula @Filip Burburan
-159 R Colossal Rattlewurm @Filip Burburan
-163 R Freestrider Lookout @Matt Zeilinger
-168 C Hardbristle Bandit @Francis Tneh
-190 M Annie Flash, the Veteran @Kieran Yanner
-204 U Form a Posse @J. Lonnee
-206 M The Gitrog, Ravenous Ride @Johan Grenier
-207 U Honest Rutstein @Javier Charro
-210 U Jolene, Plundering Pugilist @Andreas Zafiratos
-214 U Kraum, Violent Cacophony @Artur Nakhodkin
-213 M Kellan, the Kid @Magali Villeneuve
-216 U Lazav, Familiar Stranger @Tyler Jacobson
-218 U Make Your Own Luck @Chris Seaman
-221 U Miriam, Herd Whisperer @Viko Menezes
-223 M Oko, the Ringleader @Magali Villeneuve
-226 M Rakdos, the Muscle @Victor Maury
-229 U Ruthless Lawbringer @Joshua Raphael
-230 R Satoru, the Infiltrator @Heonhwa
-231 M Selvala, Eager Trailblazer @Viko Menezes
-235 U Vial Smasher, Gleeful Grenadier @Borja Pindado
-236 R Vraska Joins Up @Wylie Beckert
-237 M Vraska, the Silencer @Kieran Yanner
-243 U Lavaspur Boots @Mila Pesic
-245 U Mobile Homestead @Artur Nakhodkin
-=======
 49 U Fleeting Reflection @Camille Alquier
 50 M Geralf, the Fleshwright @Chris Rahn
 54 R The Key to the Vault @Leon Tukker
@@ -280,7 +229,6 @@
 268 R Concealed Courtyard @Rockey Chen
 269 R Inspiring Vantage @Volkan Baǵa
 270 R Spirebluff Canal @Ron Spears
->>>>>>> 195fd026
 271 M Jace Reawakened @Cristi Balanescu
 272 L Plains @Salvatorre Zee Yazzie
 273 L Island @Salvatorre Zee Yazzie
