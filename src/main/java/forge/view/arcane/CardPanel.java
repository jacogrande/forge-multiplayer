--- conflicted
+++ resolved
@@ -98,24 +98,13 @@
     private List<CardPanel> attachedPanels = new ArrayList<CardPanel>();
     private boolean tapped;
     private double tappedAngle = 0;
-<<<<<<< HEAD
-    /**
-     * 
-     */
     private ScaledImagePanel imagePanel;
 
+    private final FSkin.JComponentSkin<CardPanel> skin;
     private OutlinedLabel titleText;
     private OutlinedLabel ptText;
     private OutlinedLabel damageText;
     private OutlinedLabel cardIdText;
-=======
-    private final ScaledImagePanel imagePanel;
-
-    private final FSkin.JComponentSkin<CardPanel> skin;
-    private final OutlinedLabel titleText;
-    private final OutlinedLabel ptText;
-    private final OutlinedLabel damageText;
->>>>>>> 40c84044
     private final List<CardPanel> imageLoadListeners = new ArrayList<CardPanel>(2);
     private boolean displayEnabled = true;
     private boolean isAnimationPanel;
@@ -413,13 +402,8 @@
         // int yOff = (cardHeight/4) + 2;
         Combat combat = card.getGame().getCombat();
         if( combat != null ) {
-<<<<<<< HEAD
             if ( combat.isAttacking(card))
-                CardFaceSymbols.drawSymbol("attack", g, combatXSymbols, ySymbols);
-=======
-            if ( combat.isAttacking(card)) 
                 CardFaceSymbols.drawSymbol("attack", skin, g, combatXSymbols, ySymbols);
->>>>>>> 40c84044
             if ( combat.isBlocking(card))
                 CardFaceSymbols.drawSymbol("defend", skin, g, combatXSymbols, ySymbols);
         }
