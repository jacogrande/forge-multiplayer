<<<<<<< HEAD
package forge.view;

import java.awt.BorderLayout;
import java.awt.Color;
import java.awt.Dimension;
import java.awt.Font;
import java.awt.Graphics;
import java.awt.event.ActionEvent;
import java.awt.event.ActionListener;
import java.io.File;
import java.util.ArrayList;
import java.util.Deque;
import java.util.HashSet;
import java.util.LinkedList;
import java.util.List;
import java.util.Set;

import javax.swing.JFrame;
import javax.swing.JLayeredPane;
import javax.swing.JPanel;
import javax.swing.JScrollPane;
import javax.swing.JTextArea;
import javax.swing.SwingUtilities;
import javax.swing.WindowConstants;
import javax.swing.border.EmptyBorder;
import javax.swing.border.LineBorder;

import net.miginfocom.swing.MigLayout;

import org.apache.commons.lang3.StringUtils;

import com.google.common.collect.Lists;

import forge.Singletons;
import forge.control.FControl;
import forge.control.RestartUtil;
import forge.gui.FNetOverlay;
import forge.gui.ImportDialog;
import forge.gui.SOverlayUtils;
import forge.gui.deckeditor.VDeckEditorUI;
import forge.gui.framework.DragCell;
import forge.gui.framework.EDocID;
import forge.gui.framework.SLayoutConstants;
import forge.gui.framework.SLayoutIO;
import forge.gui.home.VHomeUI;
import forge.gui.match.TargetingOverlay;
import forge.gui.match.VMatchUI;
import forge.gui.toolbox.CardFaceSymbols;
import forge.gui.toolbox.FAbsolutePositioner;
import forge.gui.toolbox.FButton;
import forge.gui.toolbox.FLabel;
import forge.gui.toolbox.FOverlay;
import forge.gui.toolbox.FPanel;
import forge.gui.toolbox.FSkin;
import forge.model.BuildInfo;
import forge.properties.NewConstants;

/** */
public enum FView {
    /** */
    SINGLETON_INSTANCE;

    /** */
    public static final Integer TARGETING_LAYER = JLayeredPane.MODAL_LAYER - 1;
    private final List<DragCell> allCells = new ArrayList<DragCell>();
    private SplashFrame frmSplash;

    // Non-singleton instances (deprecated, but not updated yet)
    private ViewBazaarUI bazaar = null;

    // Top-level UI components; all have getters.
    private final JFrame frmDocument = new JFrame();
    // A layered pane is the frame's viewport, allowing overlay effects.
    private final JLayeredPane lpnDocument = new JLayeredPane();
    // The content panel is placed in the layered pane.
    private final JPanel pnlContent = new JPanel();
    // An insets panel neatly maintains a space from the edges of the window and
    // whatever layout is happening, without having to explicitly define a margin each time.
    private FPanel pnlInsets;
    // Preview panel is what is shown when a drag cell is being moved around
    private final JPanel pnlPreview = new PreviewPanel();
    // Tab overflow is for the +X display for extra tabs.
    private final JPanel pnlTabOverflow = new JPanel(new MigLayout("insets 0, gap 0, wrap"));

    private FView() {
        frmSplash = new SplashFrame();

        // Insets panel has background image / texture, which
        // must be instantiated after the skin is loaded.
        pnlInsets = new FPanel(new BorderLayout());
    }

    /** */
    public void initialize() {
        // Frame styling
        frmDocument.setMinimumSize(new Dimension(800, 600));
        frmDocument.setLocationRelativeTo(null);
        frmDocument.setDefaultCloseOperation(WindowConstants.DISPOSE_ON_CLOSE);
        frmDocument.setIconImage(FSkin.getIcon(FSkin.InterfaceIcons.ICO_FAVICON).getImage());
        frmDocument.setTitle("Forge: " + BuildInfo.getVersionString());

        // Frame components
        frmDocument.setContentPane(lpnDocument);
        lpnDocument.add(pnlInsets, (Integer) 1);
        FAbsolutePositioner.SINGLETON_INSTANCE.initialize(lpnDocument, (Integer) 2);
        lpnDocument.add(pnlPreview, (Integer) 3);
        lpnDocument.add(pnlTabOverflow, (Integer) 4);
        lpnDocument.add(FOverlay.SINGLETON_INSTANCE.getPanel(), JLayeredPane.MODAL_LAYER);
        // Note: when adding new panels here, keep in mind that the layered pane
        // has a null layout, so new components will be W0 x H0 pixels - gotcha!
        // FControl has a method called "sizeComponents" which will fix this.
        lpnDocument.add(TargetingOverlay.SINGLETON_INSTANCE.getPanel(), TARGETING_LAYER);
        lpnDocument.add(FNetOverlay.SINGLETON_INSTANCE.getPanel(), TARGETING_LAYER);        

        pnlInsets.add(pnlContent, BorderLayout.CENTER);
        pnlInsets.setBackgroundTexture(FSkin.getIcon(FSkin.Backgrounds.BG_TEXTURE));
        pnlInsets.setCornerDiameter(0);
        pnlInsets.setBorder(new EmptyBorder(
                SLayoutConstants.BORDER_T, SLayoutConstants.BORDER_T, 0, 0));

        pnlContent.setOpaque(false);
        pnlContent.setLayout(null);

        FOverlay.SINGLETON_INSTANCE.getPanel().setBackground(FSkin.getColor(FSkin.Colors.CLR_OVERLAY));

        // Populate all drag tab components.
        this.cacheUIStates();

        // Does not use progress bar, due to be deprecated with battlefield refactoring.
        CardFaceSymbols.loadImages();

        // Initialize actions on all drag tab components (which should
        // be realized / populated already).
        for (EDocID doc : EDocID.values()) {
            doc.getDoc().getLayoutControl().initialize();
        }

        // All is ready to go - fire up home screen and discard splash frame.
        Singletons.getControl().changeState(FControl.Screens.HOME_SCREEN);

        FView.this.frmSplash.dispose();
        FView.this.frmSplash = null;

        SLayoutIO.loadWindowLayout();
        frmDocument.setVisible(true);
        
        // remove this once our userbase has been migrated to the profile layout
        {
            // get profile directories -- if one of them is actually under the res directory, don't
            // count is as data to migrate
            final Set<File> profileDirs = new HashSet<File>();
            for (String dname : NewConstants.PROFILE_DIRS) {
                profileDirs.add(new File(dname));
            }

            final List<File> resDirs = new ArrayList<File>();
            for (String resDir : Lists.newArrayList("decks", "gauntlet", "layouts", "pics", "preferences", "quest/data")) {
                resDirs.add(new File("res", resDir));
            }

	    final Set<File> doNotDeleteDirs = new HashSet<File>();
            for (String dir : Lists.newArrayList("decks", "decks/constructed", "decks/draft", "decks/plane", "decks/scheme", "decks/sealed", "gauntlet", "layouts", "pics", "preferences", "quest/data")) {
                doNotDeleteDirs.add(new File("res", dir));
            }
            
            // if we have any data to migrate, pop up the migration dialog
            if (_addRemainingFiles(null, resDirs, profileDirs, doNotDeleteDirs)) {
                new ImportDialog("res", new Runnable() {
                    @Override public void run() {
                        // remove known cruft files, yes this is ugly, but it's also temporary
                        for (String cruftFile : Lists.newArrayList("decks/SkieraCube-cards_not_supported_yet.txt", "decks/cube/ArabianExtended.dck", "decks/cube/GtcGuildBoros.dck", "decks/cube/GtcGuildDimir.dck", "decks/cube/GtcGuildGruul.dck", "decks/cube/GtcGuildOrzhov.dck", "decks/cube/GtcGuildSimic.dck", "decks/cube/GtcPromoBoros.dck", "decks/cube/GtcPromoDimir.dck", "decks/cube/GtcPromoGruul.dck", "decks/cube/GtcPromoOrzhov.dck", "decks/cube/GtcPromoSimic.dck", "decks/cube/JuzamjediCube.dck", "decks/cube/RtRGuildAzorius.dck", "decks/cube/RtRGuildGolgari.dck", "decks/cube/RtRGuildIzzet.dck", "decks/cube/RtRGuildRakdos.dck", "decks/cube/RtRGuildSelesnya.dck", "decks/cube/RtRPromoAzorius.dck", "decks/cube/RtRPromoGolgari.dck", "decks/cube/RtRPromoIzzet.dck", "decks/cube/RtRPromoRakdos.dck", "decks/cube/RtRPromoSelesnya.dck", "decks/cube/SkieraCube.dck", "gauntlet/LOCKED_DotP Preconstructed.dat", "gauntlet/LOCKED_Swimming With Sharks.dat", "layouts/editor_default.xml", "layouts/home_default.xml", "layouts/match_default.xml", "pics/snow_covered_forest1.jpg", "pics/snow_covered_forest2.jpg", "pics/snow_covered_forest3.jpg", "pics/snow_covered_island1.jpg", "pics/snow_covered_island2.jpg", "pics/snow_covered_island3.jpg", "pics/snow_covered_mountain1.jpg", "pics/snow_covered_mountain2.jpg", "pics/snow_covered_mountain3.jpg", "pics/snow_covered_plains1.jpg", "pics/snow_covered_plains2.jpg", "pics/snow_covered_plains3.jpg", "pics/snow_covered_swamp1.jpg", "pics/snow_covered_swamp2.jpg", "pics/snow_covered_swamp3.jpg", "pics/VAN/Birds of Paradise Avatar.full.jpg", "pics/VAN/Erhnam Djinn Avatar.full.jpg", "pics/VAN/Goblin Warchief Avatar.full.jpg", "pics/VAN/Grinning Demon Avatar.full.jpg", "pics/VAN/Platinum Angel Avatar.full.jpg", "pics/VAN/Prodigal Sorcerer Avatar.full.jpg", "pics/VAN/Rith, the Awakener Avatar.full.jpg", "pics/VAN/Royal Assassin Avatar.full.jpg", "pics/VAN/Serra Angel Avatar.full.jpg", "pics/VAN/Tradewind Rider Avatar.full.jpg", "pics_product/10E.jpg", "pics_product/2ED.jpg", "pics_product/3ED.jpg", "pics_product/4ED.jpg", "pics_product/5DN.jpg", "pics_product/5ED.jpg", "pics_product/6ED.jpg", "pics_product/7ED.jpg", "pics_product/8ED.jpg", "pics_product/9ED.jpg", "pics_product/ALA.jpg", "pics_product/ALL.jpg", "pics_product/APC.jpg", "pics_product/ARB.jpg", "pics_product/ARN.jpg", "pics_product/ATQ.jpg", "pics_product/BOK.jpg", "pics_product/CFX.jpg", "pics_product/CHK.jpg", "pics_product/CHR.jpg", "pics_product/CSP.jpg", "pics_product/DIS.jpg", "pics_product/DKA.jpg", "pics_product/DRK.jpg", "pics_product/DST.jpg", "pics_product/EVE.jpg", "pics_product/EXO.jpg", "pics_product/FEM.jpg", "pics_product/FUT.jpg", "pics_product/GPT.jpg", "pics_product/HML.jpg", "pics_product/ICE.jpg", "pics_product/INV.jpg", "pics_product/ISD.jpg", "pics_product/JUD.jpg", "pics_product/LEA.jpg", "pics_product/LEB.jpg", "pics_product/LEG.jpg", "pics_product/LGN.jpg", "pics_product/LRW.jpg", "pics_product/M10.jpg", "pics_product/M11.jpg", "pics_product/M12.jpg", "pics_product/MBS.jpg", "pics_product/MIR.jpg", "pics_product/MMQ.jpg", "pics_product/MOR.jpg", "pics_product/MRD.jpg", "pics_product/NMS.jpg", "pics_product/NPH.jpg", "pics_product/ODY.jpg", "pics_product/ONS.jpg", "pics_product/PCY.jpg", "pics_product/PLC.jpg", "pics_product/PLS.jpg", "pics_product/PO2.jpg", "pics_product/POR.jpg", "pics_product/PTK.jpg", "pics_product/RAV.jpg", "pics_product/ROE.jpg", "pics_product/S99.jpg", "pics_product/SCG.jpg", "pics_product/SHM.jpg", "pics_product/SOK.jpg", "pics_product/SOM.jpg", "pics_product/STH.jpg", "pics_product/TMP.jpg", "pics_product/TOR.jpg", "pics_product/TSP.jpg", "pics_product/UDS.jpg", "pics_product/ULG.jpg", "pics_product/USG.jpg", "pics_product/VIS.jpg", "pics_product/WTH.jpg", "pics_product/WWK.jpg", "pics_product/ZEN.jpg", "pics_product/booster/7E.png", "pics_product/booster/AP.png", "pics_product/booster/DPA.png", "pics_product/booster/EX.png", "pics_product/booster/IN.png", "pics_product/booster/MI.png", "pics_product/booster/OD.png", "pics_product/booster/PS.png", "pics_product/booster/ST.png", "pics_product/booster/TE.png", "pics_product/booster/UD.png", "pics_product/booster/UL.png", "pics_product/booster/UZ.png", "pics_product/booster/VI.png", "pics_product/booster/WL.png", "preferences/.project", "preferences/editor.default.preferences", "preferences/main.properties", "quest/quest.preferences", "quest/quest.properties")) {
                            new File("res", cruftFile).delete();
                        }
                        
                        // assemble a list of remaining files.
                        final List<File> remainingFiles = new LinkedList<File>();
                        _addRemainingFiles(remainingFiles, resDirs, profileDirs, doNotDeleteDirs);

                        // if any files remain, display them and make clear that they should be moved or
                        // deleted manually or the user will continue to be prompted for migration
                        final FPanel p = new FPanel(new MigLayout("insets dialog, gap 10, center, wrap"));
                        p.setOpaque(false);
                        p.setBackgroundTexture(FSkin.getIcon(FSkin.Backgrounds.BG_TEXTURE));

                        if (remainingFiles.isEmpty()) {
                            p.add(new FLabel.Builder().text("<html>You're done!  It looks like everything went smoothly." +
                            		"  Now just restart Forge to load the data from its new home!  Note that there is more data available" +
                                        " from the downloaders now.  You might want to run through the content downloaders to check for new files.</html>").build());
                        } else {
                            p.add(new FLabel.Builder().text("<html>There seem to be a few files left over in your old data" +
                            		" directories.  They should be deleted or moved somewhere else to avoid having the data" +
                            		" migration prompt pop up again!</html>").build());
                            
                            JTextArea files = new JTextArea(StringUtils.join(remainingFiles, '\n'));
                            files.setFont(new Font("Monospaced", Font.PLAIN, 10));
                            files.setOpaque(false);
                            files.setWrapStyleWord(true);
                            files.setLineWrap(true);
                            files.setEditable(false);
                            JScrollPane scroller = new JScrollPane(files);
                            p.add(scroller, "w 600:100%:100%, h 100:100%:100%, gaptop 10");
                            
                            SwingUtilities.invokeLater(new Runnable() {
                                @Override
                                public void run() {
                                    // resize the panel properly for the new log contents
                                    p.getParent().validate();
                                    p.getParent().invalidate();
                                }
                            });
                        }
                        
                        final FButton btnOk = new FButton(remainingFiles.isEmpty() ? "Restart Forge" : "Close Forge");
                        btnOk.addActionListener(new ActionListener() {
                            @Override public void actionPerformed(ActionEvent e) {
                                if (remainingFiles.isEmpty()) {
                                    RestartUtil.restartApplication(null);
                                } else {
                                    System.exit(0);
                                }
                            }
                        });
                        p.add(btnOk, "center, w pref+64!, h pref+12!, gaptop 20");

                        JPanel overlay = FOverlay.SINGLETON_INSTANCE.getPanel();
                        overlay.setLayout(new MigLayout("insets 0, gap 0, wrap, ax center, ay center"));
                        overlay.add(p, "w 100::80%, h 50::90%");
                        SOverlayUtils.showOverlay();
                        
                        SwingUtilities.invokeLater(new Runnable() {
                            @Override public void run() { btnOk.requestFocusInWindow(); }
                        });
                    }
                });
            }
        }
    }

    // will populate remainingFiles with remaining files if not null, returns whether any files have
    // been added to remainingFiles (or would have been added if remainingFiles is null)
    // directories listed in profileDirs will not be searched
    // removes empty directories to reduce tree conflicts
    private static boolean _addRemainingFiles(List<File> remainingFiles, List<File> dirRoots, Set<File> profileDirs, Set<File> doNotDeleteDirs) {
        Deque<File> stack = new LinkedList<File>(dirRoots);
	Set<File> seenDirs = new HashSet<File>();
        boolean ret = false;
        while (!stack.isEmpty()) {
            File cur = stack.peek();
            if (profileDirs.contains(cur)) {
                // don't touch active profile dirs
                stack.pop();
                continue;
            }
            
            if (seenDirs.contains(cur)) {
                cur = stack.pop();
                if (cur.exists() && !doNotDeleteDirs.contains(cur)) {
                    // remove empty dir (will fail if not empty)
                    cur.delete();
                }
                continue;
            }
            
            seenDirs.add(cur);
            File[] curListing = cur.listFiles();
            if (null == curListing) {
                continue;
            }
            for (File f : curListing) {
                if (f.isDirectory()) {
                    if (!".svn".equals(f.getName())) {
                        stack.push(f);
                    }
                } else {
                    if (null == remainingFiles) {
                        return true;
                    }
                    remainingFiles.add(f);
                    ret = true;
                }
            }
        }

        return ret;
    }

    /** @return {@link forge.view.SplashFrame} */
    public SplashFrame getSplash() {
        return frmSplash;
    }

    /** @return {@link javax.swing.JFrame} */
    public JFrame getFrame() {
        return frmDocument;
    }

    /** @return {@link javax.swing.JLayeredPane} */
    public JLayeredPane getLpnDocument() {
        return lpnDocument;
    }

    /** @return {@link forge.gui.toolbox.FPanel} */
    public FPanel getPnlInsets() {
        return pnlInsets;
    }

    /** @return {@link javax.swing.JPanel} */
    public JPanel getPnlContent() {
        return pnlContent;
    }

    /** @return {@link javax.swing.JPanel} */
    public JPanel getPnlPreview() {
        return pnlPreview;
    }

    /** @return {@link javax.swing.JPanel} */
    public JPanel getPnlTabOverflow() {
        return pnlTabOverflow;
    }

    /** @return {@link java.util.List}<{@link forge.gui.framework.DragCell}> */
    public List<DragCell> getDragCells() {
        final List<DragCell> clone = new ArrayList<DragCell>();
        clone.addAll(allCells);
        return clone;
    }

    /** @param pnl0 &emsp; {@link forge.gui.framework.DragCell} */
    public void addDragCell(final DragCell pnl0) {
        allCells.add(pnl0);
        pnlContent.add(pnl0);
    }

    /** @param pnl0 &emsp; {@link forge.gui.framework.DragCell} */
    public void removeDragCell(final DragCell pnl0) {
        allCells.remove(pnl0);
        pnlContent.remove(pnl0);
    }

    /** */
    public void removeAllDragCells() {
        allCells.clear();
        pnlContent.removeAll();
    }

    /** PreviewPanel shows where a dragged component could
     * come to rest when the mouse is released.<br>
     * This class is an unfortunate necessity to overcome
     * translucency issues for preview panel. */
    @SuppressWarnings("serial")
    class PreviewPanel extends JPanel {
        /** PreviewPanel shows where a dragged component could
         * come to rest when the mouse is released. */
        public PreviewPanel() {
            super();
            setOpaque(false);
            setVisible(false);
            setBorder(new LineBorder(Color.DARK_GRAY, 2));
        }

        @Override
        public void paintComponent(final Graphics g) {
            super.paintComponent(g);
            g.setColor(new Color(0, 0, 0, 50));
            g.fillRect(0, 0, getWidth(), getHeight());
        }
    }

    /** @return {@link forge.view.ViewBazaarUI} */
    public ViewBazaarUI getViewBazaar() {
        if (Singletons.getControl().getState() != FControl.Screens.QUEST_BAZAAR) {
            throw new IllegalArgumentException("FView$getViewBazaar\n"
                    + "may only be called while the bazaar UI is showing.");
        }
        bazaar.refreshLastInstance();
        return FView.this.bazaar;
    }

    /** */
    private void cacheUIStates() {
        FView.this.bazaar = new ViewBazaarUI(Singletons.getModel().getQuest().getBazaar());
        VMatchUI.SINGLETON_INSTANCE.instantiate();
        VHomeUI.SINGLETON_INSTANCE.instantiate();
        VDeckEditorUI.SINGLETON_INSTANCE.instantiate();
    }

    public void refreshAllCellLayouts(boolean showTabs) {
        for (DragCell cell : allCells) {
            cell.doCellLayout(showTabs);
        }
    }
}
=======
package forge.view;

import java.awt.BorderLayout;
import java.awt.Color;
import java.awt.Cursor;
import java.awt.Dimension;
import java.awt.Font;
import java.awt.Graphics;
import java.awt.event.ActionEvent;
import java.awt.event.ActionListener;
import java.io.File;
import java.util.ArrayList;
import java.util.Deque;
import java.util.HashSet;
import java.util.LinkedList;
import java.util.List;
import java.util.Set;

import javax.swing.JFrame;
import javax.swing.JLayeredPane;
import javax.swing.JPanel;
import javax.swing.JScrollPane;
import javax.swing.JTextArea;
import javax.swing.SwingUtilities;
import javax.swing.WindowConstants;
import javax.swing.border.EmptyBorder;
import javax.swing.border.LineBorder;

import net.miginfocom.swing.MigLayout;

import org.apache.commons.lang3.StringUtils;

import com.google.common.collect.Lists;

import forge.Singletons;
import forge.control.FControl;
import forge.control.RestartUtil;
import forge.gui.FNetOverlay;
import forge.gui.ImportDialog;
import forge.gui.SOverlayUtils;
import forge.gui.deckeditor.VDeckEditorUI;
import forge.gui.framework.DragCell;
import forge.gui.framework.EDocID;
import forge.gui.framework.SLayoutConstants;
import forge.gui.framework.SLayoutIO;
import forge.gui.home.VHomeUI;
import forge.gui.match.TargetingOverlay;
import forge.gui.match.VMatchUI;
import forge.gui.toolbox.CardFaceSymbols;
import forge.gui.toolbox.FAbsolutePositioner;
import forge.gui.toolbox.FButton;
import forge.gui.toolbox.FLabel;
import forge.gui.toolbox.FOverlay;
import forge.gui.toolbox.FPanel;
import forge.gui.toolbox.FProgressBar;
import forge.gui.toolbox.FSkin;
import forge.gui.toolbox.FSkin.JComponentSkin;
import forge.gui.toolbox.FSkin.SkinCursor;
import forge.model.BuildInfo;
import forge.properties.NewConstants;

/** */
public enum FView {
    /** */
    SINGLETON_INSTANCE;

    /** */
    public static final Integer TARGETING_LAYER = JLayeredPane.MODAL_LAYER - 1;
    private final List<DragCell> allCells = new ArrayList<DragCell>();
    private SplashFrame frmSplash;

    // Non-singleton instances (deprecated, but not updated yet)
    private ViewBazaarUI bazaar = null;

    // Top-level UI components; all have getters.
    private final JFrame frmDocument = new JFrame();
    // A layered pane is the frame's viewport, allowing overlay effects.
    private final DocumentPane lpnDocument = new DocumentPane();
    // The content panel is placed in the layered pane.
    private final JPanel pnlContent = new JPanel();
    // An insets panel neatly maintains a space from the edges of the window and
    // whatever layout is happening, without having to explicitly define a margin each time.
    private FPanel pnlInsets;
    // Preview panel is what is shown when a drag cell is being moved around
    private final JPanel pnlPreview = new PreviewPanel();
    // Tab overflow is for the +X display for extra tabs.
    private final JPanel pnlTabOverflow = new JPanel(new MigLayout("insets 0, gap 0, wrap"));

    private FView() {
        frmSplash = new SplashFrame();
    }

    /** */
    public void initialize() {
        // Insets panel has background image / texture, which
        // must be instantiated after the skin is loaded.
        pnlInsets = new FPanel(new BorderLayout());
        pnlInsets.setBorderToggle(false);

        // Frame styling
        frmDocument.setMinimumSize(new Dimension(800, 600));
        frmDocument.setLocationRelativeTo(null);
        frmDocument.setDefaultCloseOperation(WindowConstants.DISPOSE_ON_CLOSE);
        FSkin.get(frmDocument).setIconImage(FSkin.getIcon(FSkin.InterfaceIcons.ICO_FAVICON));
        frmDocument.setTitle("Forge: " + BuildInfo.getVersionString());

        // Frame components
        frmDocument.setContentPane(lpnDocument);
        lpnDocument.add(pnlInsets, (Integer) 1);
        FAbsolutePositioner.SINGLETON_INSTANCE.initialize(lpnDocument, (Integer) 2);
        lpnDocument.add(pnlPreview, (Integer) 3);
        lpnDocument.add(pnlTabOverflow, (Integer) 4);
        lpnDocument.add(FOverlay.SINGLETON_INSTANCE.getPanel(), JLayeredPane.MODAL_LAYER);
        // Note: when adding new panels here, keep in mind that the layered pane
        // has a null layout, so new components will be W0 x H0 pixels - gotcha!
        // FControl has a method called "sizeComponents" which will fix this.
        lpnDocument.add(TargetingOverlay.SINGLETON_INSTANCE.getPanel(), TARGETING_LAYER);
        lpnDocument.add(FNetOverlay.SINGLETON_INSTANCE.getPanel(), TARGETING_LAYER);        

        pnlInsets.add(pnlContent, BorderLayout.CENTER);
        pnlInsets.setBackgroundTexture(FSkin.getIcon(FSkin.Backgrounds.BG_TEXTURE));
        pnlInsets.setCornerDiameter(0);
        pnlInsets.setBorder(new EmptyBorder(
                SLayoutConstants.BORDER_T, SLayoutConstants.BORDER_T, 0, 0));

        pnlContent.setOpaque(false);
        pnlContent.setLayout(null);

        FSkin.get(FOverlay.SINGLETON_INSTANCE.getPanel()).setBackground(FSkin.getColor(FSkin.Colors.CLR_OVERLAY));

        // Populate all drag tab components.
        this.cacheUIStates();

        // Does not use progress bar, due to be deprecated with battlefield refactoring.
        CardFaceSymbols.loadImages();

        // Initialize actions on all drag tab components (which should
        // be realized / populated already).
        for (EDocID doc : EDocID.values()) {
            doc.getDoc().getLayoutControl().initialize();
        }

        // All is ready to go - fire up home screen and discard splash frame.
        Singletons.getControl().changeState(FControl.Screens.HOME_SCREEN);

        FView.this.frmSplash.dispose();
        FView.this.frmSplash = null;

        SLayoutIO.loadWindowLayout();
        frmDocument.setVisible(true);
        
        // remove this once our userbase has been migrated to the profile layout
        {
            // get profile directories -- if one of them is actually under the res directory, don't
            // count is as data to migrate
            final Set<File> profileDirs = new HashSet<File>();
            for (String dname : NewConstants.PROFILE_DIRS) {
                profileDirs.add(new File(dname));
            }

            final List<File> resDirs = new ArrayList<File>();
            for (String resDir : Lists.newArrayList("decks", "gauntlet", "layouts", "pics", "preferences", "quest/data")) {
                resDirs.add(new File("res", resDir));
            }

            final Set<File> doNotDeleteDirs = new HashSet<File>();
            for (String dir : Lists.newArrayList("decks", "decks/constructed", "decks/draft", "decks/plane", "decks/scheme", "decks/sealed", "gauntlet", "layouts", "pics", "preferences", "quest/data")) {
                doNotDeleteDirs.add(new File("res", dir));
            }
            
            // if we have any data to migrate, pop up the migration dialog
            if (_addRemainingFiles(null, resDirs, profileDirs, doNotDeleteDirs)) {
                new ImportDialog("res", new Runnable() {
                    @Override public void run() {
                        // remove known cruft files, yes this is ugly, but it's also temporary
                        for (String cruftFile : Lists.newArrayList("decks/SkieraCube-cards_not_supported_yet.txt", "decks/cube/ArabianExtended.dck", "decks/cube/GtcGuildBoros.dck", "decks/cube/GtcGuildDimir.dck", "decks/cube/GtcGuildGruul.dck", "decks/cube/GtcGuildOrzhov.dck", "decks/cube/GtcGuildSimic.dck", "decks/cube/GtcPromoBoros.dck", "decks/cube/GtcPromoDimir.dck", "decks/cube/GtcPromoGruul.dck", "decks/cube/GtcPromoOrzhov.dck", "decks/cube/GtcPromoSimic.dck", "decks/cube/JuzamjediCube.dck", "decks/cube/RtRGuildAzorius.dck", "decks/cube/RtRGuildGolgari.dck", "decks/cube/RtRGuildIzzet.dck", "decks/cube/RtRGuildRakdos.dck", "decks/cube/RtRGuildSelesnya.dck", "decks/cube/RtRPromoAzorius.dck", "decks/cube/RtRPromoGolgari.dck", "decks/cube/RtRPromoIzzet.dck", "decks/cube/RtRPromoRakdos.dck", "decks/cube/RtRPromoSelesnya.dck", "decks/cube/SkieraCube.dck", "gauntlet/LOCKED_DotP Preconstructed.dat", "gauntlet/LOCKED_Swimming With Sharks.dat", "layouts/editor_default.xml", "layouts/home_default.xml", "layouts/match_default.xml", "pics/snow_covered_forest1.jpg", "pics/snow_covered_forest2.jpg", "pics/snow_covered_forest3.jpg", "pics/snow_covered_island1.jpg", "pics/snow_covered_island2.jpg", "pics/snow_covered_island3.jpg", "pics/snow_covered_mountain1.jpg", "pics/snow_covered_mountain2.jpg", "pics/snow_covered_mountain3.jpg", "pics/snow_covered_plains1.jpg", "pics/snow_covered_plains2.jpg", "pics/snow_covered_plains3.jpg", "pics/snow_covered_swamp1.jpg", "pics/snow_covered_swamp2.jpg", "pics/snow_covered_swamp3.jpg", "pics/VAN/Birds of Paradise Avatar.full.jpg", "pics/VAN/Erhnam Djinn Avatar.full.jpg", "pics/VAN/Goblin Warchief Avatar.full.jpg", "pics/VAN/Grinning Demon Avatar.full.jpg", "pics/VAN/Platinum Angel Avatar.full.jpg", "pics/VAN/Prodigal Sorcerer Avatar.full.jpg", "pics/VAN/Rith, the Awakener Avatar.full.jpg", "pics/VAN/Royal Assassin Avatar.full.jpg", "pics/VAN/Serra Angel Avatar.full.jpg", "pics/VAN/Tradewind Rider Avatar.full.jpg", "pics_product/10E.jpg", "pics_product/2ED.jpg", "pics_product/3ED.jpg", "pics_product/4ED.jpg", "pics_product/5DN.jpg", "pics_product/5ED.jpg", "pics_product/6ED.jpg", "pics_product/7ED.jpg", "pics_product/8ED.jpg", "pics_product/9ED.jpg", "pics_product/ALA.jpg", "pics_product/ALL.jpg", "pics_product/APC.jpg", "pics_product/ARB.jpg", "pics_product/ARN.jpg", "pics_product/ATQ.jpg", "pics_product/BOK.jpg", "pics_product/CFX.jpg", "pics_product/CHK.jpg", "pics_product/CHR.jpg", "pics_product/CSP.jpg", "pics_product/DIS.jpg", "pics_product/DKA.jpg", "pics_product/DRK.jpg", "pics_product/DST.jpg", "pics_product/EVE.jpg", "pics_product/EXO.jpg", "pics_product/FEM.jpg", "pics_product/FUT.jpg", "pics_product/GPT.jpg", "pics_product/HML.jpg", "pics_product/ICE.jpg", "pics_product/INV.jpg", "pics_product/ISD.jpg", "pics_product/JUD.jpg", "pics_product/LEA.jpg", "pics_product/LEB.jpg", "pics_product/LEG.jpg", "pics_product/LGN.jpg", "pics_product/LRW.jpg", "pics_product/M10.jpg", "pics_product/M11.jpg", "pics_product/M12.jpg", "pics_product/MBS.jpg", "pics_product/MIR.jpg", "pics_product/MMQ.jpg", "pics_product/MOR.jpg", "pics_product/MRD.jpg", "pics_product/NMS.jpg", "pics_product/NPH.jpg", "pics_product/ODY.jpg", "pics_product/ONS.jpg", "pics_product/PCY.jpg", "pics_product/PLC.jpg", "pics_product/PLS.jpg", "pics_product/PO2.jpg", "pics_product/POR.jpg", "pics_product/PTK.jpg", "pics_product/RAV.jpg", "pics_product/ROE.jpg", "pics_product/S99.jpg", "pics_product/SCG.jpg", "pics_product/SHM.jpg", "pics_product/SOK.jpg", "pics_product/SOM.jpg", "pics_product/STH.jpg", "pics_product/TMP.jpg", "pics_product/TOR.jpg", "pics_product/TSP.jpg", "pics_product/UDS.jpg", "pics_product/ULG.jpg", "pics_product/USG.jpg", "pics_product/VIS.jpg", "pics_product/WTH.jpg", "pics_product/WWK.jpg", "pics_product/ZEN.jpg", "pics_product/booster/7E.png", "pics_product/booster/AP.png", "pics_product/booster/DPA.png", "pics_product/booster/EX.png", "pics_product/booster/IN.png", "pics_product/booster/MI.png", "pics_product/booster/OD.png", "pics_product/booster/PS.png", "pics_product/booster/ST.png", "pics_product/booster/TE.png", "pics_product/booster/UD.png", "pics_product/booster/UL.png", "pics_product/booster/UZ.png", "pics_product/booster/VI.png", "pics_product/booster/WL.png", "preferences/.project", "preferences/editor.default.preferences", "preferences/main.properties", "quest/quest.preferences", "quest/quest.properties")) {
                            new File("res", cruftFile).delete();
                        }
                        
                        // assemble a list of remaining files.
                        final List<File> remainingFiles = new LinkedList<File>();
                        _addRemainingFiles(remainingFiles, resDirs, profileDirs, doNotDeleteDirs);

                        // if any files remain, display them and make clear that they should be moved or
                        // deleted manually or the user will continue to be prompted for migration
                        final FPanel p = new FPanel(new MigLayout("insets dialog, gap 10, center, wrap"));
                        p.setOpaque(false);
                        p.setBackgroundTexture(FSkin.getIcon(FSkin.Backgrounds.BG_TEXTURE));

                        if (remainingFiles.isEmpty()) {
                            p.add(new FLabel.Builder().text("<html>You're done!  It looks like everything went smoothly." +
                            		"  Now just restart Forge to load the data from its new home!  Note that there is more data available" +
                                        " from the downloaders now.  You might want to run through the content downloaders to check for new files.</html>").build());
                        } else {
                            p.add(new FLabel.Builder().text("<html>There seem to be a few files left over in your old data" +
                            		" directories.  They should be deleted or moved somewhere else to avoid having the data" +
                            		" migration prompt pop up again!</html>").build());
                            
                            JTextArea files = new JTextArea(StringUtils.join(remainingFiles, '\n'));
                            files.setFont(new Font("Monospaced", Font.PLAIN, 10));
                            files.setOpaque(false);
                            files.setWrapStyleWord(true);
                            files.setLineWrap(true);
                            files.setEditable(false);
                            JScrollPane scroller = new JScrollPane(files);
                            p.add(scroller, "w 600:100%:100%, h 100:100%:100%, gaptop 10");
                            
                            SwingUtilities.invokeLater(new Runnable() {
                                @Override
                                public void run() {
                                    // resize the panel properly for the new log contents
                                    p.getParent().validate();
                                    p.getParent().invalidate();
                                }
                            });
                        }
                        
                        final FButton btnOk = new FButton(remainingFiles.isEmpty() ? "Restart Forge" : "Close Forge");
                        btnOk.addActionListener(new ActionListener() {
                            @Override public void actionPerformed(ActionEvent e) {
                                if (remainingFiles.isEmpty()) {
                                    RestartUtil.restartApplication(null);
                                } else {
                                    System.exit(0);
                                }
                            }
                        });
                        p.add(btnOk, "center, w pref+64!, h pref+12!, gaptop 20");

                        JPanel overlay = FOverlay.SINGLETON_INSTANCE.getPanel();
                        overlay.setLayout(new MigLayout("insets 0, gap 0, wrap, ax center, ay center"));
                        overlay.add(p, "w 100::80%, h 50::90%");
                        SOverlayUtils.showOverlay();
                        
                        SwingUtilities.invokeLater(new Runnable() {
                            @Override public void run() { btnOk.requestFocusInWindow(); }
                        });
                    }
                });
            }
        }
    }

    // will populate remainingFiles with remaining files if not null, returns whether any files have
    // been added to remainingFiles (or would have been added if remainingFiles is null)
    // directories listed in profileDirs will not be searched
    // removes empty directories to reduce tree conflicts
    private static boolean _addRemainingFiles(List<File> remainingFiles, List<File> dirRoots, Set<File> profileDirs, Set<File> doNotDeleteDirs) {
        Deque<File> stack = new LinkedList<File>(dirRoots);
	Set<File> seenDirs = new HashSet<File>();
        boolean ret = false;
        while (!stack.isEmpty()) {
            File cur = stack.peek();
            if (profileDirs.contains(cur)) {
                // don't touch active profile dirs
                stack.pop();
                continue;
            }
            
            if (seenDirs.contains(cur)) {
                cur = stack.pop();
                if (cur.exists() && !doNotDeleteDirs.contains(cur)) {
                    // remove empty dir (will fail if not empty)
                    cur.delete();
                }
                continue;
            }
            
            seenDirs.add(cur);
            File[] curListing = cur.listFiles();
            if (null == curListing) {
                continue;
            }
            for (File f : curListing) {
                if (f.isDirectory()) {
                    if (!".svn".equals(f.getName())) {
                        stack.push(f);
                    }
                } else {
                    if (null == remainingFiles) {
                        return true;
                    }
                    remainingFiles.add(f);
                    ret = true;
                }
            }
        }

        return ret;
    }

    /** @return {@link forge.view.SplashFrame} */
    public SplashFrame getSplash() {
        return frmSplash;
    }

    /** @return {@link javax.swing.JFrame} */
    public JFrame getFrame() {
        return frmDocument;
    }

    /** @return {@link javax.swing.JLayeredPane} */
    public DocumentPane getLpnDocument() {
        return lpnDocument;
    }

    /** @return {@link forge.gui.toolbox.FPanel} */
    public FPanel getPnlInsets() {
        return pnlInsets;
    }

    /** @return {@link javax.swing.JPanel} */
    public JPanel getPnlContent() {
        return pnlContent;
    }

    /** @return {@link javax.swing.JPanel} */
    public JPanel getPnlPreview() {
        return pnlPreview;
    }

    /** @return {@link javax.swing.JPanel} */
    public JPanel getPnlTabOverflow() {
        return pnlTabOverflow;
    }

    /** @return {@link java.util.List}<{@link forge.gui.framework.DragCell}> */
    public List<DragCell> getDragCells() {
        final List<DragCell> clone = new ArrayList<DragCell>();
        clone.addAll(allCells);
        return clone;
    }

    /** @param pnl0 &emsp; {@link forge.gui.framework.DragCell} */
    public void addDragCell(final DragCell pnl0) {
        allCells.add(pnl0);
        pnlContent.add(pnl0);
    }

    /** @param pnl0 &emsp; {@link forge.gui.framework.DragCell} */
    public void removeDragCell(final DragCell pnl0) {
        allCells.remove(pnl0);
        pnlContent.remove(pnl0);
    }

    /** */
    public void removeAllDragCells() {
        allCells.clear();
        pnlContent.removeAll();
    }

    /** PreviewPanel shows where a dragged component could
     * come to rest when the mouse is released.<br>
     * This class is an unfortunate necessity to overcome
     * translucency issues for preview panel. */
    @SuppressWarnings("serial")
    class PreviewPanel extends JPanel {
        /** PreviewPanel shows where a dragged component could
         * come to rest when the mouse is released. */
        public PreviewPanel() {
            super();
            setOpaque(false);
            setVisible(false);
            setBorder(new LineBorder(Color.DARK_GRAY, 2));
        }

        @Override
        public void paintComponent(final Graphics g) {
            super.paintComponent(g);
            g.setColor(new Color(0, 0, 0, 50));
            g.fillRect(0, 0, getWidth(), getHeight());
        }
    }
    
    @SuppressWarnings("serial")
    public class DocumentPane extends JLayeredPane {
        private final JComponentSkin<DocumentPane> skin;
        
        public DocumentPane() {
            super();
            this.skin = FSkin.get(this);
        }

        public void setCursor(SkinCursor skinCursor) {
            this.skin.setCursor(skinCursor);
        }

        @Override
        public void setCursor(Cursor cursor) {
            this.skin.resetCursor(); //ensure skin cursor reset if needed
            super.setCursor(cursor);
        }
    }

    /** @return {@link forge.view.ViewBazaarUI} */
    public ViewBazaarUI getViewBazaar() {
        if (Singletons.getControl().getState() != FControl.Screens.QUEST_BAZAAR) {
            throw new IllegalArgumentException("FView$getViewBazaar\n"
                    + "may only be called while the bazaar UI is showing.");
        }
        bazaar.refreshLastInstance();
        return FView.this.bazaar;
    }

    /** */
    private void cacheUIStates() {
        FView.this.bazaar = new ViewBazaarUI(Singletons.getModel().getQuest().getBazaar());
        VMatchUI.SINGLETON_INSTANCE.instantiate();
        VHomeUI.SINGLETON_INSTANCE.instantiate();
        VDeckEditorUI.SINGLETON_INSTANCE.instantiate();
    }
    
    public void incrementSplashProgessBar() {
        if (this.frmSplash == null) { return; }
        this.frmSplash.getProgressBar().increment();
    }

    public void setSplashProgessBarMessage(final String message) { 
        setSplashProgessBarMessage(message, 0);
    }
    public void setSplashProgessBarMessage(final String message, final int cnt) {
        if (this.frmSplash == null) { return; }

        final FProgressBar progressBar = this.frmSplash.getProgressBar(); //must cache for sake of runnable below
        SwingUtilities.invokeLater(new Runnable() {
            @Override
            public void run() {
                if ( cnt > 0 ) {
                    progressBar.reset();
                    progressBar.setMaximum(cnt);
                }
                progressBar.setShowETA(false);
                progressBar.setShowCount(cnt > 0);
                progressBar.setDescription(message);
            }
        });
    }
}
>>>>>>> 40c84044
<|MERGE_RESOLUTION|>--- conflicted
+++ resolved
@@ -1,8 +1,8 @@
-<<<<<<< HEAD
 package forge.view;
 
 import java.awt.BorderLayout;
 import java.awt.Color;
+import java.awt.Cursor;
 import java.awt.Dimension;
 import java.awt.Font;
 import java.awt.Graphics;
@@ -52,7 +52,10 @@
 import forge.gui.toolbox.FLabel;
 import forge.gui.toolbox.FOverlay;
 import forge.gui.toolbox.FPanel;
+import forge.gui.toolbox.FProgressBar;
 import forge.gui.toolbox.FSkin;
+import forge.gui.toolbox.FSkin.JComponentSkin;
+import forge.gui.toolbox.FSkin.SkinCursor;
 import forge.model.BuildInfo;
 import forge.properties.NewConstants;
 
@@ -72,7 +75,7 @@
     // Top-level UI components; all have getters.
     private final JFrame frmDocument = new JFrame();
     // A layered pane is the frame's viewport, allowing overlay effects.
-    private final JLayeredPane lpnDocument = new JLayeredPane();
+    private final DocumentPane lpnDocument = new DocumentPane();
     // The content panel is placed in the layered pane.
     private final JPanel pnlContent = new JPanel();
     // An insets panel neatly maintains a space from the edges of the window and
@@ -85,19 +88,20 @@
 
     private FView() {
         frmSplash = new SplashFrame();
-
+    }
+
+    /** */
+    public void initialize() {
         // Insets panel has background image / texture, which
         // must be instantiated after the skin is loaded.
         pnlInsets = new FPanel(new BorderLayout());
-    }
-
-    /** */
-    public void initialize() {
+        pnlInsets.setBorderToggle(false);
+
         // Frame styling
         frmDocument.setMinimumSize(new Dimension(800, 600));
         frmDocument.setLocationRelativeTo(null);
         frmDocument.setDefaultCloseOperation(WindowConstants.DISPOSE_ON_CLOSE);
-        frmDocument.setIconImage(FSkin.getIcon(FSkin.InterfaceIcons.ICO_FAVICON).getImage());
+        FSkin.get(frmDocument).setIconImage(FSkin.getIcon(FSkin.InterfaceIcons.ICO_FAVICON));
         frmDocument.setTitle("Forge: " + BuildInfo.getVersionString());
 
         // Frame components
@@ -122,7 +126,7 @@
         pnlContent.setOpaque(false);
         pnlContent.setLayout(null);
 
-        FOverlay.SINGLETON_INSTANCE.getPanel().setBackground(FSkin.getColor(FSkin.Colors.CLR_OVERLAY));
+        FSkin.get(FOverlay.SINGLETON_INSTANCE.getPanel()).setBackground(FSkin.getColor(FSkin.Colors.CLR_OVERLAY));
 
         // Populate all drag tab components.
         this.cacheUIStates();
@@ -159,7 +163,7 @@
                 resDirs.add(new File("res", resDir));
             }
 
-	    final Set<File> doNotDeleteDirs = new HashSet<File>();
+            final Set<File> doNotDeleteDirs = new HashSet<File>();
             for (String dir : Lists.newArrayList("decks", "decks/constructed", "decks/draft", "decks/plane", "decks/scheme", "decks/sealed", "gauntlet", "layouts", "pics", "preferences", "quest/data")) {
                 doNotDeleteDirs.add(new File("res", dir));
             }
@@ -296,7 +300,7 @@
     }
 
     /** @return {@link javax.swing.JLayeredPane} */
-    public JLayeredPane getLpnDocument() {
+    public DocumentPane getLpnDocument() {
         return lpnDocument;
     }
 
@@ -367,405 +371,6 @@
             g.fillRect(0, 0, getWidth(), getHeight());
         }
     }
-
-    /** @return {@link forge.view.ViewBazaarUI} */
-    public ViewBazaarUI getViewBazaar() {
-        if (Singletons.getControl().getState() != FControl.Screens.QUEST_BAZAAR) {
-            throw new IllegalArgumentException("FView$getViewBazaar\n"
-                    + "may only be called while the bazaar UI is showing.");
-        }
-        bazaar.refreshLastInstance();
-        return FView.this.bazaar;
-    }
-
-    /** */
-    private void cacheUIStates() {
-        FView.this.bazaar = new ViewBazaarUI(Singletons.getModel().getQuest().getBazaar());
-        VMatchUI.SINGLETON_INSTANCE.instantiate();
-        VHomeUI.SINGLETON_INSTANCE.instantiate();
-        VDeckEditorUI.SINGLETON_INSTANCE.instantiate();
-    }
-
-    public void refreshAllCellLayouts(boolean showTabs) {
-        for (DragCell cell : allCells) {
-            cell.doCellLayout(showTabs);
-        }
-    }
-}
-=======
-package forge.view;
-
-import java.awt.BorderLayout;
-import java.awt.Color;
-import java.awt.Cursor;
-import java.awt.Dimension;
-import java.awt.Font;
-import java.awt.Graphics;
-import java.awt.event.ActionEvent;
-import java.awt.event.ActionListener;
-import java.io.File;
-import java.util.ArrayList;
-import java.util.Deque;
-import java.util.HashSet;
-import java.util.LinkedList;
-import java.util.List;
-import java.util.Set;
-
-import javax.swing.JFrame;
-import javax.swing.JLayeredPane;
-import javax.swing.JPanel;
-import javax.swing.JScrollPane;
-import javax.swing.JTextArea;
-import javax.swing.SwingUtilities;
-import javax.swing.WindowConstants;
-import javax.swing.border.EmptyBorder;
-import javax.swing.border.LineBorder;
-
-import net.miginfocom.swing.MigLayout;
-
-import org.apache.commons.lang3.StringUtils;
-
-import com.google.common.collect.Lists;
-
-import forge.Singletons;
-import forge.control.FControl;
-import forge.control.RestartUtil;
-import forge.gui.FNetOverlay;
-import forge.gui.ImportDialog;
-import forge.gui.SOverlayUtils;
-import forge.gui.deckeditor.VDeckEditorUI;
-import forge.gui.framework.DragCell;
-import forge.gui.framework.EDocID;
-import forge.gui.framework.SLayoutConstants;
-import forge.gui.framework.SLayoutIO;
-import forge.gui.home.VHomeUI;
-import forge.gui.match.TargetingOverlay;
-import forge.gui.match.VMatchUI;
-import forge.gui.toolbox.CardFaceSymbols;
-import forge.gui.toolbox.FAbsolutePositioner;
-import forge.gui.toolbox.FButton;
-import forge.gui.toolbox.FLabel;
-import forge.gui.toolbox.FOverlay;
-import forge.gui.toolbox.FPanel;
-import forge.gui.toolbox.FProgressBar;
-import forge.gui.toolbox.FSkin;
-import forge.gui.toolbox.FSkin.JComponentSkin;
-import forge.gui.toolbox.FSkin.SkinCursor;
-import forge.model.BuildInfo;
-import forge.properties.NewConstants;
-
-/** */
-public enum FView {
-    /** */
-    SINGLETON_INSTANCE;
-
-    /** */
-    public static final Integer TARGETING_LAYER = JLayeredPane.MODAL_LAYER - 1;
-    private final List<DragCell> allCells = new ArrayList<DragCell>();
-    private SplashFrame frmSplash;
-
-    // Non-singleton instances (deprecated, but not updated yet)
-    private ViewBazaarUI bazaar = null;
-
-    // Top-level UI components; all have getters.
-    private final JFrame frmDocument = new JFrame();
-    // A layered pane is the frame's viewport, allowing overlay effects.
-    private final DocumentPane lpnDocument = new DocumentPane();
-    // The content panel is placed in the layered pane.
-    private final JPanel pnlContent = new JPanel();
-    // An insets panel neatly maintains a space from the edges of the window and
-    // whatever layout is happening, without having to explicitly define a margin each time.
-    private FPanel pnlInsets;
-    // Preview panel is what is shown when a drag cell is being moved around
-    private final JPanel pnlPreview = new PreviewPanel();
-    // Tab overflow is for the +X display for extra tabs.
-    private final JPanel pnlTabOverflow = new JPanel(new MigLayout("insets 0, gap 0, wrap"));
-
-    private FView() {
-        frmSplash = new SplashFrame();
-    }
-
-    /** */
-    public void initialize() {
-        // Insets panel has background image / texture, which
-        // must be instantiated after the skin is loaded.
-        pnlInsets = new FPanel(new BorderLayout());
-        pnlInsets.setBorderToggle(false);
-
-        // Frame styling
-        frmDocument.setMinimumSize(new Dimension(800, 600));
-        frmDocument.setLocationRelativeTo(null);
-        frmDocument.setDefaultCloseOperation(WindowConstants.DISPOSE_ON_CLOSE);
-        FSkin.get(frmDocument).setIconImage(FSkin.getIcon(FSkin.InterfaceIcons.ICO_FAVICON));
-        frmDocument.setTitle("Forge: " + BuildInfo.getVersionString());
-
-        // Frame components
-        frmDocument.setContentPane(lpnDocument);
-        lpnDocument.add(pnlInsets, (Integer) 1);
-        FAbsolutePositioner.SINGLETON_INSTANCE.initialize(lpnDocument, (Integer) 2);
-        lpnDocument.add(pnlPreview, (Integer) 3);
-        lpnDocument.add(pnlTabOverflow, (Integer) 4);
-        lpnDocument.add(FOverlay.SINGLETON_INSTANCE.getPanel(), JLayeredPane.MODAL_LAYER);
-        // Note: when adding new panels here, keep in mind that the layered pane
-        // has a null layout, so new components will be W0 x H0 pixels - gotcha!
-        // FControl has a method called "sizeComponents" which will fix this.
-        lpnDocument.add(TargetingOverlay.SINGLETON_INSTANCE.getPanel(), TARGETING_LAYER);
-        lpnDocument.add(FNetOverlay.SINGLETON_INSTANCE.getPanel(), TARGETING_LAYER);        
-
-        pnlInsets.add(pnlContent, BorderLayout.CENTER);
-        pnlInsets.setBackgroundTexture(FSkin.getIcon(FSkin.Backgrounds.BG_TEXTURE));
-        pnlInsets.setCornerDiameter(0);
-        pnlInsets.setBorder(new EmptyBorder(
-                SLayoutConstants.BORDER_T, SLayoutConstants.BORDER_T, 0, 0));
-
-        pnlContent.setOpaque(false);
-        pnlContent.setLayout(null);
-
-        FSkin.get(FOverlay.SINGLETON_INSTANCE.getPanel()).setBackground(FSkin.getColor(FSkin.Colors.CLR_OVERLAY));
-
-        // Populate all drag tab components.
-        this.cacheUIStates();
-
-        // Does not use progress bar, due to be deprecated with battlefield refactoring.
-        CardFaceSymbols.loadImages();
-
-        // Initialize actions on all drag tab components (which should
-        // be realized / populated already).
-        for (EDocID doc : EDocID.values()) {
-            doc.getDoc().getLayoutControl().initialize();
-        }
-
-        // All is ready to go - fire up home screen and discard splash frame.
-        Singletons.getControl().changeState(FControl.Screens.HOME_SCREEN);
-
-        FView.this.frmSplash.dispose();
-        FView.this.frmSplash = null;
-
-        SLayoutIO.loadWindowLayout();
-        frmDocument.setVisible(true);
-        
-        // remove this once our userbase has been migrated to the profile layout
-        {
-            // get profile directories -- if one of them is actually under the res directory, don't
-            // count is as data to migrate
-            final Set<File> profileDirs = new HashSet<File>();
-            for (String dname : NewConstants.PROFILE_DIRS) {
-                profileDirs.add(new File(dname));
-            }
-
-            final List<File> resDirs = new ArrayList<File>();
-            for (String resDir : Lists.newArrayList("decks", "gauntlet", "layouts", "pics", "preferences", "quest/data")) {
-                resDirs.add(new File("res", resDir));
-            }
-
-            final Set<File> doNotDeleteDirs = new HashSet<File>();
-            for (String dir : Lists.newArrayList("decks", "decks/constructed", "decks/draft", "decks/plane", "decks/scheme", "decks/sealed", "gauntlet", "layouts", "pics", "preferences", "quest/data")) {
-                doNotDeleteDirs.add(new File("res", dir));
-            }
-            
-            // if we have any data to migrate, pop up the migration dialog
-            if (_addRemainingFiles(null, resDirs, profileDirs, doNotDeleteDirs)) {
-                new ImportDialog("res", new Runnable() {
-                    @Override public void run() {
-                        // remove known cruft files, yes this is ugly, but it's also temporary
-                        for (String cruftFile : Lists.newArrayList("decks/SkieraCube-cards_not_supported_yet.txt", "decks/cube/ArabianExtended.dck", "decks/cube/GtcGuildBoros.dck", "decks/cube/GtcGuildDimir.dck", "decks/cube/GtcGuildGruul.dck", "decks/cube/GtcGuildOrzhov.dck", "decks/cube/GtcGuildSimic.dck", "decks/cube/GtcPromoBoros.dck", "decks/cube/GtcPromoDimir.dck", "decks/cube/GtcPromoGruul.dck", "decks/cube/GtcPromoOrzhov.dck", "decks/cube/GtcPromoSimic.dck", "decks/cube/JuzamjediCube.dck", "decks/cube/RtRGuildAzorius.dck", "decks/cube/RtRGuildGolgari.dck", "decks/cube/RtRGuildIzzet.dck", "decks/cube/RtRGuildRakdos.dck", "decks/cube/RtRGuildSelesnya.dck", "decks/cube/RtRPromoAzorius.dck", "decks/cube/RtRPromoGolgari.dck", "decks/cube/RtRPromoIzzet.dck", "decks/cube/RtRPromoRakdos.dck", "decks/cube/RtRPromoSelesnya.dck", "decks/cube/SkieraCube.dck", "gauntlet/LOCKED_DotP Preconstructed.dat", "gauntlet/LOCKED_Swimming With Sharks.dat", "layouts/editor_default.xml", "layouts/home_default.xml", "layouts/match_default.xml", "pics/snow_covered_forest1.jpg", "pics/snow_covered_forest2.jpg", "pics/snow_covered_forest3.jpg", "pics/snow_covered_island1.jpg", "pics/snow_covered_island2.jpg", "pics/snow_covered_island3.jpg", "pics/snow_covered_mountain1.jpg", "pics/snow_covered_mountain2.jpg", "pics/snow_covered_mountain3.jpg", "pics/snow_covered_plains1.jpg", "pics/snow_covered_plains2.jpg", "pics/snow_covered_plains3.jpg", "pics/snow_covered_swamp1.jpg", "pics/snow_covered_swamp2.jpg", "pics/snow_covered_swamp3.jpg", "pics/VAN/Birds of Paradise Avatar.full.jpg", "pics/VAN/Erhnam Djinn Avatar.full.jpg", "pics/VAN/Goblin Warchief Avatar.full.jpg", "pics/VAN/Grinning Demon Avatar.full.jpg", "pics/VAN/Platinum Angel Avatar.full.jpg", "pics/VAN/Prodigal Sorcerer Avatar.full.jpg", "pics/VAN/Rith, the Awakener Avatar.full.jpg", "pics/VAN/Royal Assassin Avatar.full.jpg", "pics/VAN/Serra Angel Avatar.full.jpg", "pics/VAN/Tradewind Rider Avatar.full.jpg", "pics_product/10E.jpg", "pics_product/2ED.jpg", "pics_product/3ED.jpg", "pics_product/4ED.jpg", "pics_product/5DN.jpg", "pics_product/5ED.jpg", "pics_product/6ED.jpg", "pics_product/7ED.jpg", "pics_product/8ED.jpg", "pics_product/9ED.jpg", "pics_product/ALA.jpg", "pics_product/ALL.jpg", "pics_product/APC.jpg", "pics_product/ARB.jpg", "pics_product/ARN.jpg", "pics_product/ATQ.jpg", "pics_product/BOK.jpg", "pics_product/CFX.jpg", "pics_product/CHK.jpg", "pics_product/CHR.jpg", "pics_product/CSP.jpg", "pics_product/DIS.jpg", "pics_product/DKA.jpg", "pics_product/DRK.jpg", "pics_product/DST.jpg", "pics_product/EVE.jpg", "pics_product/EXO.jpg", "pics_product/FEM.jpg", "pics_product/FUT.jpg", "pics_product/GPT.jpg", "pics_product/HML.jpg", "pics_product/ICE.jpg", "pics_product/INV.jpg", "pics_product/ISD.jpg", "pics_product/JUD.jpg", "pics_product/LEA.jpg", "pics_product/LEB.jpg", "pics_product/LEG.jpg", "pics_product/LGN.jpg", "pics_product/LRW.jpg", "pics_product/M10.jpg", "pics_product/M11.jpg", "pics_product/M12.jpg", "pics_product/MBS.jpg", "pics_product/MIR.jpg", "pics_product/MMQ.jpg", "pics_product/MOR.jpg", "pics_product/MRD.jpg", "pics_product/NMS.jpg", "pics_product/NPH.jpg", "pics_product/ODY.jpg", "pics_product/ONS.jpg", "pics_product/PCY.jpg", "pics_product/PLC.jpg", "pics_product/PLS.jpg", "pics_product/PO2.jpg", "pics_product/POR.jpg", "pics_product/PTK.jpg", "pics_product/RAV.jpg", "pics_product/ROE.jpg", "pics_product/S99.jpg", "pics_product/SCG.jpg", "pics_product/SHM.jpg", "pics_product/SOK.jpg", "pics_product/SOM.jpg", "pics_product/STH.jpg", "pics_product/TMP.jpg", "pics_product/TOR.jpg", "pics_product/TSP.jpg", "pics_product/UDS.jpg", "pics_product/ULG.jpg", "pics_product/USG.jpg", "pics_product/VIS.jpg", "pics_product/WTH.jpg", "pics_product/WWK.jpg", "pics_product/ZEN.jpg", "pics_product/booster/7E.png", "pics_product/booster/AP.png", "pics_product/booster/DPA.png", "pics_product/booster/EX.png", "pics_product/booster/IN.png", "pics_product/booster/MI.png", "pics_product/booster/OD.png", "pics_product/booster/PS.png", "pics_product/booster/ST.png", "pics_product/booster/TE.png", "pics_product/booster/UD.png", "pics_product/booster/UL.png", "pics_product/booster/UZ.png", "pics_product/booster/VI.png", "pics_product/booster/WL.png", "preferences/.project", "preferences/editor.default.preferences", "preferences/main.properties", "quest/quest.preferences", "quest/quest.properties")) {
-                            new File("res", cruftFile).delete();
-                        }
-                        
-                        // assemble a list of remaining files.
-                        final List<File> remainingFiles = new LinkedList<File>();
-                        _addRemainingFiles(remainingFiles, resDirs, profileDirs, doNotDeleteDirs);
-
-                        // if any files remain, display them and make clear that they should be moved or
-                        // deleted manually or the user will continue to be prompted for migration
-                        final FPanel p = new FPanel(new MigLayout("insets dialog, gap 10, center, wrap"));
-                        p.setOpaque(false);
-                        p.setBackgroundTexture(FSkin.getIcon(FSkin.Backgrounds.BG_TEXTURE));
-
-                        if (remainingFiles.isEmpty()) {
-                            p.add(new FLabel.Builder().text("<html>You're done!  It looks like everything went smoothly." +
-                            		"  Now just restart Forge to load the data from its new home!  Note that there is more data available" +
-                                        " from the downloaders now.  You might want to run through the content downloaders to check for new files.</html>").build());
-                        } else {
-                            p.add(new FLabel.Builder().text("<html>There seem to be a few files left over in your old data" +
-                            		" directories.  They should be deleted or moved somewhere else to avoid having the data" +
-                            		" migration prompt pop up again!</html>").build());
-                            
-                            JTextArea files = new JTextArea(StringUtils.join(remainingFiles, '\n'));
-                            files.setFont(new Font("Monospaced", Font.PLAIN, 10));
-                            files.setOpaque(false);
-                            files.setWrapStyleWord(true);
-                            files.setLineWrap(true);
-                            files.setEditable(false);
-                            JScrollPane scroller = new JScrollPane(files);
-                            p.add(scroller, "w 600:100%:100%, h 100:100%:100%, gaptop 10");
-                            
-                            SwingUtilities.invokeLater(new Runnable() {
-                                @Override
-                                public void run() {
-                                    // resize the panel properly for the new log contents
-                                    p.getParent().validate();
-                                    p.getParent().invalidate();
-                                }
-                            });
-                        }
-                        
-                        final FButton btnOk = new FButton(remainingFiles.isEmpty() ? "Restart Forge" : "Close Forge");
-                        btnOk.addActionListener(new ActionListener() {
-                            @Override public void actionPerformed(ActionEvent e) {
-                                if (remainingFiles.isEmpty()) {
-                                    RestartUtil.restartApplication(null);
-                                } else {
-                                    System.exit(0);
-                                }
-                            }
-                        });
-                        p.add(btnOk, "center, w pref+64!, h pref+12!, gaptop 20");
-
-                        JPanel overlay = FOverlay.SINGLETON_INSTANCE.getPanel();
-                        overlay.setLayout(new MigLayout("insets 0, gap 0, wrap, ax center, ay center"));
-                        overlay.add(p, "w 100::80%, h 50::90%");
-                        SOverlayUtils.showOverlay();
-                        
-                        SwingUtilities.invokeLater(new Runnable() {
-                            @Override public void run() { btnOk.requestFocusInWindow(); }
-                        });
-                    }
-                });
-            }
-        }
-    }
-
-    // will populate remainingFiles with remaining files if not null, returns whether any files have
-    // been added to remainingFiles (or would have been added if remainingFiles is null)
-    // directories listed in profileDirs will not be searched
-    // removes empty directories to reduce tree conflicts
-    private static boolean _addRemainingFiles(List<File> remainingFiles, List<File> dirRoots, Set<File> profileDirs, Set<File> doNotDeleteDirs) {
-        Deque<File> stack = new LinkedList<File>(dirRoots);
-	Set<File> seenDirs = new HashSet<File>();
-        boolean ret = false;
-        while (!stack.isEmpty()) {
-            File cur = stack.peek();
-            if (profileDirs.contains(cur)) {
-                // don't touch active profile dirs
-                stack.pop();
-                continue;
-            }
-            
-            if (seenDirs.contains(cur)) {
-                cur = stack.pop();
-                if (cur.exists() && !doNotDeleteDirs.contains(cur)) {
-                    // remove empty dir (will fail if not empty)
-                    cur.delete();
-                }
-                continue;
-            }
-            
-            seenDirs.add(cur);
-            File[] curListing = cur.listFiles();
-            if (null == curListing) {
-                continue;
-            }
-            for (File f : curListing) {
-                if (f.isDirectory()) {
-                    if (!".svn".equals(f.getName())) {
-                        stack.push(f);
-                    }
-                } else {
-                    if (null == remainingFiles) {
-                        return true;
-                    }
-                    remainingFiles.add(f);
-                    ret = true;
-                }
-            }
-        }
-
-        return ret;
-    }
-
-    /** @return {@link forge.view.SplashFrame} */
-    public SplashFrame getSplash() {
-        return frmSplash;
-    }
-
-    /** @return {@link javax.swing.JFrame} */
-    public JFrame getFrame() {
-        return frmDocument;
-    }
-
-    /** @return {@link javax.swing.JLayeredPane} */
-    public DocumentPane getLpnDocument() {
-        return lpnDocument;
-    }
-
-    /** @return {@link forge.gui.toolbox.FPanel} */
-    public FPanel getPnlInsets() {
-        return pnlInsets;
-    }
-
-    /** @return {@link javax.swing.JPanel} */
-    public JPanel getPnlContent() {
-        return pnlContent;
-    }
-
-    /** @return {@link javax.swing.JPanel} */
-    public JPanel getPnlPreview() {
-        return pnlPreview;
-    }
-
-    /** @return {@link javax.swing.JPanel} */
-    public JPanel getPnlTabOverflow() {
-        return pnlTabOverflow;
-    }
-
-    /** @return {@link java.util.List}<{@link forge.gui.framework.DragCell}> */
-    public List<DragCell> getDragCells() {
-        final List<DragCell> clone = new ArrayList<DragCell>();
-        clone.addAll(allCells);
-        return clone;
-    }
-
-    /** @param pnl0 &emsp; {@link forge.gui.framework.DragCell} */
-    public void addDragCell(final DragCell pnl0) {
-        allCells.add(pnl0);
-        pnlContent.add(pnl0);
-    }
-
-    /** @param pnl0 &emsp; {@link forge.gui.framework.DragCell} */
-    public void removeDragCell(final DragCell pnl0) {
-        allCells.remove(pnl0);
-        pnlContent.remove(pnl0);
-    }
-
-    /** */
-    public void removeAllDragCells() {
-        allCells.clear();
-        pnlContent.removeAll();
-    }
-
-    /** PreviewPanel shows where a dragged component could
-     * come to rest when the mouse is released.<br>
-     * This class is an unfortunate necessity to overcome
-     * translucency issues for preview panel. */
-    @SuppressWarnings("serial")
-    class PreviewPanel extends JPanel {
-        /** PreviewPanel shows where a dragged component could
-         * come to rest when the mouse is released. */
-        public PreviewPanel() {
-            super();
-            setOpaque(false);
-            setVisible(false);
-            setBorder(new LineBorder(Color.DARK_GRAY, 2));
-        }
-
-        @Override
-        public void paintComponent(final Graphics g) {
-            super.paintComponent(g);
-            g.setColor(new Color(0, 0, 0, 50));
-            g.fillRect(0, 0, getWidth(), getHeight());
-        }
-    }
     
     @SuppressWarnings("serial")
     public class DocumentPane extends JLayeredPane {
@@ -830,5 +435,10 @@
             }
         });
     }
-}
->>>>>>> 40c84044
+
+    public void refreshAllCellLayouts(boolean showTabs) {
+        for (DragCell cell : allCells) {
+            cell.doCellLayout(showTabs);
+        }
+    }
+}