--- conflicted
+++ resolved
@@ -1,108 +1,104 @@
-package forge.card.abilityfactory.effects;
-
-import java.util.ArrayList;
-import java.util.Iterator;
-import java.util.List;
-
-import forge.Card;
-import forge.CounterType;
-import forge.Singletons;
-import forge.card.abilityfactory.AbilityFactory;
-import forge.card.abilityfactory.SpellEffect;
-import forge.card.spellability.SpellAbility;
-import forge.card.spellability.Target;
-import forge.game.zone.Zone;
-import forge.game.zone.ZoneType;
-import forge.gui.GuiChoose;
-
-public class CountersPutEffect extends SpellEffect {
-    @Override
-    protected String getStackDescription(SpellAbility sa) {
-        final StringBuilder sb = new StringBuilder();
-        final Card card = sa.getSourceCard();
-<<<<<<< HEAD
-
-=======
->>>>>>> d882046d
-
-
-        final CounterType cType = CounterType.valueOf(sa.getParam("CounterType"));
-        final int amount = AbilityFactory.calculateAmount(card, sa.getParam("CounterNum"), sa);
-        sb.append("Put ");
-        if (sa.hasParam("UpTo")) {
-            sb.append("up to ");
-        }
-        sb.append(amount).append(" ").append(cType.getName()).append(" counter");
-        if (amount != 1) {
-            sb.append("s");
-        }
-        sb.append(" on ");
-        final Target tgt = sa.getTarget();
-        final List<Card> tgtCards = tgt != null ? tgt.getTargetCards() :  AbilityFactory.getDefinedCards(sa.getSourceCard(), sa.getParam("Defined"), sa);
-
-        final Iterator<Card> it = tgtCards.iterator();
-        while (it.hasNext()) {
-            final Card tgtC = it.next();
-            if (tgtC.isFaceDown()) {
-                sb.append("Morph");
-            } else {
-                sb.append(tgtC);
-            }
-
-            if (it.hasNext()) {
-                sb.append(", ");
-            }
-        }
-        sb.append(".");
-
-        return sb.toString();
-    }
-
-    @Override
-    public void resolve(SpellAbility sa) {
-        final Card card = sa.getSourceCard();
-        final String type = sa.getParam("CounterType");
-        int counterAmount = AbilityFactory.calculateAmount(sa.getSourceCard(), sa.getParam("CounterNum"), sa);
-        final int max = sa.hasParam("MaxFromEffect") ? Integer.parseInt(sa.getParam("MaxFromEffect")) : -1;
-
-        if (sa.hasParam("UpTo")) {
-            final Integer[] integers = new Integer[counterAmount + 1];
-            for (int j = 0; j <= counterAmount; j++) {
-                integers[j] = Integer.valueOf(j);
-            }
-            final Integer i = GuiChoose.oneOrNone("How many counters?", integers);
-            if (null == i) {
-                return;
-            } else {
-                counterAmount = i.intValue();
-            }
-        }
-
-        ArrayList<Card> tgtCards;
-
-        final Target tgt = sa.getTarget();
-        if (tgt != null) {
-            tgtCards = tgt.getTargetCards();
-        } else {
-            tgtCards = AbilityFactory.getDefinedCards(card, sa.getParam("Defined"), sa);
-        }
-
-        for (final Card tgtCard : tgtCards) {
-            if ((tgt == null) || tgtCard.canBeTargetedBy(sa)) {
-                if (max != -1) {
-                    counterAmount = max - tgtCard.getCounters(CounterType.valueOf(type));
-                }
-                final Zone zone = Singletons.getModel().getGame().getZoneOf(tgtCard);
-                if (zone == null) {
-                    // Do nothing, token disappeared
-                } else if (zone.is(ZoneType.Battlefield) || zone.is(ZoneType.Stack)) {
-                    tgtCard.addCounter(CounterType.valueOf(type), counterAmount, true);
-                } else {
-                    // adding counters to something like re-suspend cards
-                    tgtCard.addCounter(CounterType.valueOf(type), counterAmount, false);
-                }
-            }
-        }
-    }
-
-}
+package forge.card.abilityfactory.effects;
+
+import java.util.ArrayList;
+import java.util.Iterator;
+import java.util.List;
+
+import forge.Card;
+import forge.CounterType;
+import forge.Singletons;
+import forge.card.abilityfactory.AbilityFactory;
+import forge.card.abilityfactory.SpellEffect;
+import forge.card.spellability.SpellAbility;
+import forge.card.spellability.Target;
+import forge.game.zone.Zone;
+import forge.game.zone.ZoneType;
+import forge.gui.GuiChoose;
+
+public class CountersPutEffect extends SpellEffect {
+    @Override
+    protected String getStackDescription(SpellAbility sa) {
+        final StringBuilder sb = new StringBuilder();
+        final Card card = sa.getSourceCard();
+
+
+        final CounterType cType = CounterType.valueOf(sa.getParam("CounterType"));
+        final int amount = AbilityFactory.calculateAmount(card, sa.getParam("CounterNum"), sa);
+        sb.append("Put ");
+        if (sa.hasParam("UpTo")) {
+            sb.append("up to ");
+        }
+        sb.append(amount).append(" ").append(cType.getName()).append(" counter");
+        if (amount != 1) {
+            sb.append("s");
+        }
+        sb.append(" on ");
+        final Target tgt = sa.getTarget();
+        final List<Card> tgtCards = tgt != null ? tgt.getTargetCards() :  AbilityFactory.getDefinedCards(sa.getSourceCard(), sa.getParam("Defined"), sa);
+
+        final Iterator<Card> it = tgtCards.iterator();
+        while (it.hasNext()) {
+            final Card tgtC = it.next();
+            if (tgtC.isFaceDown()) {
+                sb.append("Morph");
+            } else {
+                sb.append(tgtC);
+            }
+
+            if (it.hasNext()) {
+                sb.append(", ");
+            }
+        }
+        sb.append(".");
+
+        return sb.toString();
+    }
+
+    @Override
+    public void resolve(SpellAbility sa) {
+        final Card card = sa.getSourceCard();
+        final String type = sa.getParam("CounterType");
+        int counterAmount = AbilityFactory.calculateAmount(sa.getSourceCard(), sa.getParam("CounterNum"), sa);
+        final int max = sa.hasParam("MaxFromEffect") ? Integer.parseInt(sa.getParam("MaxFromEffect")) : -1;
+
+        if (sa.hasParam("UpTo")) {
+            final Integer[] integers = new Integer[counterAmount + 1];
+            for (int j = 0; j <= counterAmount; j++) {
+                integers[j] = Integer.valueOf(j);
+            }
+            final Integer i = GuiChoose.oneOrNone("How many counters?", integers);
+            if (null == i) {
+                return;
+            } else {
+                counterAmount = i.intValue();
+            }
+        }
+
+        ArrayList<Card> tgtCards;
+
+        final Target tgt = sa.getTarget();
+        if (tgt != null) {
+            tgtCards = tgt.getTargetCards();
+        } else {
+            tgtCards = AbilityFactory.getDefinedCards(card, sa.getParam("Defined"), sa);
+        }
+
+        for (final Card tgtCard : tgtCards) {
+            if ((tgt == null) || tgtCard.canBeTargetedBy(sa)) {
+                if (max != -1) {
+                    counterAmount = max - tgtCard.getCounters(CounterType.valueOf(type));
+                }
+                final Zone zone = Singletons.getModel().getGame().getZoneOf(tgtCard);
+                if (zone == null) {
+                    // Do nothing, token disappeared
+                } else if (zone.is(ZoneType.Battlefield) || zone.is(ZoneType.Stack)) {
+                    tgtCard.addCounter(CounterType.valueOf(type), counterAmount, true);
+                } else {
+                    // adding counters to something like re-suspend cards
+                    tgtCard.addCounter(CounterType.valueOf(type), counterAmount, false);
+                }
+            }
+        }
+    }
+
+}