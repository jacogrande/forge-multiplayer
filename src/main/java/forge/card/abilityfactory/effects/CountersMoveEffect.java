package forge.card.abilityfactory.effects;

import java.util.ArrayList;
import java.util.List;

import forge.Card;
import forge.CounterType;
import forge.card.abilityfactory.AbilityFactory;
import forge.card.abilityfactory.SpellEffect;
import forge.card.spellability.SpellAbility;
import forge.card.spellability.Target;

public class CountersMoveEffect extends SpellEffect {

    @Override
    protected String getStackDescription(SpellAbility sa) {
        final StringBuilder sb = new StringBuilder();
        final Card host = sa.getSourceCard();

        Card source = null;
        ArrayList<Card> srcCards;
        final Target tgt = sa.getTarget();
        if (!sa.hasParam("Source") && tgt != null) {
            srcCards = tgt.getTargetCards();
        } else {
            srcCards = AbilityFactory.getDefinedCards(host, sa.getParam("Source"), sa);
        }
        if (srcCards.size() > 0) {
            source = srcCards.get(0);
        }
        final List<Card> tgtCards = getTargetCards(sa);

<<<<<<< HEAD
        final Counters cType = Counters.valueOf(sa.getParam("CounterType"));
=======
        final CounterType cType = CounterType.valueOf(sa.getParam("CounterType"));
>>>>>>> d882046d
        final int amount = AbilityFactory.calculateAmount(sa.getSourceCard(), sa.getParam("CounterNum"), sa);

        sb.append("Move ").append(amount).append(" ").append(cType.getName()).append(" counter");
        if (amount != 1) {
            sb.append("s");
        }
        sb.append(" from ");
        sb.append(source).append(" to ").append(tgtCards.get(0));

        sb.append(".");
        return sb.toString();
    }

    @Override
    public void resolve(SpellAbility sa) {
        final Card host = sa.getSourceCard();

        final CounterType cType = CounterType.valueOf(sa.getParam("CounterType"));
        final int amount = AbilityFactory.calculateAmount(sa.getSourceCard(), sa.getParam("CounterNum"), sa);

        Card source = null;
        ArrayList<Card> srcCards;
        final Target tgt = sa.getTarget();
        if (!sa.hasParam("Source") && tgt != null) {
            srcCards = tgt.getTargetCards();
        } else {
            srcCards = AbilityFactory.getDefinedCards(host, sa.getParam("Source"), sa);
        }
        if (srcCards.size() > 0) {
            source = srcCards.get(0);
        }
        ArrayList<Card> tgtCards;
        if (!sa.hasParam("Defined") && tgt != null) {
            tgtCards = tgt.getTargetCards();
        } else {
            tgtCards = AbilityFactory.getDefinedCards(host, sa.getParam("Defined"), sa);
        }

        for (final Card dest : tgtCards) {
            if ((null != source) && (null != dest)) {
                if (source.getCounters(cType) >= amount) {
                    if (!dest.hasKeyword("CARDNAME can't have counters placed on it.")
                            && !(dest.hasKeyword("CARDNAME can't have -1/-1 counters placed on it.") && cType
                                    .equals(CounterType.M1M1))) {
                        dest.addCounter(cType, amount, true);
                        source.subtractCounter(cType, amount);
                    }
                }
            }
        }
    } // moveCounterResolve

}
<|MERGE_RESOLUTION|>--- conflicted
+++ resolved
@@ -1,90 +1,86 @@
-package forge.card.abilityfactory.effects;
-
-import java.util.ArrayList;
-import java.util.List;
-
-import forge.Card;
-import forge.CounterType;
-import forge.card.abilityfactory.AbilityFactory;
-import forge.card.abilityfactory.SpellEffect;
-import forge.card.spellability.SpellAbility;
-import forge.card.spellability.Target;
-
-public class CountersMoveEffect extends SpellEffect {
-
-    @Override
-    protected String getStackDescription(SpellAbility sa) {
-        final StringBuilder sb = new StringBuilder();
-        final Card host = sa.getSourceCard();
-
-        Card source = null;
-        ArrayList<Card> srcCards;
-        final Target tgt = sa.getTarget();
-        if (!sa.hasParam("Source") && tgt != null) {
-            srcCards = tgt.getTargetCards();
-        } else {
-            srcCards = AbilityFactory.getDefinedCards(host, sa.getParam("Source"), sa);
-        }
-        if (srcCards.size() > 0) {
-            source = srcCards.get(0);
-        }
-        final List<Card> tgtCards = getTargetCards(sa);
-
-<<<<<<< HEAD
-        final Counters cType = Counters.valueOf(sa.getParam("CounterType"));
-=======
-        final CounterType cType = CounterType.valueOf(sa.getParam("CounterType"));
->>>>>>> d882046d
-        final int amount = AbilityFactory.calculateAmount(sa.getSourceCard(), sa.getParam("CounterNum"), sa);
-
-        sb.append("Move ").append(amount).append(" ").append(cType.getName()).append(" counter");
-        if (amount != 1) {
-            sb.append("s");
-        }
-        sb.append(" from ");
-        sb.append(source).append(" to ").append(tgtCards.get(0));
-
-        sb.append(".");
-        return sb.toString();
-    }
-
-    @Override
-    public void resolve(SpellAbility sa) {
-        final Card host = sa.getSourceCard();
-
-        final CounterType cType = CounterType.valueOf(sa.getParam("CounterType"));
-        final int amount = AbilityFactory.calculateAmount(sa.getSourceCard(), sa.getParam("CounterNum"), sa);
-
-        Card source = null;
-        ArrayList<Card> srcCards;
-        final Target tgt = sa.getTarget();
-        if (!sa.hasParam("Source") && tgt != null) {
-            srcCards = tgt.getTargetCards();
-        } else {
-            srcCards = AbilityFactory.getDefinedCards(host, sa.getParam("Source"), sa);
-        }
-        if (srcCards.size() > 0) {
-            source = srcCards.get(0);
-        }
-        ArrayList<Card> tgtCards;
-        if (!sa.hasParam("Defined") && tgt != null) {
-            tgtCards = tgt.getTargetCards();
-        } else {
-            tgtCards = AbilityFactory.getDefinedCards(host, sa.getParam("Defined"), sa);
-        }
-
-        for (final Card dest : tgtCards) {
-            if ((null != source) && (null != dest)) {
-                if (source.getCounters(cType) >= amount) {
-                    if (!dest.hasKeyword("CARDNAME can't have counters placed on it.")
-                            && !(dest.hasKeyword("CARDNAME can't have -1/-1 counters placed on it.") && cType
-                                    .equals(CounterType.M1M1))) {
-                        dest.addCounter(cType, amount, true);
-                        source.subtractCounter(cType, amount);
-                    }
-                }
-            }
-        }
-    } // moveCounterResolve
-
-}
+package forge.card.abilityfactory.effects;
+
+import java.util.ArrayList;
+import java.util.List;
+
+import forge.Card;
+import forge.CounterType;
+import forge.card.abilityfactory.AbilityFactory;
+import forge.card.abilityfactory.SpellEffect;
+import forge.card.spellability.SpellAbility;
+import forge.card.spellability.Target;
+
+public class CountersMoveEffect extends SpellEffect {
+
+    @Override
+    protected String getStackDescription(SpellAbility sa) {
+        final StringBuilder sb = new StringBuilder();
+        final Card host = sa.getSourceCard();
+
+        Card source = null;
+        ArrayList<Card> srcCards;
+        final Target tgt = sa.getTarget();
+        if (!sa.hasParam("Source") && tgt != null) {
+            srcCards = tgt.getTargetCards();
+        } else {
+            srcCards = AbilityFactory.getDefinedCards(host, sa.getParam("Source"), sa);
+        }
+        if (srcCards.size() > 0) {
+            source = srcCards.get(0);
+        }
+        final List<Card> tgtCards = getTargetCards(sa);
+
+        final CounterType cType = CounterType.valueOf(sa.getParam("CounterType"));
+        final int amount = AbilityFactory.calculateAmount(sa.getSourceCard(), sa.getParam("CounterNum"), sa);
+
+        sb.append("Move ").append(amount).append(" ").append(cType.getName()).append(" counter");
+        if (amount != 1) {
+            sb.append("s");
+        }
+        sb.append(" from ");
+        sb.append(source).append(" to ").append(tgtCards.get(0));
+
+        sb.append(".");
+        return sb.toString();
+    }
+
+    @Override
+    public void resolve(SpellAbility sa) {
+        final Card host = sa.getSourceCard();
+
+        final CounterType cType = CounterType.valueOf(sa.getParam("CounterType"));
+        final int amount = AbilityFactory.calculateAmount(sa.getSourceCard(), sa.getParam("CounterNum"), sa);
+
+        Card source = null;
+        ArrayList<Card> srcCards;
+        final Target tgt = sa.getTarget();
+        if (!sa.hasParam("Source") && tgt != null) {
+            srcCards = tgt.getTargetCards();
+        } else {
+            srcCards = AbilityFactory.getDefinedCards(host, sa.getParam("Source"), sa);
+        }
+        if (srcCards.size() > 0) {
+            source = srcCards.get(0);
+        }
+        ArrayList<Card> tgtCards;
+        if (!sa.hasParam("Defined") && tgt != null) {
+            tgtCards = tgt.getTargetCards();
+        } else {
+            tgtCards = AbilityFactory.getDefinedCards(host, sa.getParam("Defined"), sa);
+        }
+
+        for (final Card dest : tgtCards) {
+            if ((null != source) && (null != dest)) {
+                if (source.getCounters(cType) >= amount) {
+                    if (!dest.hasKeyword("CARDNAME can't have counters placed on it.")
+                            && !(dest.hasKeyword("CARDNAME can't have -1/-1 counters placed on it.") && cType
+                                    .equals(CounterType.M1M1))) {
+                        dest.addCounter(cType, amount, true);
+                        source.subtractCounter(cType, amount);
+                    }
+                }
+            }
+        }
+    } // moveCounterResolve
+
+}