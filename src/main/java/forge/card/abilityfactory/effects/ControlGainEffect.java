package forge.card.abilityfactory.effects;

import java.util.ArrayList;
import java.util.Arrays;
import java.util.List;

import forge.Card;
import forge.Command;
import forge.GameEntity;
import forge.Singletons;
import forge.card.abilityfactory.AbilityFactory;
import forge.card.abilityfactory.SpellEffect;
import forge.card.spellability.Ability;
import forge.card.spellability.SpellAbility;
import forge.card.spellability.Target;
import forge.game.player.Player;
import forge.game.zone.ZoneType;

public class ControlGainEffect extends SpellEffect {
    /* (non-Javadoc)
     * @see forge.card.abilityfactory.SpellEffect#getStackDescription(java.util.Map, forge.card.spellability.SpellAbility)
     */
    @Override
    protected String getStackDescription(SpellAbility sa) {
        final StringBuilder sb = new StringBuilder();


        final Target tgt = sa.getTarget();

        ArrayList<Player> newController = AbilityFactory.getDefinedPlayers(sa.getSourceCard(),
                sa.getParam("NewController"), sa);
        if ((tgt != null) && tgt.getTargetPlayers() != null && !tgt.getTargetPlayers().isEmpty()) {
            newController = tgt.getTargetPlayers();
        }
        if (newController.size() == 0) {
            newController.add(sa.getActivatingPlayer());
        }

        sb.append(newController).append(" gains control of ");

        for (final Card c : getTargetCards(sa)) {
            sb.append(" ");
            if (c.isFaceDown()) {
                sb.append("Morph");
            } else {
                sb.append(c);
            }
        }
        sb.append(".");

        return sb.toString();
    }

    private void doLoseControl(final Card c, final Card host, final boolean tapOnLose,
            final List<String> addedKeywords, final GameEntity newController) {
        if (null == c) {
            return;
        }
        if (c.isInPlay()) {
            c.removeController(newController);
            // Singletons.getModel().getGameAction().changeController(new ArrayList<Card>(c),
            // c.getController(), originalController);

            if (tapOnLose) {
                c.tap();
            }

            if (null != addedKeywords) {
                for (final String kw : addedKeywords) {
                    c.removeExtrinsicKeyword(kw);
                }
            }
        } // if
        host.clearGainControlTargets();
        host.clearGainControlReleaseCommands();
    }

    @Override
    public void resolve(SpellAbility sa) {
        List<Card> tgtCards = new ArrayList<Card>();
        Card source = sa.getSourceCard();

        final boolean bUntap = sa.hasParam("Untap");
        final boolean bTapOnLose = sa.hasParam("TapOnLose");
        final boolean bNoRegen = sa.hasParam("NoRegen");
        final List<String> destroyOn = sa.hasParam("DestroyTgt") ? Arrays.asList(sa.getParam("DestroyTgt").split(",")) : null;
        final List<String> kws = sa.hasParam("AddKWs") ? Arrays.asList(sa.getParam("AddKWs").split(" & ")) : null;
        final List<String> lose = sa.hasParam("LoseControl") ? Arrays.asList(sa.getParam("LoseControl").split(",")) : null;

        final Target tgt = sa.getTarget();
        if (sa.hasParam("AllValid")) {
            tgtCards = Singletons.getModel().getGame().getCardsIn(ZoneType.Battlefield);
            tgtCards = AbilityFactory.filterListByType(tgtCards, sa.getParam("AllValid"), sa);
<<<<<<< HEAD
=======
        } else if (sa.hasParam("Defined")) {
            tgtCards = AbilityFactory.getDefinedCards(source, sa.getParam("Defined"), sa);
>>>>>>> d882046d
        } else {
            tgtCards = getTargetCards(sa);
        }

        ArrayList<Player> controllers = new ArrayList<Player>();

        if (sa.hasParam("NewController")) {
            controllers = AbilityFactory.getDefinedPlayers(sa.getSourceCard(), sa.getParam("NewController"), sa);
        } else if (tgt != null && tgt.getTargetPlayers() != null && tgt.canTgtPlayer()) {
            controllers = tgt.getTargetPlayers();
        }

        GameEntity newController;

        if (controllers.size() == 0) {
            if (sa.isSpell()) {
                newController = sa.getActivatingPlayer();
            } else {
                newController = source;
            }
        } else {
            newController = controllers.get(0);
        }
        // check for lose control criteria right away
        if (lose != null && lose.contains("LeavesPlay") && !source.isInZone(ZoneType.Battlefield)) {
            return;
        }
        if (lose != null && lose.contains("Untap") && !source.isTapped()) {
            return;
        }

        final int size = tgtCards.size();
        for (int j = 0; j < size; j++) {
            final Card tgtC = tgtCards.get(j);
            final Player originalController = tgtC.getController();

            if (!tgtC.equals(sa.getSourceCard()) && !sa.getSourceCard().getGainControlTargets().contains(tgtC)) {
                sa.getSourceCard().addGainControlTarget(tgtC);
            }

            if (tgtC.isInPlay()) {

                if (!tgtC.equals(newController)) {
                    tgtC.addController(newController);
                }
                // Singletons.getModel().getGameAction().changeController(new ArrayList<Card>(tgtC),
                // tgtC.getController(), newController.get(0));

                if (bUntap) {
                    tgtC.untap();
                }

                if (null != kws) {
                    for (final String kw : kws) {
                        tgtC.addExtrinsicKeyword(kw);
                    }
                }
            }

            // end copied

            final Card hostCard = sa.getSourceCard();
            if (lose != null) {
                if (lose.contains("LeavesPlay")) {
                    sa.getSourceCard().addLeavesPlayCommand(this.getLoseControlCommand(tgtC, originalController, newController, bTapOnLose, hostCard, kws));
                }
                if (lose.contains("Untap")) {
                    sa.getSourceCard().addUntapCommand(this.getLoseControlCommand(tgtC, originalController, newController, bTapOnLose, hostCard, kws));
                }
                if (lose.contains("LoseControl")) {
                    sa.getSourceCard().addChangeControllerCommand(this.getLoseControlCommand(tgtC, originalController, newController, bTapOnLose, hostCard, kws));
                }
                if (lose.contains("EOT")) {
                    Singletons.getModel().getGame().getEndOfTurn().addAt(this.getLoseControlCommand(tgtC, originalController, newController, bTapOnLose, hostCard, kws));
                }
            }

            if (destroyOn != null) {
                if (destroyOn.contains("LeavesPlay")) {
                    sa.getSourceCard().addLeavesPlayCommand(this.getDestroyCommand(tgtC, hostCard, bNoRegen));
                }
                if (destroyOn.contains("Untap")) {
                    sa.getSourceCard().addUntapCommand(this.getDestroyCommand(tgtC, hostCard, bNoRegen));
                }
                if (destroyOn.contains("LoseControl")) {
                    sa.getSourceCard().addChangeControllerCommand(this.getDestroyCommand(tgtC, hostCard, bNoRegen));
                }
            }

            sa.getSourceCard().clearGainControlReleaseCommands();
            sa.getSourceCard().addGainControlReleaseCommand(this.getLoseControlCommand(tgtC, originalController, newController, bTapOnLose, hostCard, kws));

        } // end foreach target
    }

    /**
     * <p>
     * getDestroyCommand.
     * </p>
     * 
     * @param i
     *            a int.
     * @return a {@link forge.Command} object.
     */
    private Command getDestroyCommand(final Card c, final Card hostCard, final boolean bNoRegen) {
        final Command destroy = new Command() {
            private static final long serialVersionUID = 878543373519872418L;

            @Override
            public void execute() {
                final Ability ability = new Ability(hostCard, "0") {
                    @Override
                    public void resolve() {

                        if (bNoRegen) {
                            Singletons.getModel().getGame().getAction().destroyNoRegeneration(c);
                        } else {
                            Singletons.getModel().getGame().getAction().destroy(c);
                        }
                    }
                };
                final StringBuilder sb = new StringBuilder();
                sb.append(hostCard).append(" - destroy ").append(c.getName()).append(".");
                if (bNoRegen) {
                    sb.append("  It can't be regenerated.");
                }
                ability.setStackDescription(sb.toString());

                Singletons.getModel().getGame().getStack().addSimultaneousStackEntry(ability);
            }

        };
        return destroy;
    }

    /**
     * <p>
     * getLoseControlCommand.
     * </p>
     * 
     * @param i
     *            a int.
     * @param originalController
     *            a {@link forge.game.player.Player} object.
     * @return a {@link forge.Command} object.
     */
    private Command getLoseControlCommand(final Card c, final Player originalController, final GameEntity newController,
            final boolean bTapOnLose, final Card hostCard, final List<String> kws) {
        final Command loseControl = new Command() {
            private static final long serialVersionUID = 878543373519872418L;

            @Override
            public void execute() { doLoseControl(c, hostCard, bTapOnLose, kws, newController); } // execute()
        };

        return loseControl;
    }

}
<|MERGE_RESOLUTION|>--- conflicted
+++ resolved
@@ -1,257 +1,254 @@
-package forge.card.abilityfactory.effects;
-
-import java.util.ArrayList;
-import java.util.Arrays;
-import java.util.List;
-
-import forge.Card;
-import forge.Command;
-import forge.GameEntity;
-import forge.Singletons;
-import forge.card.abilityfactory.AbilityFactory;
-import forge.card.abilityfactory.SpellEffect;
-import forge.card.spellability.Ability;
-import forge.card.spellability.SpellAbility;
-import forge.card.spellability.Target;
-import forge.game.player.Player;
-import forge.game.zone.ZoneType;
-
-public class ControlGainEffect extends SpellEffect {
-    /* (non-Javadoc)
-     * @see forge.card.abilityfactory.SpellEffect#getStackDescription(java.util.Map, forge.card.spellability.SpellAbility)
-     */
-    @Override
-    protected String getStackDescription(SpellAbility sa) {
-        final StringBuilder sb = new StringBuilder();
-
-
-        final Target tgt = sa.getTarget();
-
-        ArrayList<Player> newController = AbilityFactory.getDefinedPlayers(sa.getSourceCard(),
-                sa.getParam("NewController"), sa);
-        if ((tgt != null) && tgt.getTargetPlayers() != null && !tgt.getTargetPlayers().isEmpty()) {
-            newController = tgt.getTargetPlayers();
-        }
-        if (newController.size() == 0) {
-            newController.add(sa.getActivatingPlayer());
-        }
-
-        sb.append(newController).append(" gains control of ");
-
-        for (final Card c : getTargetCards(sa)) {
-            sb.append(" ");
-            if (c.isFaceDown()) {
-                sb.append("Morph");
-            } else {
-                sb.append(c);
-            }
-        }
-        sb.append(".");
-
-        return sb.toString();
-    }
-
-    private void doLoseControl(final Card c, final Card host, final boolean tapOnLose,
-            final List<String> addedKeywords, final GameEntity newController) {
-        if (null == c) {
-            return;
-        }
-        if (c.isInPlay()) {
-            c.removeController(newController);
-            // Singletons.getModel().getGameAction().changeController(new ArrayList<Card>(c),
-            // c.getController(), originalController);
-
-            if (tapOnLose) {
-                c.tap();
-            }
-
-            if (null != addedKeywords) {
-                for (final String kw : addedKeywords) {
-                    c.removeExtrinsicKeyword(kw);
-                }
-            }
-        } // if
-        host.clearGainControlTargets();
-        host.clearGainControlReleaseCommands();
-    }
-
-    @Override
-    public void resolve(SpellAbility sa) {
-        List<Card> tgtCards = new ArrayList<Card>();
-        Card source = sa.getSourceCard();
-
-        final boolean bUntap = sa.hasParam("Untap");
-        final boolean bTapOnLose = sa.hasParam("TapOnLose");
-        final boolean bNoRegen = sa.hasParam("NoRegen");
-        final List<String> destroyOn = sa.hasParam("DestroyTgt") ? Arrays.asList(sa.getParam("DestroyTgt").split(",")) : null;
-        final List<String> kws = sa.hasParam("AddKWs") ? Arrays.asList(sa.getParam("AddKWs").split(" & ")) : null;
-        final List<String> lose = sa.hasParam("LoseControl") ? Arrays.asList(sa.getParam("LoseControl").split(",")) : null;
-
-        final Target tgt = sa.getTarget();
-        if (sa.hasParam("AllValid")) {
-            tgtCards = Singletons.getModel().getGame().getCardsIn(ZoneType.Battlefield);
-            tgtCards = AbilityFactory.filterListByType(tgtCards, sa.getParam("AllValid"), sa);
-<<<<<<< HEAD
-=======
-        } else if (sa.hasParam("Defined")) {
-            tgtCards = AbilityFactory.getDefinedCards(source, sa.getParam("Defined"), sa);
->>>>>>> d882046d
-        } else {
-            tgtCards = getTargetCards(sa);
-        }
-
-        ArrayList<Player> controllers = new ArrayList<Player>();
-
-        if (sa.hasParam("NewController")) {
-            controllers = AbilityFactory.getDefinedPlayers(sa.getSourceCard(), sa.getParam("NewController"), sa);
-        } else if (tgt != null && tgt.getTargetPlayers() != null && tgt.canTgtPlayer()) {
-            controllers = tgt.getTargetPlayers();
-        }
-
-        GameEntity newController;
-
-        if (controllers.size() == 0) {
-            if (sa.isSpell()) {
-                newController = sa.getActivatingPlayer();
-            } else {
-                newController = source;
-            }
-        } else {
-            newController = controllers.get(0);
-        }
-        // check for lose control criteria right away
-        if (lose != null && lose.contains("LeavesPlay") && !source.isInZone(ZoneType.Battlefield)) {
-            return;
-        }
-        if (lose != null && lose.contains("Untap") && !source.isTapped()) {
-            return;
-        }
-
-        final int size = tgtCards.size();
-        for (int j = 0; j < size; j++) {
-            final Card tgtC = tgtCards.get(j);
-            final Player originalController = tgtC.getController();
-
-            if (!tgtC.equals(sa.getSourceCard()) && !sa.getSourceCard().getGainControlTargets().contains(tgtC)) {
-                sa.getSourceCard().addGainControlTarget(tgtC);
-            }
-
-            if (tgtC.isInPlay()) {
-
-                if (!tgtC.equals(newController)) {
-                    tgtC.addController(newController);
-                }
-                // Singletons.getModel().getGameAction().changeController(new ArrayList<Card>(tgtC),
-                // tgtC.getController(), newController.get(0));
-
-                if (bUntap) {
-                    tgtC.untap();
-                }
-
-                if (null != kws) {
-                    for (final String kw : kws) {
-                        tgtC.addExtrinsicKeyword(kw);
-                    }
-                }
-            }
-
-            // end copied
-
-            final Card hostCard = sa.getSourceCard();
-            if (lose != null) {
-                if (lose.contains("LeavesPlay")) {
-                    sa.getSourceCard().addLeavesPlayCommand(this.getLoseControlCommand(tgtC, originalController, newController, bTapOnLose, hostCard, kws));
-                }
-                if (lose.contains("Untap")) {
-                    sa.getSourceCard().addUntapCommand(this.getLoseControlCommand(tgtC, originalController, newController, bTapOnLose, hostCard, kws));
-                }
-                if (lose.contains("LoseControl")) {
-                    sa.getSourceCard().addChangeControllerCommand(this.getLoseControlCommand(tgtC, originalController, newController, bTapOnLose, hostCard, kws));
-                }
-                if (lose.contains("EOT")) {
-                    Singletons.getModel().getGame().getEndOfTurn().addAt(this.getLoseControlCommand(tgtC, originalController, newController, bTapOnLose, hostCard, kws));
-                }
-            }
-
-            if (destroyOn != null) {
-                if (destroyOn.contains("LeavesPlay")) {
-                    sa.getSourceCard().addLeavesPlayCommand(this.getDestroyCommand(tgtC, hostCard, bNoRegen));
-                }
-                if (destroyOn.contains("Untap")) {
-                    sa.getSourceCard().addUntapCommand(this.getDestroyCommand(tgtC, hostCard, bNoRegen));
-                }
-                if (destroyOn.contains("LoseControl")) {
-                    sa.getSourceCard().addChangeControllerCommand(this.getDestroyCommand(tgtC, hostCard, bNoRegen));
-                }
-            }
-
-            sa.getSourceCard().clearGainControlReleaseCommands();
-            sa.getSourceCard().addGainControlReleaseCommand(this.getLoseControlCommand(tgtC, originalController, newController, bTapOnLose, hostCard, kws));
-
-        } // end foreach target
-    }
-
-    /**
-     * <p>
-     * getDestroyCommand.
-     * </p>
-     * 
-     * @param i
-     *            a int.
-     * @return a {@link forge.Command} object.
-     */
-    private Command getDestroyCommand(final Card c, final Card hostCard, final boolean bNoRegen) {
-        final Command destroy = new Command() {
-            private static final long serialVersionUID = 878543373519872418L;
-
-            @Override
-            public void execute() {
-                final Ability ability = new Ability(hostCard, "0") {
-                    @Override
-                    public void resolve() {
-
-                        if (bNoRegen) {
-                            Singletons.getModel().getGame().getAction().destroyNoRegeneration(c);
-                        } else {
-                            Singletons.getModel().getGame().getAction().destroy(c);
-                        }
-                    }
-                };
-                final StringBuilder sb = new StringBuilder();
-                sb.append(hostCard).append(" - destroy ").append(c.getName()).append(".");
-                if (bNoRegen) {
-                    sb.append("  It can't be regenerated.");
-                }
-                ability.setStackDescription(sb.toString());
-
-                Singletons.getModel().getGame().getStack().addSimultaneousStackEntry(ability);
-            }
-
-        };
-        return destroy;
-    }
-
-    /**
-     * <p>
-     * getLoseControlCommand.
-     * </p>
-     * 
-     * @param i
-     *            a int.
-     * @param originalController
-     *            a {@link forge.game.player.Player} object.
-     * @return a {@link forge.Command} object.
-     */
-    private Command getLoseControlCommand(final Card c, final Player originalController, final GameEntity newController,
-            final boolean bTapOnLose, final Card hostCard, final List<String> kws) {
-        final Command loseControl = new Command() {
-            private static final long serialVersionUID = 878543373519872418L;
-
-            @Override
-            public void execute() { doLoseControl(c, hostCard, bTapOnLose, kws, newController); } // execute()
-        };
-
-        return loseControl;
-    }
-
-}
+package forge.card.abilityfactory.effects;
+
+import java.util.ArrayList;
+import java.util.Arrays;
+import java.util.List;
+
+import forge.Card;
+import forge.Command;
+import forge.GameEntity;
+import forge.Singletons;
+import forge.card.abilityfactory.AbilityFactory;
+import forge.card.abilityfactory.SpellEffect;
+import forge.card.spellability.Ability;
+import forge.card.spellability.SpellAbility;
+import forge.card.spellability.Target;
+import forge.game.player.Player;
+import forge.game.zone.ZoneType;
+
+public class ControlGainEffect extends SpellEffect {
+    /* (non-Javadoc)
+     * @see forge.card.abilityfactory.SpellEffect#getStackDescription(java.util.Map, forge.card.spellability.SpellAbility)
+     */
+    @Override
+    protected String getStackDescription(SpellAbility sa) {
+        final StringBuilder sb = new StringBuilder();
+
+
+        final Target tgt = sa.getTarget();
+
+        ArrayList<Player> newController = AbilityFactory.getDefinedPlayers(sa.getSourceCard(),
+                sa.getParam("NewController"), sa);
+        if ((tgt != null) && tgt.getTargetPlayers() != null && !tgt.getTargetPlayers().isEmpty()) {
+            newController = tgt.getTargetPlayers();
+        }
+        if (newController.size() == 0) {
+            newController.add(sa.getActivatingPlayer());
+        }
+
+        sb.append(newController).append(" gains control of ");
+
+        for (final Card c : getTargetCards(sa)) {
+            sb.append(" ");
+            if (c.isFaceDown()) {
+                sb.append("Morph");
+            } else {
+                sb.append(c);
+            }
+        }
+        sb.append(".");
+
+        return sb.toString();
+    }
+
+    private void doLoseControl(final Card c, final Card host, final boolean tapOnLose,
+            final List<String> addedKeywords, final GameEntity newController) {
+        if (null == c) {
+            return;
+        }
+        if (c.isInPlay()) {
+            c.removeController(newController);
+            // Singletons.getModel().getGameAction().changeController(new ArrayList<Card>(c),
+            // c.getController(), originalController);
+
+            if (tapOnLose) {
+                c.tap();
+            }
+
+            if (null != addedKeywords) {
+                for (final String kw : addedKeywords) {
+                    c.removeExtrinsicKeyword(kw);
+                }
+            }
+        } // if
+        host.clearGainControlTargets();
+        host.clearGainControlReleaseCommands();
+    }
+
+    @Override
+    public void resolve(SpellAbility sa) {
+        List<Card> tgtCards = new ArrayList<Card>();
+        Card source = sa.getSourceCard();
+
+        final boolean bUntap = sa.hasParam("Untap");
+        final boolean bTapOnLose = sa.hasParam("TapOnLose");
+        final boolean bNoRegen = sa.hasParam("NoRegen");
+        final List<String> destroyOn = sa.hasParam("DestroyTgt") ? Arrays.asList(sa.getParam("DestroyTgt").split(",")) : null;
+        final List<String> kws = sa.hasParam("AddKWs") ? Arrays.asList(sa.getParam("AddKWs").split(" & ")) : null;
+        final List<String> lose = sa.hasParam("LoseControl") ? Arrays.asList(sa.getParam("LoseControl").split(",")) : null;
+
+        final Target tgt = sa.getTarget();
+        if (sa.hasParam("AllValid")) {
+            tgtCards = Singletons.getModel().getGame().getCardsIn(ZoneType.Battlefield);
+            tgtCards = AbilityFactory.filterListByType(tgtCards, sa.getParam("AllValid"), sa);
+        } else if (sa.hasParam("Defined")) {
+            tgtCards = AbilityFactory.getDefinedCards(source, sa.getParam("Defined"), sa);
+        } else {
+            tgtCards = getTargetCards(sa);
+        }
+
+        ArrayList<Player> controllers = new ArrayList<Player>();
+
+        if (sa.hasParam("NewController")) {
+            controllers = AbilityFactory.getDefinedPlayers(sa.getSourceCard(), sa.getParam("NewController"), sa);
+        } else if (tgt != null && tgt.getTargetPlayers() != null && tgt.canTgtPlayer()) {
+            controllers = tgt.getTargetPlayers();
+        }
+
+        GameEntity newController;
+
+        if (controllers.size() == 0) {
+            if (sa.isSpell()) {
+                newController = sa.getActivatingPlayer();
+            } else {
+                newController = source;
+            }
+        } else {
+            newController = controllers.get(0);
+        }
+        // check for lose control criteria right away
+        if (lose != null && lose.contains("LeavesPlay") && !source.isInZone(ZoneType.Battlefield)) {
+            return;
+        }
+        if (lose != null && lose.contains("Untap") && !source.isTapped()) {
+            return;
+        }
+
+        final int size = tgtCards.size();
+        for (int j = 0; j < size; j++) {
+            final Card tgtC = tgtCards.get(j);
+            final Player originalController = tgtC.getController();
+
+            if (!tgtC.equals(sa.getSourceCard()) && !sa.getSourceCard().getGainControlTargets().contains(tgtC)) {
+                sa.getSourceCard().addGainControlTarget(tgtC);
+            }
+
+            if (tgtC.isInPlay()) {
+
+                if (!tgtC.equals(newController)) {
+                    tgtC.addController(newController);
+                }
+                // Singletons.getModel().getGameAction().changeController(new ArrayList<Card>(tgtC),
+                // tgtC.getController(), newController.get(0));
+
+                if (bUntap) {
+                    tgtC.untap();
+                }
+
+                if (null != kws) {
+                    for (final String kw : kws) {
+                        tgtC.addExtrinsicKeyword(kw);
+                    }
+                }
+            }
+
+            // end copied
+
+            final Card hostCard = sa.getSourceCard();
+            if (lose != null) {
+                if (lose.contains("LeavesPlay")) {
+                    sa.getSourceCard().addLeavesPlayCommand(this.getLoseControlCommand(tgtC, originalController, newController, bTapOnLose, hostCard, kws));
+                }
+                if (lose.contains("Untap")) {
+                    sa.getSourceCard().addUntapCommand(this.getLoseControlCommand(tgtC, originalController, newController, bTapOnLose, hostCard, kws));
+                }
+                if (lose.contains("LoseControl")) {
+                    sa.getSourceCard().addChangeControllerCommand(this.getLoseControlCommand(tgtC, originalController, newController, bTapOnLose, hostCard, kws));
+                }
+                if (lose.contains("EOT")) {
+                    Singletons.getModel().getGame().getEndOfTurn().addAt(this.getLoseControlCommand(tgtC, originalController, newController, bTapOnLose, hostCard, kws));
+                }
+            }
+
+            if (destroyOn != null) {
+                if (destroyOn.contains("LeavesPlay")) {
+                    sa.getSourceCard().addLeavesPlayCommand(this.getDestroyCommand(tgtC, hostCard, bNoRegen));
+                }
+                if (destroyOn.contains("Untap")) {
+                    sa.getSourceCard().addUntapCommand(this.getDestroyCommand(tgtC, hostCard, bNoRegen));
+                }
+                if (destroyOn.contains("LoseControl")) {
+                    sa.getSourceCard().addChangeControllerCommand(this.getDestroyCommand(tgtC, hostCard, bNoRegen));
+                }
+            }
+
+            sa.getSourceCard().clearGainControlReleaseCommands();
+            sa.getSourceCard().addGainControlReleaseCommand(this.getLoseControlCommand(tgtC, originalController, newController, bTapOnLose, hostCard, kws));
+
+        } // end foreach target
+    }
+
+    /**
+     * <p>
+     * getDestroyCommand.
+     * </p>
+     * 
+     * @param i
+     *            a int.
+     * @return a {@link forge.Command} object.
+     */
+    private Command getDestroyCommand(final Card c, final Card hostCard, final boolean bNoRegen) {
+        final Command destroy = new Command() {
+            private static final long serialVersionUID = 878543373519872418L;
+
+            @Override
+            public void execute() {
+                final Ability ability = new Ability(hostCard, "0") {
+                    @Override
+                    public void resolve() {
+
+                        if (bNoRegen) {
+                            Singletons.getModel().getGame().getAction().destroyNoRegeneration(c);
+                        } else {
+                            Singletons.getModel().getGame().getAction().destroy(c);
+                        }
+                    }
+                };
+                final StringBuilder sb = new StringBuilder();
+                sb.append(hostCard).append(" - destroy ").append(c.getName()).append(".");
+                if (bNoRegen) {
+                    sb.append("  It can't be regenerated.");
+                }
+                ability.setStackDescription(sb.toString());
+
+                Singletons.getModel().getGame().getStack().addSimultaneousStackEntry(ability);
+            }
+
+        };
+        return destroy;
+    }
+
+    /**
+     * <p>
+     * getLoseControlCommand.
+     * </p>
+     * 
+     * @param i
+     *            a int.
+     * @param originalController
+     *            a {@link forge.game.player.Player} object.
+     * @return a {@link forge.Command} object.
+     */
+    private Command getLoseControlCommand(final Card c, final Player originalController, final GameEntity newController,
+            final boolean bTapOnLose, final Card hostCard, final List<String> kws) {
+        final Command loseControl = new Command() {
+            private static final long serialVersionUID = 878543373519872418L;
+
+            @Override
+            public void execute() { doLoseControl(c, hostCard, bTapOnLose, kws, newController); } // execute()
+        };
+
+        return loseControl;
+    }
+
+}