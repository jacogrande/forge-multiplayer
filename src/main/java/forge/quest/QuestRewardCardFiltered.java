package forge.quest;

import java.util.ArrayList;
import java.util.Collections;
import java.util.List;

import com.google.common.base.Predicate;
import com.google.common.collect.Iterables;

import forge.item.CardDb;
import forge.item.CardPrinted;

/** 
 * Allows the player to choose a card from a predicate-filtered list of cards.
 *
 */
public class QuestRewardCardFiltered extends QuestRewardCard implements IQuestRewardCard {

    private final String description;
    private final Predicate<CardPrinted> predicates;

    /**
     * The constructor.
     * @param creationParameters String, used to build the predicates and description for the predicateFilter type
     */
    public QuestRewardCardFiltered(final String[] creationParameters) {
         description = buildDescription(creationParameters);
         predicates = buildPredicates(creationParameters);

    }

       /**
     * The name.
     * 
     * @return the name
     */
    @Override
    public String getName() {
        return description;
    }

<<<<<<< HEAD
    /**
     * This class is a dynamic list of cards, hence no images.
     * 
     * @return an empty string
     */
    @Override
    public String getImageKey() {
        return "";
    }
=======
>>>>>>> f22b7aee

    /**
     * The item type.
     * 
     * @return item type
     */
    @Override
    public String getItemType() {
        return "chosen card";
    }

    /**
     * Produces a list of options to choose from.
     * 
     * @return a List<CardPrinted> or null if could not create a list.
     */
    @Override
    public final List<CardPrinted> getChoices() {
        List<CardPrinted> cardChoices = new ArrayList<CardPrinted>();
        for (final CardPrinted card : Iterables.filter(CardDb.instance().getAllCards(), predicates)) {
            cardChoices.add(card);
        }
        Collections.sort(cardChoices);
        return Collections.unmodifiableList(cardChoices);
    }

}
<|MERGE_RESOLUTION|>--- conflicted
+++ resolved
@@ -1,80 +1,68 @@
-package forge.quest;
-
-import java.util.ArrayList;
-import java.util.Collections;
-import java.util.List;
-
-import com.google.common.base.Predicate;
-import com.google.common.collect.Iterables;
-
-import forge.item.CardDb;
-import forge.item.CardPrinted;
-
-/** 
- * Allows the player to choose a card from a predicate-filtered list of cards.
- *
- */
-public class QuestRewardCardFiltered extends QuestRewardCard implements IQuestRewardCard {
-
-    private final String description;
-    private final Predicate<CardPrinted> predicates;
-
-    /**
-     * The constructor.
-     * @param creationParameters String, used to build the predicates and description for the predicateFilter type
-     */
-    public QuestRewardCardFiltered(final String[] creationParameters) {
-         description = buildDescription(creationParameters);
-         predicates = buildPredicates(creationParameters);
-
-    }
-
-       /**
-     * The name.
-     * 
-     * @return the name
-     */
-    @Override
-    public String getName() {
-        return description;
-    }
-
-<<<<<<< HEAD
-    /**
-     * This class is a dynamic list of cards, hence no images.
-     * 
-     * @return an empty string
-     */
-    @Override
-    public String getImageKey() {
-        return "";
-    }
-=======
->>>>>>> f22b7aee
-
-    /**
-     * The item type.
-     * 
-     * @return item type
-     */
-    @Override
-    public String getItemType() {
-        return "chosen card";
-    }
-
-    /**
-     * Produces a list of options to choose from.
-     * 
-     * @return a List<CardPrinted> or null if could not create a list.
-     */
-    @Override
-    public final List<CardPrinted> getChoices() {
-        List<CardPrinted> cardChoices = new ArrayList<CardPrinted>();
-        for (final CardPrinted card : Iterables.filter(CardDb.instance().getAllCards(), predicates)) {
-            cardChoices.add(card);
-        }
-        Collections.sort(cardChoices);
-        return Collections.unmodifiableList(cardChoices);
-    }
-
-}
+package forge.quest;
+
+import java.util.ArrayList;
+import java.util.Collections;
+import java.util.List;
+
+import com.google.common.base.Predicate;
+import com.google.common.collect.Iterables;
+
+import forge.item.CardDb;
+import forge.item.CardPrinted;
+
+/** 
+ * Allows the player to choose a card from a predicate-filtered list of cards.
+ *
+ */
+public class QuestRewardCardFiltered extends QuestRewardCard implements IQuestRewardCard {
+
+    private final String description;
+    private final Predicate<CardPrinted> predicates;
+
+    /**
+     * The constructor.
+     * @param creationParameters String, used to build the predicates and description for the predicateFilter type
+     */
+    public QuestRewardCardFiltered(final String[] creationParameters) {
+         description = buildDescription(creationParameters);
+         predicates = buildPredicates(creationParameters);
+
+    }
+
+       /**
+     * The name.
+     * 
+     * @return the name
+     */
+    @Override
+    public String getName() {
+        return description;
+    }
+
+
+    /**
+     * The item type.
+     * 
+     * @return item type
+     */
+    @Override
+    public String getItemType() {
+        return "chosen card";
+    }
+
+    /**
+     * Produces a list of options to choose from.
+     * 
+     * @return a List<CardPrinted> or null if could not create a list.
+     */
+    @Override
+    public final List<CardPrinted> getChoices() {
+        List<CardPrinted> cardChoices = new ArrayList<CardPrinted>();
+        for (final CardPrinted card : Iterables.filter(CardDb.instance().getAllCards(), predicates)) {
+            cardChoices.add(card);
+        }
+        Collections.sort(cardChoices);
+        return Collections.unmodifiableList(cardChoices);
+    }
+
+}