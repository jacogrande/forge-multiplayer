package forge.quest;

<<<<<<< HEAD
=======
import com.google.common.base.Predicate;
import com.google.common.collect.Iterables;

>>>>>>> f22b7aee
import java.util.ArrayList;
import java.util.Collections;
import java.util.List;
import java.util.Map;

import com.google.common.base.Predicate;
import com.google.common.base.Predicates;
import com.google.common.collect.Iterables;

import forge.Singletons;
import forge.card.CardRules;
import forge.item.CardDb;
import forge.item.CardPrinted;
<<<<<<< HEAD
import forge.item.IPaperCard;
=======
>>>>>>> f22b7aee
import forge.item.InventoryItem;
import forge.item.ItemPool;

/** 
 * Resolves a card chooser InventoryItem into a CardPrinted.
 * The initial version includes "duplicate", other type may be added later.
 *
 */
public class QuestRewardCardChooser extends QuestRewardCard implements InventoryItem  {

    /**
     * Possible types for this object.
     */
    public enum poolType {
        /** The player's own cardpool (duplicate card). */
        playerCards,
        /** Filtered by a predicate that will be parsed. */
        predicateFilter
    }

    private poolType type;
    private final String description;
    private final Predicate<CardPrinted> predicates;

    /**
     * The constructor.
     * The parameter indicates the more specific type.
     * @param setType String, the type of the choosable card.
     * @param creationParameters String, used to build the predicates and description for the predicateFilter type
     */
    public QuestRewardCardChooser(final poolType setType, final String[] creationParameters) {
        type = setType;
        if (type == poolType.playerCards) {
            description = "a duplicate card";
            predicates = null;
        } else {
            description = buildDescription(creationParameters);
            predicates = buildPredicates(creationParameters);
        }
    }

    /**
     * The name.
     * 
     * @return the name
     */
    @Override
    public String getName() {
        return description;
    }

    /**
<<<<<<< HEAD
     * A QuestRewardCardChooser ought to always be resolved to an actual card, hence no images.
     * 
     * @return an empty string
     */
    @Override
    public String getImageKey() {
        return "";
    }

    /**
=======
>>>>>>> f22b7aee
     * The item type.
     * 
     * @return item type
     */
    @Override
    public String getItemType() {
        switch (type) {
            case playerCards:
                return "duplicate card";
            case predicateFilter: default:
                return "chosen card";
        }
    }

    /**
     * Get type as enum.
     * @return enum, item type.
     */
    public poolType getType() {
        return type;
    }

    /**
     * Produces a list of options to choose from.
     * 
     * @return a List<CardPrinted> or null if could not create a list.
     */
    @Override
    public final List<CardPrinted> getChoices() {
        if (type == poolType.playerCards) {
            final ItemPool<CardPrinted> playerCards = Singletons.getModel().getQuest().getAssets().getCardPool();
            if (!playerCards.isEmpty()) { // Maybe a redundant check since it's hard to win a duel without any cards...

                List<CardPrinted> cardChoices = new ArrayList<CardPrinted>();
                for (final Map.Entry<CardPrinted, Integer> card : playerCards) {
                    cardChoices.add(card.getKey());
                }
                Collections.sort(cardChoices);

                return Collections.unmodifiableList(cardChoices);
            }

        } else if (type == poolType.predicateFilter) {
            List<CardPrinted> cardChoices = new ArrayList<CardPrinted>();

            for (final CardPrinted card : Iterables.filter(CardDb.instance().getAllCards(), predicates)) {
                cardChoices.add(card);
            }
            Collections.sort(cardChoices);

            return Collections.unmodifiableList(cardChoices);
        } else {
            throw new RuntimeException("Unknown QuestRewardCardType: " + type);
        }
        return null;
    }
}<|MERGE_RESOLUTION|>--- conflicted
+++ resolved
@@ -1,28 +1,16 @@
 package forge.quest;
 
-<<<<<<< HEAD
-=======
-import com.google.common.base.Predicate;
-import com.google.common.collect.Iterables;
-
->>>>>>> f22b7aee
 import java.util.ArrayList;
 import java.util.Collections;
 import java.util.List;
 import java.util.Map;
 
 import com.google.common.base.Predicate;
-import com.google.common.base.Predicates;
 import com.google.common.collect.Iterables;
 
 import forge.Singletons;
-import forge.card.CardRules;
 import forge.item.CardDb;
 import forge.item.CardPrinted;
-<<<<<<< HEAD
-import forge.item.IPaperCard;
-=======
->>>>>>> f22b7aee
 import forge.item.InventoryItem;
 import forge.item.ItemPool;
 
@@ -75,19 +63,6 @@
     }
 
     /**
-<<<<<<< HEAD
-     * A QuestRewardCardChooser ought to always be resolved to an actual card, hence no images.
-     * 
-     * @return an empty string
-     */
-    @Override
-    public String getImageKey() {
-        return "";
-    }
-
-    /**
-=======
->>>>>>> f22b7aee
      * The item type.
      * 
      * @return item type
