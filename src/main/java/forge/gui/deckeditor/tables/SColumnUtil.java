/*
 * Forge: Play Magic: the Gathering.
 * Copyright (C) 2011  Forge Team
 *
 * This program is free software: you can redistribute it and/or modify
 * it under the terms of the GNU General Public License as published by
 * the Free Software Foundation, either version 3 of the License, or
 * (at your option) any later version.
 * 
 * This program is distributed in the hope that it will be useful,
 * but WITHOUT ANY WARRANTY; without even the implied warranty of
 * MERCHANTABILITY or FITNESS FOR A PARTICULAR PURPOSE.  See the
 * GNU General Public License for more details.
 * 
 * You should have received a copy of the GNU General Public License
 * along with this program.  If not, see <http://www.gnu.org/licenses/>.
 */
package forge.gui.deckeditor.tables;

import java.util.ArrayList;
import java.util.Enumeration;
import java.util.List;
import java.util.Map.Entry;
import java.util.regex.Pattern;

import javax.swing.JTable;
import javax.swing.table.TableColumn;
import javax.swing.table.TableColumnModel;

import com.google.common.base.Function;

import forge.Singletons;
import forge.card.CardAiHints;
<<<<<<< HEAD
=======
import forge.card.CardRules;
import forge.card.ColorSet;
>>>>>>> 712f2a74
import forge.card.CardEdition;
import forge.card.CardRarity;
import forge.card.ColorSet;
import forge.card.mana.ManaCost;
import forge.deck.DeckBase;
import forge.game.limited.DraftRankCache;
import forge.gui.deckeditor.CDeckEditorUI;
import forge.gui.deckeditor.SEditorIO;
import forge.gui.deckeditor.controllers.ACEditorBase;
import forge.item.CardPrinted;
import forge.item.IPaperCard;
import forge.item.InventoryItem;
import forge.item.InventoryItemFromSet;

/**
 * A collection of methods pertaining to columns in card catalog and
 * current deck tables, for use in the deck editor.
 * <br><br>
 * <i>(S at beginning of class name denotes a static factory.)</i>
 * 
 */
public final class SColumnUtil {
    /**
     * Each catalog column identified in the XML file is
     * referenced using these names. Its name in the XML
     * should match the name in the enum. Underscores
     * will be replaced with spaces in the display.
     * <br><br>
     * Note: To add a new column, put an enum here, and also add in the XML prefs file.
     */
    public enum ColumnName { /** */
        CAT_QUANTITY, /** */
        CAT_NAME, /** */
        CAT_COST, /** */
        CAT_COLOR, /** */
        CAT_TYPE, /** */
        CAT_POWER, /** */
        CAT_TOUGHNESS, /** */
        CAT_CMC, /** */
        CAT_RARITY, /** */
        CAT_SET, /** */
        CAT_AI, /** */
        CAT_NEW, /** */
        CAT_PURCHASE_PRICE, /** */
        CAT_OWNED, /** */
        CAT_RANKING,
        DECK_QUANTITY, /** */
        DECK_NAME, /** */
        DECK_COST, /** */
        DECK_COLOR, /** */
        DECK_TYPE, /** */
        DECK_POWER, /** */
        DECK_TOUGHNESS, /** */
        DECK_CMC, /** */
        DECK_RARITY, /** */
        DECK_SET, /** */
        DECK_AI, /** */
        DECK_NEW, /** */
        DECK_SALE_PRICE, /** */
        DECK_DECKS,
        DECK_RANKING;
    }

    /** Possible states of data sorting in a column: none, ascending, or descending. */
    public enum SortState { /** */
        NONE, /** */
        ASC, /** */
        DESC
    }

    /** @return List<TableColumnInfo<InventoryItem>> */
    public static List<TableColumnInfo<InventoryItem>> getCatalogDefaultColumns() {
        final List<TableColumnInfo<InventoryItem>> columns = new ArrayList<TableColumnInfo<InventoryItem>>();

        columns.add(SColumnUtil.getColumn(ColumnName.CAT_QUANTITY));
        columns.add(SColumnUtil.getColumn(ColumnName.CAT_NAME));
        columns.add(SColumnUtil.getColumn(ColumnName.CAT_COST));
        columns.add(SColumnUtil.getColumn(ColumnName.CAT_COLOR));
        columns.add(SColumnUtil.getColumn(ColumnName.CAT_TYPE));
        columns.add(SColumnUtil.getColumn(ColumnName.CAT_POWER));
        columns.add(SColumnUtil.getColumn(ColumnName.CAT_TOUGHNESS));
        columns.add(SColumnUtil.getColumn(ColumnName.CAT_CMC));
        columns.add(SColumnUtil.getColumn(ColumnName.CAT_RARITY));
        columns.add(SColumnUtil.getColumn(ColumnName.CAT_SET));
        columns.add(SColumnUtil.getColumn(ColumnName.CAT_AI));
        columns.add(SColumnUtil.getColumn(ColumnName.CAT_RANKING));

        return columns;
    }

    /** @return List<TableColumnInfo<InventoryItem>> */
    public static List<TableColumnInfo<InventoryItem>> getDeckDefaultColumns() {
        final List<TableColumnInfo<InventoryItem>> columns = new ArrayList<TableColumnInfo<InventoryItem>>();

        columns.add(SColumnUtil.getColumn(ColumnName.DECK_QUANTITY));
        columns.add(SColumnUtil.getColumn(ColumnName.DECK_NAME));
        columns.add(SColumnUtil.getColumn(ColumnName.DECK_COST));
        columns.add(SColumnUtil.getColumn(ColumnName.DECK_COLOR));
        columns.add(SColumnUtil.getColumn(ColumnName.DECK_TYPE));
        columns.add(SColumnUtil.getColumn(ColumnName.DECK_POWER));
        columns.add(SColumnUtil.getColumn(ColumnName.DECK_TOUGHNESS));
        columns.add(SColumnUtil.getColumn(ColumnName.DECK_CMC));
        columns.add(SColumnUtil.getColumn(ColumnName.DECK_RARITY));
        columns.add(SColumnUtil.getColumn(ColumnName.DECK_SET));
        columns.add(SColumnUtil.getColumn(ColumnName.DECK_AI));
        columns.add(SColumnUtil.getColumn(ColumnName.DECK_RANKING));

        return columns;
    }

    /** Should be called after column preferences has run, which has created a new column list.  */
    public static void attachSortAndDisplayFunctions() {
        SColumnUtil.getColumn(ColumnName.CAT_QUANTITY).setSortAndDisplayFunctions(
                SColumnUtil.FN_QTY_COMPARE, SColumnUtil.FN_QTY_GET);
        SColumnUtil.getColumn(ColumnName.CAT_NAME).setSortAndDisplayFunctions(
                SColumnUtil.FN_NAME_COMPARE, SColumnUtil.FN_NAME_GET);
        SColumnUtil.getColumn(ColumnName.CAT_COST).setSortAndDisplayFunctions(
                SColumnUtil.FN_COST_COMPARE, SColumnUtil.FN_COST_GET);
        SColumnUtil.getColumn(ColumnName.CAT_COLOR).setSortAndDisplayFunctions(
                SColumnUtil.FN_COLOR_COMPARE, SColumnUtil.FN_COLOR_GET);
        SColumnUtil.getColumn(ColumnName.CAT_TYPE).setSortAndDisplayFunctions(
                SColumnUtil.FN_TYPE_COMPARE, SColumnUtil.FN_TYPE_GET);
        SColumnUtil.getColumn(ColumnName.CAT_POWER).setSortAndDisplayFunctions(
                SColumnUtil.FN_POWER_COMPARE, SColumnUtil.FN_POWER_GET);
        SColumnUtil.getColumn(ColumnName.CAT_TOUGHNESS).setSortAndDisplayFunctions(
                SColumnUtil.FN_TOUGHNESS_COMPARE, SColumnUtil.FN_TOUGHNESS_GET);
        SColumnUtil.getColumn(ColumnName.CAT_CMC).setSortAndDisplayFunctions(
                SColumnUtil.FN_CMC_COMPARE, SColumnUtil.FN_CMC_GET);
        SColumnUtil.getColumn(ColumnName.CAT_RARITY).setSortAndDisplayFunctions(
                SColumnUtil.FN_RARITY_COMPARE, SColumnUtil.FN_RARITY_GET);
        SColumnUtil.getColumn(ColumnName.CAT_SET).setSortAndDisplayFunctions(
                SColumnUtil.FN_SET_COMPARE, SColumnUtil.FN_SET_GET);
        SColumnUtil.getColumn(ColumnName.CAT_AI).setSortAndDisplayFunctions(
                SColumnUtil.FN_AI_STATUS_COMPARE, SColumnUtil.FN_AI_STATUS_GET);
        SColumnUtil.getColumn(ColumnName.CAT_RANKING).setSortAndDisplayFunctions(
                SColumnUtil.FN_RANKING_COMPARE, SColumnUtil.FN_RANKING_GET);

        SColumnUtil.getColumn(ColumnName.DECK_QUANTITY).setSortAndDisplayFunctions(
                SColumnUtil.FN_QTY_COMPARE, SColumnUtil.FN_QTY_GET);
        SColumnUtil.getColumn(ColumnName.DECK_NAME).setSortAndDisplayFunctions(
                SColumnUtil.FN_NAME_COMPARE, SColumnUtil.FN_NAME_GET);
        SColumnUtil.getColumn(ColumnName.DECK_COST).setSortAndDisplayFunctions(
                SColumnUtil.FN_COST_COMPARE, SColumnUtil.FN_COST_GET);
        SColumnUtil.getColumn(ColumnName.DECK_COLOR).setSortAndDisplayFunctions(
                SColumnUtil.FN_COLOR_COMPARE, SColumnUtil.FN_COLOR_GET);
        SColumnUtil.getColumn(ColumnName.DECK_TYPE).setSortAndDisplayFunctions(
                SColumnUtil.FN_TYPE_COMPARE, SColumnUtil.FN_TYPE_GET);
        SColumnUtil.getColumn(ColumnName.DECK_POWER).setSortAndDisplayFunctions(
                SColumnUtil.FN_POWER_COMPARE, SColumnUtil.FN_POWER_GET);
        SColumnUtil.getColumn(ColumnName.DECK_TOUGHNESS).setSortAndDisplayFunctions(
                SColumnUtil.FN_TOUGHNESS_COMPARE, SColumnUtil.FN_TOUGHNESS_GET);
        SColumnUtil.getColumn(ColumnName.DECK_CMC).setSortAndDisplayFunctions(
                SColumnUtil.FN_CMC_COMPARE, SColumnUtil.FN_CMC_GET);
        SColumnUtil.getColumn(ColumnName.DECK_RARITY).setSortAndDisplayFunctions(
                SColumnUtil.FN_RARITY_COMPARE, SColumnUtil.FN_RARITY_GET);
        SColumnUtil.getColumn(ColumnName.DECK_SET).setSortAndDisplayFunctions(
                SColumnUtil.FN_SET_COMPARE, SColumnUtil.FN_SET_GET);
        SColumnUtil.getColumn(ColumnName.DECK_AI).setSortAndDisplayFunctions(
                SColumnUtil.FN_AI_STATUS_COMPARE, SColumnUtil.FN_AI_STATUS_GET);
        SColumnUtil.getColumn(ColumnName.DECK_RANKING).setSortAndDisplayFunctions(
                SColumnUtil.FN_RANKING_COMPARE, SColumnUtil.FN_RANKING_GET);

        SColumnUtil.getColumn(ColumnName.CAT_COST).setCellRenderer(new ManaCostRenderer());
        SColumnUtil.getColumn(ColumnName.CAT_POWER).setCellRenderer(new IntegerRenderer());
        SColumnUtil.getColumn(ColumnName.CAT_TOUGHNESS).setCellRenderer(new IntegerRenderer());
        SColumnUtil.getColumn(ColumnName.CAT_CMC).setCellRenderer(new IntegerRenderer());
        SColumnUtil.getColumn(ColumnName.CAT_SET).setCellRenderer(new SetCodeRenderer());

        SColumnUtil.getColumn(ColumnName.DECK_COST).setCellRenderer(new ManaCostRenderer());
        SColumnUtil.getColumn(ColumnName.DECK_POWER).setCellRenderer(new IntegerRenderer());
        SColumnUtil.getColumn(ColumnName.DECK_TOUGHNESS).setCellRenderer(new IntegerRenderer());
        SColumnUtil.getColumn(ColumnName.DECK_CMC).setCellRenderer(new IntegerRenderer());
        SColumnUtil.getColumn(ColumnName.DECK_SET).setCellRenderer(new SetCodeRenderer());
    }

    /**
     * Hides/shows a table column.
     * 
     * @param col0 TableColumnInfo<InventoryItem>
     * @param <TItem> extends InventoryItem
     * @param <TModel> extends DeckBase
     */
    @SuppressWarnings("unchecked")
    public static <TItem extends InventoryItem, TModel extends DeckBase>
        void toggleColumn(final TableColumnInfo<InventoryItem> col0) {

        final ACEditorBase<TItem, TModel> ed = (ACEditorBase<TItem, TModel>)
                CDeckEditorUI.SINGLETON_INSTANCE.getCurrentEditorController();

        final JTable tbl = (col0.getEnumValue().substring(0, 4).equals("DECK"))
            ? ed.getTableDeck().getTable()
            : ed.getTableCatalog().getTable();

        final TableColumnModel colmodel = tbl.getColumnModel();

        if (col0.isShowing()) {
            col0.setShowing(false);
            colmodel.removeColumn(col0);
        }
        else {
            col0.setShowing(true);
            colmodel.addColumn(col0);

            if (col0.getModelIndex() < colmodel.getColumnCount()) {
                colmodel.moveColumn(colmodel.getColumnIndex(col0.getIdentifier()), col0.getModelIndex());
                Enumeration<TableColumn> cols = colmodel.getColumns();
                int index = 0;
                // If you're getting renderer "can't cast T to U" errors, that's
                // a sign that the model index needs updating.
                while (cols.hasMoreElements()) {
                   cols.nextElement().setModelIndex(index++);
                }
            }
            else {
                col0.setModelIndex(colmodel.getColumnCount());
            }
        }
    }

    /**
     * Retrieve a custom column (uses identical method in SEditorIO).
     * 
     * @param id0 &emsp; {@link forge.gui.deckeditor.SEditorUtil.CatalogColumnName}
     * @return TableColumnInfo<InventoryItem>
     */
    public static TableColumnInfo<InventoryItem> getColumn(final ColumnName id0) {
        return SEditorIO.getColumn(id0);
    }

    /**
     * Convenience method to get a column's index in the view (that is,
     * in the TableColumnModel).
     * 
     * @param id0 &emsp; {@link forge.gui.deckeditor.SEditorUtil.CatalogColumnName}
     * @return int
     * @param <TItem> extends InventoryItem
     * @param <TModel> extends InventoryItem
     */
    @SuppressWarnings("unchecked")
    public static <TItem extends InventoryItem, TModel extends DeckBase>
                                    int getColumnViewIndex(final ColumnName id0) {

        final ACEditorBase<TItem, TModel> ed = (ACEditorBase<TItem, TModel>)
                CDeckEditorUI.SINGLETON_INSTANCE.getCurrentEditorController();

        final JTable tbl = (id0.toString().substring(0, 4).equals("DECK"))
                ? ed.getTableDeck().getTable()
                : ed.getTableCatalog().getTable();

        int index = -1;

        try {
            index = tbl.getColumnModel().getColumnIndex(SColumnUtil.getColumn(id0).getIdentifier());
        }
        catch (final Exception e) { }

        return index;
    }

    /**
     * Convenience method to get a column's index in the model (that is,
     * in the EditorTableModel, NOT the TableColumnModel).
     * 
     * @param id0 &emsp; {@link forge.gui.deckeditor.SEditorUtil.CatalogColumnName}
     * @return int
     * @param <TItem> extends InventoryItem
     * @param <TModel> extends InventoryItem
     */
    @SuppressWarnings("unchecked")
    public static <TItem extends InventoryItem, TModel extends DeckBase>
                                    int getColumnModelIndex(final ColumnName id0) {

        final ACEditorBase<TItem, TModel> ed = (ACEditorBase<TItem, TModel>)
                CDeckEditorUI.SINGLETON_INSTANCE.getCurrentEditorController();

        final JTable tbl = (id0.toString().substring(0, 4).equals("DECK"))
                ? ed.getTableDeck().getTable()
                : ed.getTableCatalog().getTable();

        return tbl.getColumn(SColumnUtil.getColumn(id0).getIdentifier()).getModelIndex();
    }

    //========== Display functions

    private static final Pattern AE_FINDER = Pattern.compile("AE", Pattern.LITERAL);

    private static ManaCost toManaCost(final InventoryItem i) {
        return i instanceof IPaperCard ? ((IPaperCard) i).getRules().getManaCost() : ManaCost.NO_COST;
    }
    private static CardRules toCardRules(final InventoryItem i) {
        return i instanceof IPaperCard ? ((IPaperCard) i).getRules() : null;
    }
    
    private static ColorSet toColor(final InventoryItem i) {
        return i instanceof IPaperCard ? ((IPaperCard) i).getRules().getColor() : ColorSet.getNullColor();
    }

    private static int toPower(final InventoryItem i) {
        int result = -1;
        if (i instanceof CardPrinted) {
            result = ((IPaperCard) i).getRules().getIntPower();
            if (result == -1) {
                result = ((IPaperCard) i).getRules().getInitialLoyalty();
            }
        }
        return result;
    }

    private static int toToughness(final InventoryItem i) {
        return i instanceof CardPrinted ? ((IPaperCard) i).getRules().getIntToughness() : -1;
    }

    private static Integer toCMC(final InventoryItem i) {
        return i instanceof CardPrinted ? ((IPaperCard) i).getRules().getManaCost().getCMC() : -1;
    }

    private static CardRarity toRarity(final InventoryItem i) {
        return i instanceof CardPrinted ? ((IPaperCard) i).getRarity() : CardRarity.Unknown;
    }

    private static CardEdition toSetCmp(final InventoryItem i) {
        return i instanceof InventoryItemFromSet ? Singletons.getModel().getEditions()
                .get(((InventoryItemFromSet) i).getEdition()) : CardEdition.UNKNOWN;
    }

    private static String toSetStr(final InventoryItem i) {
        return i instanceof InventoryItemFromSet ? ((InventoryItemFromSet) i).getEdition() : "n/a";
    }

    private static Integer toAiCmp(final InventoryItem i) {
        return i instanceof CardPrinted ? ((IPaperCard) i).getRules().getAiHints().getAiStatusComparable() : Integer.valueOf(-1);
    }

    private static String toAiStr(final InventoryItem i) {
        if (!(i instanceof CardPrinted))
            return "n/a";
        
        IPaperCard cp = (IPaperCard) i;
        CardAiHints ai = cp.getRules().getAiHints();
        
        return ai.getRemAIDecks() ? (ai.getRemRandomDecks() ? "AI ?" : "AI")
                : (ai.getRemRandomDecks() ? "?" : "");
    }
    
    private static Double toRankingCmp(final InventoryItem i) {
        Double ranking = 500D;
        if (i != null && i instanceof CardPrinted){
            CardPrinted cp = (CardPrinted) i;
            ranking = DraftRankCache.getRanking(cp.getName(), cp.getEdition());
            if ( ranking == null )
                ranking = 500D;
        }
        return ranking;
    }

    //==========

    /** Lamda sort fnQtyCompare. */
    private static final Function<Entry<InventoryItem, Integer>, Comparable<?>> FN_QTY_COMPARE = new Function<Entry<InventoryItem, Integer>, Comparable<?>>() {
        @Override
        public Comparable<?> apply(final Entry<InventoryItem, Integer> from) {
            return from.getValue();
        }
    };

    /** Lamda sort fnQtyGet. */
    private static final Function<Entry<InventoryItem, Integer>, Object> FN_QTY_GET = new Function<Entry<InventoryItem, Integer>, Object>() {
        @Override
        public Object apply(final Entry<InventoryItem, Integer> from) {
            return from.getValue();
        }
    };

    /** Lamda sort fnNameCompare. */
    private static final Function<Entry<InventoryItem, Integer>, Comparable<?>> FN_NAME_COMPARE = new Function<Entry<InventoryItem, Integer>, Comparable<?>>() {
        @Override
        public Comparable<?> apply(final Entry<InventoryItem, Integer> from) {
            return from.getKey().getName();
        }
    };

    /** Lamda sort fnNameGet. */
    private static final Function<Entry<InventoryItem, Integer>, Object> FN_NAME_GET = new Function<Entry<InventoryItem, Integer>, Object>() {
        @Override
        public Object apply(final Entry<InventoryItem, Integer> from) {
            final String name = from.getKey().getName();
            return name.contains("AE") ? SColumnUtil.AE_FINDER.matcher(name).replaceAll("\u00C6") : name;
        }
    };

    /** Lamda sort fnCostCompare. */
    private static final Function<Entry<InventoryItem, Integer>, Comparable<?>> FN_COST_COMPARE = new Function<Entry<InventoryItem, Integer>, Comparable<?>>() {
        @Override
        public Comparable<?> apply(final Entry<InventoryItem, Integer> from) {
            return SColumnUtil.toManaCost(from.getKey());
        }
    };

    /** Lamda sort fnCostGet. */
    private static final Function<Entry<InventoryItem, Integer>, Object> FN_COST_GET = new Function<Entry<InventoryItem, Integer>, Object>() {
        @Override
        public Object apply(final Entry<InventoryItem, Integer> from) {
            return SColumnUtil.toCardRules(from.getKey());
        }
    };

    /** Lamda sort fnColorCompare. */
    private static final Function<Entry<InventoryItem, Integer>, Comparable<?>> FN_COLOR_COMPARE = new Function<Entry<InventoryItem, Integer>, Comparable<?>>() {
        @Override
        public Comparable<?> apply(final Entry<InventoryItem, Integer> from) {
            return SColumnUtil.toColor(from.getKey());
        }
    };

    /** Lamda sort fnColorGet. */
    private static final Function<Entry<InventoryItem, Integer>, Object> FN_COLOR_GET = new Function<Entry<InventoryItem, Integer>, Object>() {
        @Override
        public Object apply(final Entry<InventoryItem, Integer> from) {
            return SColumnUtil.toColor(from.getKey());
        }
    };

    /** Lamda sort fnTypeCompare. */
    private static final Function<Entry<InventoryItem, Integer>, Comparable<?>> FN_TYPE_COMPARE = new Function<Entry<InventoryItem, Integer>, Comparable<?>>() {
        @Override
        public Comparable<?> apply(final Entry<InventoryItem, Integer> from) {
            InventoryItem i = from.getKey();
            return i instanceof CardPrinted ? ((IPaperCard)i).getRules().getType().toString() : i.getItemType();
        }
    };

    /** Lamda sort fnTypeGet. */
    private static final Function<Entry<InventoryItem, Integer>, Object> FN_TYPE_GET = new Function<Entry<InventoryItem, Integer>, Object>() {
        @Override
        public Object apply(final Entry<InventoryItem, Integer> from) {
            InventoryItem i = from.getKey();
            return i instanceof CardPrinted ? ((IPaperCard)i).getRules().getType().toString() : i.getItemType();
        }
    };

    /** Lamda sort fnPowerCompare. */
    private static final Function<Entry<InventoryItem, Integer>, Comparable<?>> FN_POWER_COMPARE = new Function<Entry<InventoryItem, Integer>, Comparable<?>>() {
        @Override
        public Comparable<?> apply(final Entry<InventoryItem, Integer> from) {
            return Integer.valueOf(SColumnUtil.toPower(from.getKey()));
        }
    };

    /** Lamda sort fnPowerGet. */
    private static final Function<Entry<InventoryItem, Integer>, Object> FN_POWER_GET = new Function<Entry<InventoryItem, Integer>, Object>() {
        @Override
        public Object apply(final Entry<InventoryItem, Integer> from) {
            return Integer.valueOf(SColumnUtil.toPower(from.getKey()));
        }
    };

    /** Lamda sort fnToughnessCompare. */
    private static final Function<Entry<InventoryItem, Integer>, Comparable<?>> FN_TOUGHNESS_COMPARE = new Function<Entry<InventoryItem, Integer>, Comparable<?>>() {
        @Override
        public Comparable<?> apply(final Entry<InventoryItem, Integer> from) {
            return Integer.valueOf(SColumnUtil.toToughness(from.getKey()));
        }
    };

    /** Lamda sort fnToughnessGet. */
    private static final Function<Entry<InventoryItem, Integer>, Object> FN_TOUGHNESS_GET = new Function<Entry<InventoryItem, Integer>, Object>() {
        @Override
        public Object apply(final Entry<InventoryItem, Integer> from) {
            return Integer.valueOf(SColumnUtil.toToughness(from.getKey()));
        }
    };

    /** Lamda sort fnCMCCompare. */
    private static final Function<Entry<InventoryItem, Integer>, Comparable<?>> FN_CMC_COMPARE = new Function<Entry<InventoryItem, Integer>, Comparable<?>>() {
        @Override
        public Comparable<?> apply(final Entry<InventoryItem, Integer> from) {
            return SColumnUtil.toCMC(from.getKey());
        }
    };

    /** Lamda sort fnCMCGet. */
    private static final Function<Entry<InventoryItem, Integer>, Object> FN_CMC_GET = new Function<Entry<InventoryItem, Integer>, Object>() {
        @Override
        public Object apply(final Entry<InventoryItem, Integer> from) {
            return SColumnUtil.toCMC(from.getKey());
        }
    };

    /** Lamda sort fnRarityCompare. */
    private static final Function<Entry<InventoryItem, Integer>, Comparable<?>> FN_RARITY_COMPARE = new Function<Entry<InventoryItem, Integer>, Comparable<?>>() {
        @Override
        public Comparable<?> apply(final Entry<InventoryItem, Integer> from) {
            return SColumnUtil.toRarity(from.getKey());
        }
    };

    /** Lamda sort fnRarityGet. */
    private static final Function<Entry<InventoryItem, Integer>, Object> FN_RARITY_GET = new Function<Entry<InventoryItem, Integer>, Object>() {
        @Override
        public Object apply(final Entry<InventoryItem, Integer> from) {
            return SColumnUtil.toRarity(from.getKey());
        }
    };

    /** Lamda sort fnSetCompare. */
    private static final Function<Entry<InventoryItem, Integer>, Comparable<?>> FN_SET_COMPARE = new Function<Entry<InventoryItem, Integer>, Comparable<?>>() {
        @Override
        public Comparable<?> apply(final Entry<InventoryItem, Integer> from) {
            return SColumnUtil.toSetCmp(from.getKey());
        }
    };

    /** Lamda sort fnSetGet. */
    private static final Function<Entry<InventoryItem, Integer>, Object> FN_SET_GET = new Function<Entry<InventoryItem, Integer>, Object>() {
        @Override
        public Object apply(final Entry<InventoryItem, Integer> from) {
            return SColumnUtil.toSetStr(from.getKey());
        }
    };

    /** Lamda sort fnAiStatusCompare. */
    private static final Function<Entry<InventoryItem, Integer>, Comparable<?>> FN_AI_STATUS_COMPARE = new Function<Entry<InventoryItem, Integer>, Comparable<?>>() {
        @Override
        public Comparable<?> apply(final Entry<InventoryItem, Integer> from) {
            return SColumnUtil.toAiCmp(from.getKey());
        }
    };

    /** Lamda sort fnAiStatusGet. */
    private static final Function<Entry<InventoryItem, Integer>, Object> FN_AI_STATUS_GET = new Function<Entry<InventoryItem, Integer>, Object>() {
        @Override
        public Object apply(final Entry<InventoryItem, Integer> from) {
            return SColumnUtil.toAiStr(from.getKey());
        }
    };
    
    /** Lamda sort fnRankingCompare. */
    private static final Function<Entry<InventoryItem, Integer>, Comparable<?>> FN_RANKING_COMPARE = new Function<Entry<InventoryItem, Integer>, Comparable<?>>() {
        @Override
        public Comparable<?> apply(final Entry<InventoryItem, Integer> from) {
            return SColumnUtil.toRankingCmp(from.getKey());
        }
    };

    /** Lamda sort fnRankingGet. */
    private static final Function<Entry<InventoryItem, Integer>, Object> FN_RANKING_GET = new Function<Entry<InventoryItem, Integer>, Object>() {
        @Override
        public Object apply(final Entry<InventoryItem, Integer> from) {
            return String.valueOf(SColumnUtil.toRankingCmp(from.getKey()));
        }
    };
}
<|MERGE_RESOLUTION|>--- conflicted
+++ resolved
@@ -1,590 +1,586 @@
-/*
- * Forge: Play Magic: the Gathering.
- * Copyright (C) 2011  Forge Team
- *
- * This program is free software: you can redistribute it and/or modify
- * it under the terms of the GNU General Public License as published by
- * the Free Software Foundation, either version 3 of the License, or
- * (at your option) any later version.
- * 
- * This program is distributed in the hope that it will be useful,
- * but WITHOUT ANY WARRANTY; without even the implied warranty of
- * MERCHANTABILITY or FITNESS FOR A PARTICULAR PURPOSE.  See the
- * GNU General Public License for more details.
- * 
- * You should have received a copy of the GNU General Public License
- * along with this program.  If not, see <http://www.gnu.org/licenses/>.
- */
-package forge.gui.deckeditor.tables;
-
-import java.util.ArrayList;
-import java.util.Enumeration;
-import java.util.List;
-import java.util.Map.Entry;
-import java.util.regex.Pattern;
-
-import javax.swing.JTable;
-import javax.swing.table.TableColumn;
-import javax.swing.table.TableColumnModel;
-
-import com.google.common.base.Function;
-
-import forge.Singletons;
-import forge.card.CardAiHints;
-<<<<<<< HEAD
-=======
-import forge.card.CardRules;
-import forge.card.ColorSet;
->>>>>>> 712f2a74
-import forge.card.CardEdition;
-import forge.card.CardRarity;
-import forge.card.ColorSet;
-import forge.card.mana.ManaCost;
-import forge.deck.DeckBase;
-import forge.game.limited.DraftRankCache;
-import forge.gui.deckeditor.CDeckEditorUI;
-import forge.gui.deckeditor.SEditorIO;
-import forge.gui.deckeditor.controllers.ACEditorBase;
-import forge.item.CardPrinted;
-import forge.item.IPaperCard;
-import forge.item.InventoryItem;
-import forge.item.InventoryItemFromSet;
-
-/**
- * A collection of methods pertaining to columns in card catalog and
- * current deck tables, for use in the deck editor.
- * <br><br>
- * <i>(S at beginning of class name denotes a static factory.)</i>
- * 
- */
-public final class SColumnUtil {
-    /**
-     * Each catalog column identified in the XML file is
-     * referenced using these names. Its name in the XML
-     * should match the name in the enum. Underscores
-     * will be replaced with spaces in the display.
-     * <br><br>
-     * Note: To add a new column, put an enum here, and also add in the XML prefs file.
-     */
-    public enum ColumnName { /** */
-        CAT_QUANTITY, /** */
-        CAT_NAME, /** */
-        CAT_COST, /** */
-        CAT_COLOR, /** */
-        CAT_TYPE, /** */
-        CAT_POWER, /** */
-        CAT_TOUGHNESS, /** */
-        CAT_CMC, /** */
-        CAT_RARITY, /** */
-        CAT_SET, /** */
-        CAT_AI, /** */
-        CAT_NEW, /** */
-        CAT_PURCHASE_PRICE, /** */
-        CAT_OWNED, /** */
-        CAT_RANKING,
-        DECK_QUANTITY, /** */
-        DECK_NAME, /** */
-        DECK_COST, /** */
-        DECK_COLOR, /** */
-        DECK_TYPE, /** */
-        DECK_POWER, /** */
-        DECK_TOUGHNESS, /** */
-        DECK_CMC, /** */
-        DECK_RARITY, /** */
-        DECK_SET, /** */
-        DECK_AI, /** */
-        DECK_NEW, /** */
-        DECK_SALE_PRICE, /** */
-        DECK_DECKS,
-        DECK_RANKING;
-    }
-
-    /** Possible states of data sorting in a column: none, ascending, or descending. */
-    public enum SortState { /** */
-        NONE, /** */
-        ASC, /** */
-        DESC
-    }
-
-    /** @return List<TableColumnInfo<InventoryItem>> */
-    public static List<TableColumnInfo<InventoryItem>> getCatalogDefaultColumns() {
-        final List<TableColumnInfo<InventoryItem>> columns = new ArrayList<TableColumnInfo<InventoryItem>>();
-
-        columns.add(SColumnUtil.getColumn(ColumnName.CAT_QUANTITY));
-        columns.add(SColumnUtil.getColumn(ColumnName.CAT_NAME));
-        columns.add(SColumnUtil.getColumn(ColumnName.CAT_COST));
-        columns.add(SColumnUtil.getColumn(ColumnName.CAT_COLOR));
-        columns.add(SColumnUtil.getColumn(ColumnName.CAT_TYPE));
-        columns.add(SColumnUtil.getColumn(ColumnName.CAT_POWER));
-        columns.add(SColumnUtil.getColumn(ColumnName.CAT_TOUGHNESS));
-        columns.add(SColumnUtil.getColumn(ColumnName.CAT_CMC));
-        columns.add(SColumnUtil.getColumn(ColumnName.CAT_RARITY));
-        columns.add(SColumnUtil.getColumn(ColumnName.CAT_SET));
-        columns.add(SColumnUtil.getColumn(ColumnName.CAT_AI));
-        columns.add(SColumnUtil.getColumn(ColumnName.CAT_RANKING));
-
-        return columns;
-    }
-
-    /** @return List<TableColumnInfo<InventoryItem>> */
-    public static List<TableColumnInfo<InventoryItem>> getDeckDefaultColumns() {
-        final List<TableColumnInfo<InventoryItem>> columns = new ArrayList<TableColumnInfo<InventoryItem>>();
-
-        columns.add(SColumnUtil.getColumn(ColumnName.DECK_QUANTITY));
-        columns.add(SColumnUtil.getColumn(ColumnName.DECK_NAME));
-        columns.add(SColumnUtil.getColumn(ColumnName.DECK_COST));
-        columns.add(SColumnUtil.getColumn(ColumnName.DECK_COLOR));
-        columns.add(SColumnUtil.getColumn(ColumnName.DECK_TYPE));
-        columns.add(SColumnUtil.getColumn(ColumnName.DECK_POWER));
-        columns.add(SColumnUtil.getColumn(ColumnName.DECK_TOUGHNESS));
-        columns.add(SColumnUtil.getColumn(ColumnName.DECK_CMC));
-        columns.add(SColumnUtil.getColumn(ColumnName.DECK_RARITY));
-        columns.add(SColumnUtil.getColumn(ColumnName.DECK_SET));
-        columns.add(SColumnUtil.getColumn(ColumnName.DECK_AI));
-        columns.add(SColumnUtil.getColumn(ColumnName.DECK_RANKING));
-
-        return columns;
-    }
-
-    /** Should be called after column preferences has run, which has created a new column list.  */
-    public static void attachSortAndDisplayFunctions() {
-        SColumnUtil.getColumn(ColumnName.CAT_QUANTITY).setSortAndDisplayFunctions(
-                SColumnUtil.FN_QTY_COMPARE, SColumnUtil.FN_QTY_GET);
-        SColumnUtil.getColumn(ColumnName.CAT_NAME).setSortAndDisplayFunctions(
-                SColumnUtil.FN_NAME_COMPARE, SColumnUtil.FN_NAME_GET);
-        SColumnUtil.getColumn(ColumnName.CAT_COST).setSortAndDisplayFunctions(
-                SColumnUtil.FN_COST_COMPARE, SColumnUtil.FN_COST_GET);
-        SColumnUtil.getColumn(ColumnName.CAT_COLOR).setSortAndDisplayFunctions(
-                SColumnUtil.FN_COLOR_COMPARE, SColumnUtil.FN_COLOR_GET);
-        SColumnUtil.getColumn(ColumnName.CAT_TYPE).setSortAndDisplayFunctions(
-                SColumnUtil.FN_TYPE_COMPARE, SColumnUtil.FN_TYPE_GET);
-        SColumnUtil.getColumn(ColumnName.CAT_POWER).setSortAndDisplayFunctions(
-                SColumnUtil.FN_POWER_COMPARE, SColumnUtil.FN_POWER_GET);
-        SColumnUtil.getColumn(ColumnName.CAT_TOUGHNESS).setSortAndDisplayFunctions(
-                SColumnUtil.FN_TOUGHNESS_COMPARE, SColumnUtil.FN_TOUGHNESS_GET);
-        SColumnUtil.getColumn(ColumnName.CAT_CMC).setSortAndDisplayFunctions(
-                SColumnUtil.FN_CMC_COMPARE, SColumnUtil.FN_CMC_GET);
-        SColumnUtil.getColumn(ColumnName.CAT_RARITY).setSortAndDisplayFunctions(
-                SColumnUtil.FN_RARITY_COMPARE, SColumnUtil.FN_RARITY_GET);
-        SColumnUtil.getColumn(ColumnName.CAT_SET).setSortAndDisplayFunctions(
-                SColumnUtil.FN_SET_COMPARE, SColumnUtil.FN_SET_GET);
-        SColumnUtil.getColumn(ColumnName.CAT_AI).setSortAndDisplayFunctions(
-                SColumnUtil.FN_AI_STATUS_COMPARE, SColumnUtil.FN_AI_STATUS_GET);
-        SColumnUtil.getColumn(ColumnName.CAT_RANKING).setSortAndDisplayFunctions(
-                SColumnUtil.FN_RANKING_COMPARE, SColumnUtil.FN_RANKING_GET);
-
-        SColumnUtil.getColumn(ColumnName.DECK_QUANTITY).setSortAndDisplayFunctions(
-                SColumnUtil.FN_QTY_COMPARE, SColumnUtil.FN_QTY_GET);
-        SColumnUtil.getColumn(ColumnName.DECK_NAME).setSortAndDisplayFunctions(
-                SColumnUtil.FN_NAME_COMPARE, SColumnUtil.FN_NAME_GET);
-        SColumnUtil.getColumn(ColumnName.DECK_COST).setSortAndDisplayFunctions(
-                SColumnUtil.FN_COST_COMPARE, SColumnUtil.FN_COST_GET);
-        SColumnUtil.getColumn(ColumnName.DECK_COLOR).setSortAndDisplayFunctions(
-                SColumnUtil.FN_COLOR_COMPARE, SColumnUtil.FN_COLOR_GET);
-        SColumnUtil.getColumn(ColumnName.DECK_TYPE).setSortAndDisplayFunctions(
-                SColumnUtil.FN_TYPE_COMPARE, SColumnUtil.FN_TYPE_GET);
-        SColumnUtil.getColumn(ColumnName.DECK_POWER).setSortAndDisplayFunctions(
-                SColumnUtil.FN_POWER_COMPARE, SColumnUtil.FN_POWER_GET);
-        SColumnUtil.getColumn(ColumnName.DECK_TOUGHNESS).setSortAndDisplayFunctions(
-                SColumnUtil.FN_TOUGHNESS_COMPARE, SColumnUtil.FN_TOUGHNESS_GET);
-        SColumnUtil.getColumn(ColumnName.DECK_CMC).setSortAndDisplayFunctions(
-                SColumnUtil.FN_CMC_COMPARE, SColumnUtil.FN_CMC_GET);
-        SColumnUtil.getColumn(ColumnName.DECK_RARITY).setSortAndDisplayFunctions(
-                SColumnUtil.FN_RARITY_COMPARE, SColumnUtil.FN_RARITY_GET);
-        SColumnUtil.getColumn(ColumnName.DECK_SET).setSortAndDisplayFunctions(
-                SColumnUtil.FN_SET_COMPARE, SColumnUtil.FN_SET_GET);
-        SColumnUtil.getColumn(ColumnName.DECK_AI).setSortAndDisplayFunctions(
-                SColumnUtil.FN_AI_STATUS_COMPARE, SColumnUtil.FN_AI_STATUS_GET);
-        SColumnUtil.getColumn(ColumnName.DECK_RANKING).setSortAndDisplayFunctions(
-                SColumnUtil.FN_RANKING_COMPARE, SColumnUtil.FN_RANKING_GET);
-
-        SColumnUtil.getColumn(ColumnName.CAT_COST).setCellRenderer(new ManaCostRenderer());
-        SColumnUtil.getColumn(ColumnName.CAT_POWER).setCellRenderer(new IntegerRenderer());
-        SColumnUtil.getColumn(ColumnName.CAT_TOUGHNESS).setCellRenderer(new IntegerRenderer());
-        SColumnUtil.getColumn(ColumnName.CAT_CMC).setCellRenderer(new IntegerRenderer());
-        SColumnUtil.getColumn(ColumnName.CAT_SET).setCellRenderer(new SetCodeRenderer());
-
-        SColumnUtil.getColumn(ColumnName.DECK_COST).setCellRenderer(new ManaCostRenderer());
-        SColumnUtil.getColumn(ColumnName.DECK_POWER).setCellRenderer(new IntegerRenderer());
-        SColumnUtil.getColumn(ColumnName.DECK_TOUGHNESS).setCellRenderer(new IntegerRenderer());
-        SColumnUtil.getColumn(ColumnName.DECK_CMC).setCellRenderer(new IntegerRenderer());
-        SColumnUtil.getColumn(ColumnName.DECK_SET).setCellRenderer(new SetCodeRenderer());
-    }
-
-    /**
-     * Hides/shows a table column.
-     * 
-     * @param col0 TableColumnInfo<InventoryItem>
-     * @param <TItem> extends InventoryItem
-     * @param <TModel> extends DeckBase
-     */
-    @SuppressWarnings("unchecked")
-    public static <TItem extends InventoryItem, TModel extends DeckBase>
-        void toggleColumn(final TableColumnInfo<InventoryItem> col0) {
-
-        final ACEditorBase<TItem, TModel> ed = (ACEditorBase<TItem, TModel>)
-                CDeckEditorUI.SINGLETON_INSTANCE.getCurrentEditorController();
-
-        final JTable tbl = (col0.getEnumValue().substring(0, 4).equals("DECK"))
-            ? ed.getTableDeck().getTable()
-            : ed.getTableCatalog().getTable();
-
-        final TableColumnModel colmodel = tbl.getColumnModel();
-
-        if (col0.isShowing()) {
-            col0.setShowing(false);
-            colmodel.removeColumn(col0);
-        }
-        else {
-            col0.setShowing(true);
-            colmodel.addColumn(col0);
-
-            if (col0.getModelIndex() < colmodel.getColumnCount()) {
-                colmodel.moveColumn(colmodel.getColumnIndex(col0.getIdentifier()), col0.getModelIndex());
-                Enumeration<TableColumn> cols = colmodel.getColumns();
-                int index = 0;
-                // If you're getting renderer "can't cast T to U" errors, that's
-                // a sign that the model index needs updating.
-                while (cols.hasMoreElements()) {
-                   cols.nextElement().setModelIndex(index++);
-                }
-            }
-            else {
-                col0.setModelIndex(colmodel.getColumnCount());
-            }
-        }
-    }
-
-    /**
-     * Retrieve a custom column (uses identical method in SEditorIO).
-     * 
-     * @param id0 &emsp; {@link forge.gui.deckeditor.SEditorUtil.CatalogColumnName}
-     * @return TableColumnInfo<InventoryItem>
-     */
-    public static TableColumnInfo<InventoryItem> getColumn(final ColumnName id0) {
-        return SEditorIO.getColumn(id0);
-    }
-
-    /**
-     * Convenience method to get a column's index in the view (that is,
-     * in the TableColumnModel).
-     * 
-     * @param id0 &emsp; {@link forge.gui.deckeditor.SEditorUtil.CatalogColumnName}
-     * @return int
-     * @param <TItem> extends InventoryItem
-     * @param <TModel> extends InventoryItem
-     */
-    @SuppressWarnings("unchecked")
-    public static <TItem extends InventoryItem, TModel extends DeckBase>
-                                    int getColumnViewIndex(final ColumnName id0) {
-
-        final ACEditorBase<TItem, TModel> ed = (ACEditorBase<TItem, TModel>)
-                CDeckEditorUI.SINGLETON_INSTANCE.getCurrentEditorController();
-
-        final JTable tbl = (id0.toString().substring(0, 4).equals("DECK"))
-                ? ed.getTableDeck().getTable()
-                : ed.getTableCatalog().getTable();
-
-        int index = -1;
-
-        try {
-            index = tbl.getColumnModel().getColumnIndex(SColumnUtil.getColumn(id0).getIdentifier());
-        }
-        catch (final Exception e) { }
-
-        return index;
-    }
-
-    /**
-     * Convenience method to get a column's index in the model (that is,
-     * in the EditorTableModel, NOT the TableColumnModel).
-     * 
-     * @param id0 &emsp; {@link forge.gui.deckeditor.SEditorUtil.CatalogColumnName}
-     * @return int
-     * @param <TItem> extends InventoryItem
-     * @param <TModel> extends InventoryItem
-     */
-    @SuppressWarnings("unchecked")
-    public static <TItem extends InventoryItem, TModel extends DeckBase>
-                                    int getColumnModelIndex(final ColumnName id0) {
-
-        final ACEditorBase<TItem, TModel> ed = (ACEditorBase<TItem, TModel>)
-                CDeckEditorUI.SINGLETON_INSTANCE.getCurrentEditorController();
-
-        final JTable tbl = (id0.toString().substring(0, 4).equals("DECK"))
-                ? ed.getTableDeck().getTable()
-                : ed.getTableCatalog().getTable();
-
-        return tbl.getColumn(SColumnUtil.getColumn(id0).getIdentifier()).getModelIndex();
-    }
-
-    //========== Display functions
-
-    private static final Pattern AE_FINDER = Pattern.compile("AE", Pattern.LITERAL);
-
-    private static ManaCost toManaCost(final InventoryItem i) {
-        return i instanceof IPaperCard ? ((IPaperCard) i).getRules().getManaCost() : ManaCost.NO_COST;
-    }
-    private static CardRules toCardRules(final InventoryItem i) {
-        return i instanceof IPaperCard ? ((IPaperCard) i).getRules() : null;
-    }
-    
-    private static ColorSet toColor(final InventoryItem i) {
-        return i instanceof IPaperCard ? ((IPaperCard) i).getRules().getColor() : ColorSet.getNullColor();
-    }
-
-    private static int toPower(final InventoryItem i) {
-        int result = -1;
-        if (i instanceof CardPrinted) {
-            result = ((IPaperCard) i).getRules().getIntPower();
-            if (result == -1) {
-                result = ((IPaperCard) i).getRules().getInitialLoyalty();
-            }
-        }
-        return result;
-    }
-
-    private static int toToughness(final InventoryItem i) {
-        return i instanceof CardPrinted ? ((IPaperCard) i).getRules().getIntToughness() : -1;
-    }
-
-    private static Integer toCMC(final InventoryItem i) {
-        return i instanceof CardPrinted ? ((IPaperCard) i).getRules().getManaCost().getCMC() : -1;
-    }
-
-    private static CardRarity toRarity(final InventoryItem i) {
-        return i instanceof CardPrinted ? ((IPaperCard) i).getRarity() : CardRarity.Unknown;
-    }
-
-    private static CardEdition toSetCmp(final InventoryItem i) {
-        return i instanceof InventoryItemFromSet ? Singletons.getModel().getEditions()
-                .get(((InventoryItemFromSet) i).getEdition()) : CardEdition.UNKNOWN;
-    }
-
-    private static String toSetStr(final InventoryItem i) {
-        return i instanceof InventoryItemFromSet ? ((InventoryItemFromSet) i).getEdition() : "n/a";
-    }
-
-    private static Integer toAiCmp(final InventoryItem i) {
-        return i instanceof CardPrinted ? ((IPaperCard) i).getRules().getAiHints().getAiStatusComparable() : Integer.valueOf(-1);
-    }
-
-    private static String toAiStr(final InventoryItem i) {
-        if (!(i instanceof CardPrinted))
-            return "n/a";
-        
-        IPaperCard cp = (IPaperCard) i;
-        CardAiHints ai = cp.getRules().getAiHints();
-        
-        return ai.getRemAIDecks() ? (ai.getRemRandomDecks() ? "AI ?" : "AI")
-                : (ai.getRemRandomDecks() ? "?" : "");
-    }
-    
-    private static Double toRankingCmp(final InventoryItem i) {
-        Double ranking = 500D;
-        if (i != null && i instanceof CardPrinted){
-            CardPrinted cp = (CardPrinted) i;
-            ranking = DraftRankCache.getRanking(cp.getName(), cp.getEdition());
-            if ( ranking == null )
-                ranking = 500D;
-        }
-        return ranking;
-    }
-
-    //==========
-
-    /** Lamda sort fnQtyCompare. */
-    private static final Function<Entry<InventoryItem, Integer>, Comparable<?>> FN_QTY_COMPARE = new Function<Entry<InventoryItem, Integer>, Comparable<?>>() {
-        @Override
-        public Comparable<?> apply(final Entry<InventoryItem, Integer> from) {
-            return from.getValue();
-        }
-    };
-
-    /** Lamda sort fnQtyGet. */
-    private static final Function<Entry<InventoryItem, Integer>, Object> FN_QTY_GET = new Function<Entry<InventoryItem, Integer>, Object>() {
-        @Override
-        public Object apply(final Entry<InventoryItem, Integer> from) {
-            return from.getValue();
-        }
-    };
-
-    /** Lamda sort fnNameCompare. */
-    private static final Function<Entry<InventoryItem, Integer>, Comparable<?>> FN_NAME_COMPARE = new Function<Entry<InventoryItem, Integer>, Comparable<?>>() {
-        @Override
-        public Comparable<?> apply(final Entry<InventoryItem, Integer> from) {
-            return from.getKey().getName();
-        }
-    };
-
-    /** Lamda sort fnNameGet. */
-    private static final Function<Entry<InventoryItem, Integer>, Object> FN_NAME_GET = new Function<Entry<InventoryItem, Integer>, Object>() {
-        @Override
-        public Object apply(final Entry<InventoryItem, Integer> from) {
-            final String name = from.getKey().getName();
-            return name.contains("AE") ? SColumnUtil.AE_FINDER.matcher(name).replaceAll("\u00C6") : name;
-        }
-    };
-
-    /** Lamda sort fnCostCompare. */
-    private static final Function<Entry<InventoryItem, Integer>, Comparable<?>> FN_COST_COMPARE = new Function<Entry<InventoryItem, Integer>, Comparable<?>>() {
-        @Override
-        public Comparable<?> apply(final Entry<InventoryItem, Integer> from) {
-            return SColumnUtil.toManaCost(from.getKey());
-        }
-    };
-
-    /** Lamda sort fnCostGet. */
-    private static final Function<Entry<InventoryItem, Integer>, Object> FN_COST_GET = new Function<Entry<InventoryItem, Integer>, Object>() {
-        @Override
-        public Object apply(final Entry<InventoryItem, Integer> from) {
-            return SColumnUtil.toCardRules(from.getKey());
-        }
-    };
-
-    /** Lamda sort fnColorCompare. */
-    private static final Function<Entry<InventoryItem, Integer>, Comparable<?>> FN_COLOR_COMPARE = new Function<Entry<InventoryItem, Integer>, Comparable<?>>() {
-        @Override
-        public Comparable<?> apply(final Entry<InventoryItem, Integer> from) {
-            return SColumnUtil.toColor(from.getKey());
-        }
-    };
-
-    /** Lamda sort fnColorGet. */
-    private static final Function<Entry<InventoryItem, Integer>, Object> FN_COLOR_GET = new Function<Entry<InventoryItem, Integer>, Object>() {
-        @Override
-        public Object apply(final Entry<InventoryItem, Integer> from) {
-            return SColumnUtil.toColor(from.getKey());
-        }
-    };
-
-    /** Lamda sort fnTypeCompare. */
-    private static final Function<Entry<InventoryItem, Integer>, Comparable<?>> FN_TYPE_COMPARE = new Function<Entry<InventoryItem, Integer>, Comparable<?>>() {
-        @Override
-        public Comparable<?> apply(final Entry<InventoryItem, Integer> from) {
-            InventoryItem i = from.getKey();
-            return i instanceof CardPrinted ? ((IPaperCard)i).getRules().getType().toString() : i.getItemType();
-        }
-    };
-
-    /** Lamda sort fnTypeGet. */
-    private static final Function<Entry<InventoryItem, Integer>, Object> FN_TYPE_GET = new Function<Entry<InventoryItem, Integer>, Object>() {
-        @Override
-        public Object apply(final Entry<InventoryItem, Integer> from) {
-            InventoryItem i = from.getKey();
-            return i instanceof CardPrinted ? ((IPaperCard)i).getRules().getType().toString() : i.getItemType();
-        }
-    };
-
-    /** Lamda sort fnPowerCompare. */
-    private static final Function<Entry<InventoryItem, Integer>, Comparable<?>> FN_POWER_COMPARE = new Function<Entry<InventoryItem, Integer>, Comparable<?>>() {
-        @Override
-        public Comparable<?> apply(final Entry<InventoryItem, Integer> from) {
-            return Integer.valueOf(SColumnUtil.toPower(from.getKey()));
-        }
-    };
-
-    /** Lamda sort fnPowerGet. */
-    private static final Function<Entry<InventoryItem, Integer>, Object> FN_POWER_GET = new Function<Entry<InventoryItem, Integer>, Object>() {
-        @Override
-        public Object apply(final Entry<InventoryItem, Integer> from) {
-            return Integer.valueOf(SColumnUtil.toPower(from.getKey()));
-        }
-    };
-
-    /** Lamda sort fnToughnessCompare. */
-    private static final Function<Entry<InventoryItem, Integer>, Comparable<?>> FN_TOUGHNESS_COMPARE = new Function<Entry<InventoryItem, Integer>, Comparable<?>>() {
-        @Override
-        public Comparable<?> apply(final Entry<InventoryItem, Integer> from) {
-            return Integer.valueOf(SColumnUtil.toToughness(from.getKey()));
-        }
-    };
-
-    /** Lamda sort fnToughnessGet. */
-    private static final Function<Entry<InventoryItem, Integer>, Object> FN_TOUGHNESS_GET = new Function<Entry<InventoryItem, Integer>, Object>() {
-        @Override
-        public Object apply(final Entry<InventoryItem, Integer> from) {
-            return Integer.valueOf(SColumnUtil.toToughness(from.getKey()));
-        }
-    };
-
-    /** Lamda sort fnCMCCompare. */
-    private static final Function<Entry<InventoryItem, Integer>, Comparable<?>> FN_CMC_COMPARE = new Function<Entry<InventoryItem, Integer>, Comparable<?>>() {
-        @Override
-        public Comparable<?> apply(final Entry<InventoryItem, Integer> from) {
-            return SColumnUtil.toCMC(from.getKey());
-        }
-    };
-
-    /** Lamda sort fnCMCGet. */
-    private static final Function<Entry<InventoryItem, Integer>, Object> FN_CMC_GET = new Function<Entry<InventoryItem, Integer>, Object>() {
-        @Override
-        public Object apply(final Entry<InventoryItem, Integer> from) {
-            return SColumnUtil.toCMC(from.getKey());
-        }
-    };
-
-    /** Lamda sort fnRarityCompare. */
-    private static final Function<Entry<InventoryItem, Integer>, Comparable<?>> FN_RARITY_COMPARE = new Function<Entry<InventoryItem, Integer>, Comparable<?>>() {
-        @Override
-        public Comparable<?> apply(final Entry<InventoryItem, Integer> from) {
-            return SColumnUtil.toRarity(from.getKey());
-        }
-    };
-
-    /** Lamda sort fnRarityGet. */
-    private static final Function<Entry<InventoryItem, Integer>, Object> FN_RARITY_GET = new Function<Entry<InventoryItem, Integer>, Object>() {
-        @Override
-        public Object apply(final Entry<InventoryItem, Integer> from) {
-            return SColumnUtil.toRarity(from.getKey());
-        }
-    };
-
-    /** Lamda sort fnSetCompare. */
-    private static final Function<Entry<InventoryItem, Integer>, Comparable<?>> FN_SET_COMPARE = new Function<Entry<InventoryItem, Integer>, Comparable<?>>() {
-        @Override
-        public Comparable<?> apply(final Entry<InventoryItem, Integer> from) {
-            return SColumnUtil.toSetCmp(from.getKey());
-        }
-    };
-
-    /** Lamda sort fnSetGet. */
-    private static final Function<Entry<InventoryItem, Integer>, Object> FN_SET_GET = new Function<Entry<InventoryItem, Integer>, Object>() {
-        @Override
-        public Object apply(final Entry<InventoryItem, Integer> from) {
-            return SColumnUtil.toSetStr(from.getKey());
-        }
-    };
-
-    /** Lamda sort fnAiStatusCompare. */
-    private static final Function<Entry<InventoryItem, Integer>, Comparable<?>> FN_AI_STATUS_COMPARE = new Function<Entry<InventoryItem, Integer>, Comparable<?>>() {
-        @Override
-        public Comparable<?> apply(final Entry<InventoryItem, Integer> from) {
-            return SColumnUtil.toAiCmp(from.getKey());
-        }
-    };
-
-    /** Lamda sort fnAiStatusGet. */
-    private static final Function<Entry<InventoryItem, Integer>, Object> FN_AI_STATUS_GET = new Function<Entry<InventoryItem, Integer>, Object>() {
-        @Override
-        public Object apply(final Entry<InventoryItem, Integer> from) {
-            return SColumnUtil.toAiStr(from.getKey());
-        }
-    };
-    
-    /** Lamda sort fnRankingCompare. */
-    private static final Function<Entry<InventoryItem, Integer>, Comparable<?>> FN_RANKING_COMPARE = new Function<Entry<InventoryItem, Integer>, Comparable<?>>() {
-        @Override
-        public Comparable<?> apply(final Entry<InventoryItem, Integer> from) {
-            return SColumnUtil.toRankingCmp(from.getKey());
-        }
-    };
-
-    /** Lamda sort fnRankingGet. */
-    private static final Function<Entry<InventoryItem, Integer>, Object> FN_RANKING_GET = new Function<Entry<InventoryItem, Integer>, Object>() {
-        @Override
-        public Object apply(final Entry<InventoryItem, Integer> from) {
-            return String.valueOf(SColumnUtil.toRankingCmp(from.getKey()));
-        }
-    };
-}
+/*
+ * Forge: Play Magic: the Gathering.
+ * Copyright (C) 2011  Forge Team
+ *
+ * This program is free software: you can redistribute it and/or modify
+ * it under the terms of the GNU General Public License as published by
+ * the Free Software Foundation, either version 3 of the License, or
+ * (at your option) any later version.
+ * 
+ * This program is distributed in the hope that it will be useful,
+ * but WITHOUT ANY WARRANTY; without even the implied warranty of
+ * MERCHANTABILITY or FITNESS FOR A PARTICULAR PURPOSE.  See the
+ * GNU General Public License for more details.
+ * 
+ * You should have received a copy of the GNU General Public License
+ * along with this program.  If not, see <http://www.gnu.org/licenses/>.
+ */
+package forge.gui.deckeditor.tables;
+
+import java.util.ArrayList;
+import java.util.Enumeration;
+import java.util.List;
+import java.util.Map.Entry;
+import java.util.regex.Pattern;
+
+import javax.swing.JTable;
+import javax.swing.table.TableColumn;
+import javax.swing.table.TableColumnModel;
+
+import com.google.common.base.Function;
+
+import forge.Singletons;
+import forge.card.CardAiHints;
+import forge.card.CardEdition;
+import forge.card.CardRarity;
+import forge.card.CardRules;
+import forge.card.ColorSet;
+import forge.card.mana.ManaCost;
+import forge.deck.DeckBase;
+import forge.game.limited.DraftRankCache;
+import forge.gui.deckeditor.CDeckEditorUI;
+import forge.gui.deckeditor.SEditorIO;
+import forge.gui.deckeditor.controllers.ACEditorBase;
+import forge.item.CardPrinted;
+import forge.item.IPaperCard;
+import forge.item.InventoryItem;
+import forge.item.InventoryItemFromSet;
+
+/**
+ * A collection of methods pertaining to columns in card catalog and
+ * current deck tables, for use in the deck editor.
+ * <br><br>
+ * <i>(S at beginning of class name denotes a static factory.)</i>
+ * 
+ */
+public final class SColumnUtil {
+    /**
+     * Each catalog column identified in the XML file is
+     * referenced using these names. Its name in the XML
+     * should match the name in the enum. Underscores
+     * will be replaced with spaces in the display.
+     * <br><br>
+     * Note: To add a new column, put an enum here, and also add in the XML prefs file.
+     */
+    public enum ColumnName { /** */
+        CAT_QUANTITY, /** */
+        CAT_NAME, /** */
+        CAT_COST, /** */
+        CAT_COLOR, /** */
+        CAT_TYPE, /** */
+        CAT_POWER, /** */
+        CAT_TOUGHNESS, /** */
+        CAT_CMC, /** */
+        CAT_RARITY, /** */
+        CAT_SET, /** */
+        CAT_AI, /** */
+        CAT_NEW, /** */
+        CAT_PURCHASE_PRICE, /** */
+        CAT_OWNED, /** */
+        CAT_RANKING,
+        DECK_QUANTITY, /** */
+        DECK_NAME, /** */
+        DECK_COST, /** */
+        DECK_COLOR, /** */
+        DECK_TYPE, /** */
+        DECK_POWER, /** */
+        DECK_TOUGHNESS, /** */
+        DECK_CMC, /** */
+        DECK_RARITY, /** */
+        DECK_SET, /** */
+        DECK_AI, /** */
+        DECK_NEW, /** */
+        DECK_SALE_PRICE, /** */
+        DECK_DECKS,
+        DECK_RANKING;
+    }
+
+    /** Possible states of data sorting in a column: none, ascending, or descending. */
+    public enum SortState { /** */
+        NONE, /** */
+        ASC, /** */
+        DESC
+    }
+
+    /** @return List<TableColumnInfo<InventoryItem>> */
+    public static List<TableColumnInfo<InventoryItem>> getCatalogDefaultColumns() {
+        final List<TableColumnInfo<InventoryItem>> columns = new ArrayList<TableColumnInfo<InventoryItem>>();
+
+        columns.add(SColumnUtil.getColumn(ColumnName.CAT_QUANTITY));
+        columns.add(SColumnUtil.getColumn(ColumnName.CAT_NAME));
+        columns.add(SColumnUtil.getColumn(ColumnName.CAT_COST));
+        columns.add(SColumnUtil.getColumn(ColumnName.CAT_COLOR));
+        columns.add(SColumnUtil.getColumn(ColumnName.CAT_TYPE));
+        columns.add(SColumnUtil.getColumn(ColumnName.CAT_POWER));
+        columns.add(SColumnUtil.getColumn(ColumnName.CAT_TOUGHNESS));
+        columns.add(SColumnUtil.getColumn(ColumnName.CAT_CMC));
+        columns.add(SColumnUtil.getColumn(ColumnName.CAT_RARITY));
+        columns.add(SColumnUtil.getColumn(ColumnName.CAT_SET));
+        columns.add(SColumnUtil.getColumn(ColumnName.CAT_AI));
+        columns.add(SColumnUtil.getColumn(ColumnName.CAT_RANKING));
+
+        return columns;
+    }
+
+    /** @return List<TableColumnInfo<InventoryItem>> */
+    public static List<TableColumnInfo<InventoryItem>> getDeckDefaultColumns() {
+        final List<TableColumnInfo<InventoryItem>> columns = new ArrayList<TableColumnInfo<InventoryItem>>();
+
+        columns.add(SColumnUtil.getColumn(ColumnName.DECK_QUANTITY));
+        columns.add(SColumnUtil.getColumn(ColumnName.DECK_NAME));
+        columns.add(SColumnUtil.getColumn(ColumnName.DECK_COST));
+        columns.add(SColumnUtil.getColumn(ColumnName.DECK_COLOR));
+        columns.add(SColumnUtil.getColumn(ColumnName.DECK_TYPE));
+        columns.add(SColumnUtil.getColumn(ColumnName.DECK_POWER));
+        columns.add(SColumnUtil.getColumn(ColumnName.DECK_TOUGHNESS));
+        columns.add(SColumnUtil.getColumn(ColumnName.DECK_CMC));
+        columns.add(SColumnUtil.getColumn(ColumnName.DECK_RARITY));
+        columns.add(SColumnUtil.getColumn(ColumnName.DECK_SET));
+        columns.add(SColumnUtil.getColumn(ColumnName.DECK_AI));
+        columns.add(SColumnUtil.getColumn(ColumnName.DECK_RANKING));
+
+        return columns;
+    }
+
+    /** Should be called after column preferences has run, which has created a new column list.  */
+    public static void attachSortAndDisplayFunctions() {
+        SColumnUtil.getColumn(ColumnName.CAT_QUANTITY).setSortAndDisplayFunctions(
+                SColumnUtil.FN_QTY_COMPARE, SColumnUtil.FN_QTY_GET);
+        SColumnUtil.getColumn(ColumnName.CAT_NAME).setSortAndDisplayFunctions(
+                SColumnUtil.FN_NAME_COMPARE, SColumnUtil.FN_NAME_GET);
+        SColumnUtil.getColumn(ColumnName.CAT_COST).setSortAndDisplayFunctions(
+                SColumnUtil.FN_COST_COMPARE, SColumnUtil.FN_COST_GET);
+        SColumnUtil.getColumn(ColumnName.CAT_COLOR).setSortAndDisplayFunctions(
+                SColumnUtil.FN_COLOR_COMPARE, SColumnUtil.FN_COLOR_GET);
+        SColumnUtil.getColumn(ColumnName.CAT_TYPE).setSortAndDisplayFunctions(
+                SColumnUtil.FN_TYPE_COMPARE, SColumnUtil.FN_TYPE_GET);
+        SColumnUtil.getColumn(ColumnName.CAT_POWER).setSortAndDisplayFunctions(
+                SColumnUtil.FN_POWER_COMPARE, SColumnUtil.FN_POWER_GET);
+        SColumnUtil.getColumn(ColumnName.CAT_TOUGHNESS).setSortAndDisplayFunctions(
+                SColumnUtil.FN_TOUGHNESS_COMPARE, SColumnUtil.FN_TOUGHNESS_GET);
+        SColumnUtil.getColumn(ColumnName.CAT_CMC).setSortAndDisplayFunctions(
+                SColumnUtil.FN_CMC_COMPARE, SColumnUtil.FN_CMC_GET);
+        SColumnUtil.getColumn(ColumnName.CAT_RARITY).setSortAndDisplayFunctions(
+                SColumnUtil.FN_RARITY_COMPARE, SColumnUtil.FN_RARITY_GET);
+        SColumnUtil.getColumn(ColumnName.CAT_SET).setSortAndDisplayFunctions(
+                SColumnUtil.FN_SET_COMPARE, SColumnUtil.FN_SET_GET);
+        SColumnUtil.getColumn(ColumnName.CAT_AI).setSortAndDisplayFunctions(
+                SColumnUtil.FN_AI_STATUS_COMPARE, SColumnUtil.FN_AI_STATUS_GET);
+        SColumnUtil.getColumn(ColumnName.CAT_RANKING).setSortAndDisplayFunctions(
+                SColumnUtil.FN_RANKING_COMPARE, SColumnUtil.FN_RANKING_GET);
+
+        SColumnUtil.getColumn(ColumnName.DECK_QUANTITY).setSortAndDisplayFunctions(
+                SColumnUtil.FN_QTY_COMPARE, SColumnUtil.FN_QTY_GET);
+        SColumnUtil.getColumn(ColumnName.DECK_NAME).setSortAndDisplayFunctions(
+                SColumnUtil.FN_NAME_COMPARE, SColumnUtil.FN_NAME_GET);
+        SColumnUtil.getColumn(ColumnName.DECK_COST).setSortAndDisplayFunctions(
+                SColumnUtil.FN_COST_COMPARE, SColumnUtil.FN_COST_GET);
+        SColumnUtil.getColumn(ColumnName.DECK_COLOR).setSortAndDisplayFunctions(
+                SColumnUtil.FN_COLOR_COMPARE, SColumnUtil.FN_COLOR_GET);
+        SColumnUtil.getColumn(ColumnName.DECK_TYPE).setSortAndDisplayFunctions(
+                SColumnUtil.FN_TYPE_COMPARE, SColumnUtil.FN_TYPE_GET);
+        SColumnUtil.getColumn(ColumnName.DECK_POWER).setSortAndDisplayFunctions(
+                SColumnUtil.FN_POWER_COMPARE, SColumnUtil.FN_POWER_GET);
+        SColumnUtil.getColumn(ColumnName.DECK_TOUGHNESS).setSortAndDisplayFunctions(
+                SColumnUtil.FN_TOUGHNESS_COMPARE, SColumnUtil.FN_TOUGHNESS_GET);
+        SColumnUtil.getColumn(ColumnName.DECK_CMC).setSortAndDisplayFunctions(
+                SColumnUtil.FN_CMC_COMPARE, SColumnUtil.FN_CMC_GET);
+        SColumnUtil.getColumn(ColumnName.DECK_RARITY).setSortAndDisplayFunctions(
+                SColumnUtil.FN_RARITY_COMPARE, SColumnUtil.FN_RARITY_GET);
+        SColumnUtil.getColumn(ColumnName.DECK_SET).setSortAndDisplayFunctions(
+                SColumnUtil.FN_SET_COMPARE, SColumnUtil.FN_SET_GET);
+        SColumnUtil.getColumn(ColumnName.DECK_AI).setSortAndDisplayFunctions(
+                SColumnUtil.FN_AI_STATUS_COMPARE, SColumnUtil.FN_AI_STATUS_GET);
+        SColumnUtil.getColumn(ColumnName.DECK_RANKING).setSortAndDisplayFunctions(
+                SColumnUtil.FN_RANKING_COMPARE, SColumnUtil.FN_RANKING_GET);
+
+        SColumnUtil.getColumn(ColumnName.CAT_COST).setCellRenderer(new ManaCostRenderer());
+        SColumnUtil.getColumn(ColumnName.CAT_POWER).setCellRenderer(new IntegerRenderer());
+        SColumnUtil.getColumn(ColumnName.CAT_TOUGHNESS).setCellRenderer(new IntegerRenderer());
+        SColumnUtil.getColumn(ColumnName.CAT_CMC).setCellRenderer(new IntegerRenderer());
+        SColumnUtil.getColumn(ColumnName.CAT_SET).setCellRenderer(new SetCodeRenderer());
+
+        SColumnUtil.getColumn(ColumnName.DECK_COST).setCellRenderer(new ManaCostRenderer());
+        SColumnUtil.getColumn(ColumnName.DECK_POWER).setCellRenderer(new IntegerRenderer());
+        SColumnUtil.getColumn(ColumnName.DECK_TOUGHNESS).setCellRenderer(new IntegerRenderer());
+        SColumnUtil.getColumn(ColumnName.DECK_CMC).setCellRenderer(new IntegerRenderer());
+        SColumnUtil.getColumn(ColumnName.DECK_SET).setCellRenderer(new SetCodeRenderer());
+    }
+
+    /**
+     * Hides/shows a table column.
+     * 
+     * @param col0 TableColumnInfo<InventoryItem>
+     * @param <TItem> extends InventoryItem
+     * @param <TModel> extends DeckBase
+     */
+    @SuppressWarnings("unchecked")
+    public static <TItem extends InventoryItem, TModel extends DeckBase>
+        void toggleColumn(final TableColumnInfo<InventoryItem> col0) {
+
+        final ACEditorBase<TItem, TModel> ed = (ACEditorBase<TItem, TModel>)
+                CDeckEditorUI.SINGLETON_INSTANCE.getCurrentEditorController();
+
+        final JTable tbl = (col0.getEnumValue().substring(0, 4).equals("DECK"))
+            ? ed.getTableDeck().getTable()
+            : ed.getTableCatalog().getTable();
+
+        final TableColumnModel colmodel = tbl.getColumnModel();
+
+        if (col0.isShowing()) {
+            col0.setShowing(false);
+            colmodel.removeColumn(col0);
+        }
+        else {
+            col0.setShowing(true);
+            colmodel.addColumn(col0);
+
+            if (col0.getModelIndex() < colmodel.getColumnCount()) {
+                colmodel.moveColumn(colmodel.getColumnIndex(col0.getIdentifier()), col0.getModelIndex());
+                Enumeration<TableColumn> cols = colmodel.getColumns();
+                int index = 0;
+                // If you're getting renderer "can't cast T to U" errors, that's
+                // a sign that the model index needs updating.
+                while (cols.hasMoreElements()) {
+                   cols.nextElement().setModelIndex(index++);
+                }
+            }
+            else {
+                col0.setModelIndex(colmodel.getColumnCount());
+            }
+        }
+    }
+
+    /**
+     * Retrieve a custom column (uses identical method in SEditorIO).
+     * 
+     * @param id0 &emsp; {@link forge.gui.deckeditor.SEditorUtil.CatalogColumnName}
+     * @return TableColumnInfo<InventoryItem>
+     */
+    public static TableColumnInfo<InventoryItem> getColumn(final ColumnName id0) {
+        return SEditorIO.getColumn(id0);
+    }
+
+    /**
+     * Convenience method to get a column's index in the view (that is,
+     * in the TableColumnModel).
+     * 
+     * @param id0 &emsp; {@link forge.gui.deckeditor.SEditorUtil.CatalogColumnName}
+     * @return int
+     * @param <TItem> extends InventoryItem
+     * @param <TModel> extends InventoryItem
+     */
+    @SuppressWarnings("unchecked")
+    public static <TItem extends InventoryItem, TModel extends DeckBase>
+                                    int getColumnViewIndex(final ColumnName id0) {
+
+        final ACEditorBase<TItem, TModel> ed = (ACEditorBase<TItem, TModel>)
+                CDeckEditorUI.SINGLETON_INSTANCE.getCurrentEditorController();
+
+        final JTable tbl = (id0.toString().substring(0, 4).equals("DECK"))
+                ? ed.getTableDeck().getTable()
+                : ed.getTableCatalog().getTable();
+
+        int index = -1;
+
+        try {
+            index = tbl.getColumnModel().getColumnIndex(SColumnUtil.getColumn(id0).getIdentifier());
+        }
+        catch (final Exception e) { }
+
+        return index;
+    }
+
+    /**
+     * Convenience method to get a column's index in the model (that is,
+     * in the EditorTableModel, NOT the TableColumnModel).
+     * 
+     * @param id0 &emsp; {@link forge.gui.deckeditor.SEditorUtil.CatalogColumnName}
+     * @return int
+     * @param <TItem> extends InventoryItem
+     * @param <TModel> extends InventoryItem
+     */
+    @SuppressWarnings("unchecked")
+    public static <TItem extends InventoryItem, TModel extends DeckBase>
+                                    int getColumnModelIndex(final ColumnName id0) {
+
+        final ACEditorBase<TItem, TModel> ed = (ACEditorBase<TItem, TModel>)
+                CDeckEditorUI.SINGLETON_INSTANCE.getCurrentEditorController();
+
+        final JTable tbl = (id0.toString().substring(0, 4).equals("DECK"))
+                ? ed.getTableDeck().getTable()
+                : ed.getTableCatalog().getTable();
+
+        return tbl.getColumn(SColumnUtil.getColumn(id0).getIdentifier()).getModelIndex();
+    }
+
+    //========== Display functions
+
+    private static final Pattern AE_FINDER = Pattern.compile("AE", Pattern.LITERAL);
+
+    private static ManaCost toManaCost(final InventoryItem i) {
+        return i instanceof IPaperCard ? ((IPaperCard) i).getRules().getManaCost() : ManaCost.NO_COST;
+    }
+    private static CardRules toCardRules(final InventoryItem i) {
+        return i instanceof IPaperCard ? ((IPaperCard) i).getRules() : null;
+    }
+    
+    private static ColorSet toColor(final InventoryItem i) {
+        return i instanceof IPaperCard ? ((IPaperCard) i).getRules().getColor() : ColorSet.getNullColor();
+    }
+
+    private static int toPower(final InventoryItem i) {
+        int result = -1;
+        if (i instanceof CardPrinted) {
+            result = ((IPaperCard) i).getRules().getIntPower();
+            if (result == -1) {
+                result = ((IPaperCard) i).getRules().getInitialLoyalty();
+            }
+        }
+        return result;
+    }
+
+    private static int toToughness(final InventoryItem i) {
+        return i instanceof CardPrinted ? ((IPaperCard) i).getRules().getIntToughness() : -1;
+    }
+
+    private static Integer toCMC(final InventoryItem i) {
+        return i instanceof CardPrinted ? ((IPaperCard) i).getRules().getManaCost().getCMC() : -1;
+    }
+
+    private static CardRarity toRarity(final InventoryItem i) {
+        return i instanceof CardPrinted ? ((IPaperCard) i).getRarity() : CardRarity.Unknown;
+    }
+
+    private static CardEdition toSetCmp(final InventoryItem i) {
+        return i instanceof InventoryItemFromSet ? Singletons.getModel().getEditions()
+                .get(((InventoryItemFromSet) i).getEdition()) : CardEdition.UNKNOWN;
+    }
+
+    private static String toSetStr(final InventoryItem i) {
+        return i instanceof InventoryItemFromSet ? ((InventoryItemFromSet) i).getEdition() : "n/a";
+    }
+
+    private static Integer toAiCmp(final InventoryItem i) {
+        return i instanceof CardPrinted ? ((IPaperCard) i).getRules().getAiHints().getAiStatusComparable() : Integer.valueOf(-1);
+    }
+
+    private static String toAiStr(final InventoryItem i) {
+        if (!(i instanceof CardPrinted))
+            return "n/a";
+        
+        IPaperCard cp = (IPaperCard) i;
+        CardAiHints ai = cp.getRules().getAiHints();
+        
+        return ai.getRemAIDecks() ? (ai.getRemRandomDecks() ? "AI ?" : "AI")
+                : (ai.getRemRandomDecks() ? "?" : "");
+    }
+    
+    private static Double toRankingCmp(final InventoryItem i) {
+        Double ranking = 500D;
+        if (i != null && i instanceof CardPrinted){
+            CardPrinted cp = (CardPrinted) i;
+            ranking = DraftRankCache.getRanking(cp.getName(), cp.getEdition());
+            if ( ranking == null )
+                ranking = 500D;
+        }
+        return ranking;
+    }
+
+    //==========
+
+    /** Lamda sort fnQtyCompare. */
+    private static final Function<Entry<InventoryItem, Integer>, Comparable<?>> FN_QTY_COMPARE = new Function<Entry<InventoryItem, Integer>, Comparable<?>>() {
+        @Override
+        public Comparable<?> apply(final Entry<InventoryItem, Integer> from) {
+            return from.getValue();
+        }
+    };
+
+    /** Lamda sort fnQtyGet. */
+    private static final Function<Entry<InventoryItem, Integer>, Object> FN_QTY_GET = new Function<Entry<InventoryItem, Integer>, Object>() {
+        @Override
+        public Object apply(final Entry<InventoryItem, Integer> from) {
+            return from.getValue();
+        }
+    };
+
+    /** Lamda sort fnNameCompare. */
+    private static final Function<Entry<InventoryItem, Integer>, Comparable<?>> FN_NAME_COMPARE = new Function<Entry<InventoryItem, Integer>, Comparable<?>>() {
+        @Override
+        public Comparable<?> apply(final Entry<InventoryItem, Integer> from) {
+            return from.getKey().getName();
+        }
+    };
+
+    /** Lamda sort fnNameGet. */
+    private static final Function<Entry<InventoryItem, Integer>, Object> FN_NAME_GET = new Function<Entry<InventoryItem, Integer>, Object>() {
+        @Override
+        public Object apply(final Entry<InventoryItem, Integer> from) {
+            final String name = from.getKey().getName();
+            return name.contains("AE") ? SColumnUtil.AE_FINDER.matcher(name).replaceAll("\u00C6") : name;
+        }
+    };
+
+    /** Lamda sort fnCostCompare. */
+    private static final Function<Entry<InventoryItem, Integer>, Comparable<?>> FN_COST_COMPARE = new Function<Entry<InventoryItem, Integer>, Comparable<?>>() {
+        @Override
+        public Comparable<?> apply(final Entry<InventoryItem, Integer> from) {
+            return SColumnUtil.toManaCost(from.getKey());
+        }
+    };
+
+    /** Lamda sort fnCostGet. */
+    private static final Function<Entry<InventoryItem, Integer>, Object> FN_COST_GET = new Function<Entry<InventoryItem, Integer>, Object>() {
+        @Override
+        public Object apply(final Entry<InventoryItem, Integer> from) {
+            return SColumnUtil.toCardRules(from.getKey());
+        }
+    };
+
+    /** Lamda sort fnColorCompare. */
+    private static final Function<Entry<InventoryItem, Integer>, Comparable<?>> FN_COLOR_COMPARE = new Function<Entry<InventoryItem, Integer>, Comparable<?>>() {
+        @Override
+        public Comparable<?> apply(final Entry<InventoryItem, Integer> from) {
+            return SColumnUtil.toColor(from.getKey());
+        }
+    };
+
+    /** Lamda sort fnColorGet. */
+    private static final Function<Entry<InventoryItem, Integer>, Object> FN_COLOR_GET = new Function<Entry<InventoryItem, Integer>, Object>() {
+        @Override
+        public Object apply(final Entry<InventoryItem, Integer> from) {
+            return SColumnUtil.toColor(from.getKey());
+        }
+    };
+
+    /** Lamda sort fnTypeCompare. */
+    private static final Function<Entry<InventoryItem, Integer>, Comparable<?>> FN_TYPE_COMPARE = new Function<Entry<InventoryItem, Integer>, Comparable<?>>() {
+        @Override
+        public Comparable<?> apply(final Entry<InventoryItem, Integer> from) {
+            InventoryItem i = from.getKey();
+            return i instanceof CardPrinted ? ((IPaperCard)i).getRules().getType().toString() : i.getItemType();
+        }
+    };
+
+    /** Lamda sort fnTypeGet. */
+    private static final Function<Entry<InventoryItem, Integer>, Object> FN_TYPE_GET = new Function<Entry<InventoryItem, Integer>, Object>() {
+        @Override
+        public Object apply(final Entry<InventoryItem, Integer> from) {
+            InventoryItem i = from.getKey();
+            return i instanceof CardPrinted ? ((IPaperCard)i).getRules().getType().toString() : i.getItemType();
+        }
+    };
+
+    /** Lamda sort fnPowerCompare. */
+    private static final Function<Entry<InventoryItem, Integer>, Comparable<?>> FN_POWER_COMPARE = new Function<Entry<InventoryItem, Integer>, Comparable<?>>() {
+        @Override
+        public Comparable<?> apply(final Entry<InventoryItem, Integer> from) {
+            return Integer.valueOf(SColumnUtil.toPower(from.getKey()));
+        }
+    };
+
+    /** Lamda sort fnPowerGet. */
+    private static final Function<Entry<InventoryItem, Integer>, Object> FN_POWER_GET = new Function<Entry<InventoryItem, Integer>, Object>() {
+        @Override
+        public Object apply(final Entry<InventoryItem, Integer> from) {
+            return Integer.valueOf(SColumnUtil.toPower(from.getKey()));
+        }
+    };
+
+    /** Lamda sort fnToughnessCompare. */
+    private static final Function<Entry<InventoryItem, Integer>, Comparable<?>> FN_TOUGHNESS_COMPARE = new Function<Entry<InventoryItem, Integer>, Comparable<?>>() {
+        @Override
+        public Comparable<?> apply(final Entry<InventoryItem, Integer> from) {
+            return Integer.valueOf(SColumnUtil.toToughness(from.getKey()));
+        }
+    };
+
+    /** Lamda sort fnToughnessGet. */
+    private static final Function<Entry<InventoryItem, Integer>, Object> FN_TOUGHNESS_GET = new Function<Entry<InventoryItem, Integer>, Object>() {
+        @Override
+        public Object apply(final Entry<InventoryItem, Integer> from) {
+            return Integer.valueOf(SColumnUtil.toToughness(from.getKey()));
+        }
+    };
+
+    /** Lamda sort fnCMCCompare. */
+    private static final Function<Entry<InventoryItem, Integer>, Comparable<?>> FN_CMC_COMPARE = new Function<Entry<InventoryItem, Integer>, Comparable<?>>() {
+        @Override
+        public Comparable<?> apply(final Entry<InventoryItem, Integer> from) {
+            return SColumnUtil.toCMC(from.getKey());
+        }
+    };
+
+    /** Lamda sort fnCMCGet. */
+    private static final Function<Entry<InventoryItem, Integer>, Object> FN_CMC_GET = new Function<Entry<InventoryItem, Integer>, Object>() {
+        @Override
+        public Object apply(final Entry<InventoryItem, Integer> from) {
+            return SColumnUtil.toCMC(from.getKey());
+        }
+    };
+
+    /** Lamda sort fnRarityCompare. */
+    private static final Function<Entry<InventoryItem, Integer>, Comparable<?>> FN_RARITY_COMPARE = new Function<Entry<InventoryItem, Integer>, Comparable<?>>() {
+        @Override
+        public Comparable<?> apply(final Entry<InventoryItem, Integer> from) {
+            return SColumnUtil.toRarity(from.getKey());
+        }
+    };
+
+    /** Lamda sort fnRarityGet. */
+    private static final Function<Entry<InventoryItem, Integer>, Object> FN_RARITY_GET = new Function<Entry<InventoryItem, Integer>, Object>() {
+        @Override
+        public Object apply(final Entry<InventoryItem, Integer> from) {
+            return SColumnUtil.toRarity(from.getKey());
+        }
+    };
+
+    /** Lamda sort fnSetCompare. */
+    private static final Function<Entry<InventoryItem, Integer>, Comparable<?>> FN_SET_COMPARE = new Function<Entry<InventoryItem, Integer>, Comparable<?>>() {
+        @Override
+        public Comparable<?> apply(final Entry<InventoryItem, Integer> from) {
+            return SColumnUtil.toSetCmp(from.getKey());
+        }
+    };
+
+    /** Lamda sort fnSetGet. */
+    private static final Function<Entry<InventoryItem, Integer>, Object> FN_SET_GET = new Function<Entry<InventoryItem, Integer>, Object>() {
+        @Override
+        public Object apply(final Entry<InventoryItem, Integer> from) {
+            return SColumnUtil.toSetStr(from.getKey());
+        }
+    };
+
+    /** Lamda sort fnAiStatusCompare. */
+    private static final Function<Entry<InventoryItem, Integer>, Comparable<?>> FN_AI_STATUS_COMPARE = new Function<Entry<InventoryItem, Integer>, Comparable<?>>() {
+        @Override
+        public Comparable<?> apply(final Entry<InventoryItem, Integer> from) {
+            return SColumnUtil.toAiCmp(from.getKey());
+        }
+    };
+
+    /** Lamda sort fnAiStatusGet. */
+    private static final Function<Entry<InventoryItem, Integer>, Object> FN_AI_STATUS_GET = new Function<Entry<InventoryItem, Integer>, Object>() {
+        @Override
+        public Object apply(final Entry<InventoryItem, Integer> from) {
+            return SColumnUtil.toAiStr(from.getKey());
+        }
+    };
+    
+    /** Lamda sort fnRankingCompare. */
+    private static final Function<Entry<InventoryItem, Integer>, Comparable<?>> FN_RANKING_COMPARE = new Function<Entry<InventoryItem, Integer>, Comparable<?>>() {
+        @Override
+        public Comparable<?> apply(final Entry<InventoryItem, Integer> from) {
+            return SColumnUtil.toRankingCmp(from.getKey());
+        }
+    };
+
+    /** Lamda sort fnRankingGet. */
+    private static final Function<Entry<InventoryItem, Integer>, Object> FN_RANKING_GET = new Function<Entry<InventoryItem, Integer>, Object>() {
+        @Override
+        public Object apply(final Entry<InventoryItem, Integer> from) {
+            return String.valueOf(SColumnUtil.toRankingCmp(from.getKey()));
+        }
+    };
+}