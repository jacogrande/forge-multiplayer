--- conflicted
+++ resolved
@@ -1,75 +1,69 @@
-package forge.game;
-
-import com.google.common.base.Supplier;
-
-import forge.Card;
-import forge.card.CardRules;
-import forge.deck.Deck;
-import forge.item.CardPrinted;
-
-
-public class PlayerStartConditions {
-    private final Deck deck;
-    private int startingLife = 20;
-    private int startingHand = 7;
-    private Supplier<Iterable<Card>> cardsOnBattlefield = null;
-    private Supplier<Iterable<Card>> cardsInCommand = null;
-
-    public PlayerStartConditions(Deck deck0) {
-        deck = deck0;
-    }
-
-    public final Deck getDeck() {
-        return deck;
-    }
-    public final int getStartingLife() {
-        return startingLife;
-    }
-    public final Iterable<Card> getCardsOnBattlefield() {
-        return cardsOnBattlefield == null ? null : cardsOnBattlefield.get();
-    }
-
-    public final void setStartingLife(int startingLife) {
-        this.startingLife = startingLife;
-    }
-<<<<<<< HEAD
-    
-    public final void setCardsOnBattlefield(Supplier<Iterable<Card>> cardsOnTable) {
-        this.cardsOnBattlefield = cardsOnTable;
-    }
-
-    /**
-     * @return the startingHand
-     */
-    public int getStartingHand() {
-        return startingHand;
-    }
-
-    /**
-     * @param startingHand0 the startingHand to set
-     */
-    public void setStartingHand(int startingHand0) {
-        this.startingHand = startingHand0;
-    }
-
-    /**
-     * @return the cardsInCommand
-     */
-    public Iterable<Card> getCardsInCommand() {
-        return cardsInCommand == null ? null : cardsInCommand.get();
-    }
-
-    /**
-     * @param cardsInCommand0 the cardsInCommand to set
-     */
-    public void setCardsInCommand(Supplier<Iterable<Card>> cardsInCommand0) {
-        this.cardsInCommand = cardsInCommand0;
-=======
-
-    public final void setCardsOnTable(Supplier<Iterable<Card>> cardsOnTable) {
-        this.cardsOnTable = cardsOnTable;
->>>>>>> a347b399
-    }
-
-
-}
+package forge.game;
+
+import com.google.common.base.Supplier;
+
+import forge.Card;
+import forge.card.CardRules;
+import forge.deck.Deck;
+import forge.item.CardPrinted;
+
+
+public class PlayerStartConditions {
+    private final Deck deck;
+    private int startingLife = 20;
+    private int startingHand = 7;
+    private Supplier<Iterable<Card>> cardsOnBattlefield = null;
+    private Supplier<Iterable<Card>> cardsInCommand = null;
+
+    public PlayerStartConditions(Deck deck0) {
+        deck = deck0;
+    }
+
+    public final Deck getDeck() {
+        return deck;
+    }
+    public final int getStartingLife() {
+        return startingLife;
+    }
+    public final Iterable<Card> getCardsOnBattlefield() {
+        return cardsOnBattlefield == null ? null : cardsOnBattlefield.get();
+    }
+
+    public final void setStartingLife(int startingLife) {
+        this.startingLife = startingLife;
+    }
+
+    public final void setCardsOnBattlefield(Supplier<Iterable<Card>> cardsOnTable) {
+        this.cardsOnBattlefield = cardsOnTable;
+    }
+
+    /**
+     * @return the startingHand
+     */
+    public int getStartingHand() {
+        return startingHand;
+    }
+
+    /**
+     * @param startingHand0 the startingHand to set
+     */
+    public void setStartingHand(int startingHand0) {
+        this.startingHand = startingHand0;
+    }
+
+    /**
+     * @return the cardsInCommand
+     */
+    public Iterable<Card> getCardsInCommand() {
+        return cardsInCommand == null ? null : cardsInCommand.get();
+    }
+
+    /**
+     * @param cardsInCommand0 the cardsInCommand to set
+     */
+    public void setCardsInCommand(Supplier<Iterable<Card>> cardsInCommand0) {
+        this.cardsInCommand = cardsInCommand0;
+    }
+
+
+}