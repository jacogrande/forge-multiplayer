--- conflicted
+++ resolved
@@ -107,13 +107,8 @@
     private final JCheckBox cbShowStormCount = new OptionsCheckBox(localizer.getMessage("cbShowStormCount"));
     private final JCheckBox cbRemindOnPriority = new OptionsCheckBox(localizer.getMessage("cbRemindOnPriority"));
     private final JCheckBox cbUseSentry = new OptionsCheckBox(localizer.getMessage("cbUseSentry"));
-<<<<<<< HEAD
     private final JCheckBox cbEnableUnknownCards = new OptionsCheckBox(localizer.getMessage("lblEnableUnknownCards"));
-    private final JCheckBox cbUseElsa = new OptionsCheckBox("Use ELSA Serializer");
-=======
-    private final JCheckBox cbEnableUnknownCards = new OptionsCheckBox("Enable Unknown Cards");
     private final JCheckBox cbUseExperimentalNetworkStream = new OptionsCheckBox("Experimental Network Compatibility");
->>>>>>> a43b2a85
 
     private final Map<FPref, KeyboardShortcutField> shortcutFields = new HashMap<>();
 
