package forge.adventure.editor;

import com.badlogic.gdx.files.FileHandle;
import com.badlogic.gdx.utils.Array;
import com.badlogic.gdx.utils.Json;
import com.badlogic.gdx.utils.JsonWriter;
import forge.adventure.data.BiomeData;
import forge.adventure.data.WorldData;
import forge.adventure.util.Config;
import forge.adventure.util.Paths;

import javax.swing.*;
import javax.swing.event.ListSelectionEvent;
import javax.swing.event.ListSelectionListener;
import java.awt.*;
import java.io.File;
import java.io.IOException;
import java.util.ArrayList;
<<<<<<< HEAD
=======
import java.util.Arrays;
>>>>>>> 93ac9fd7
import java.util.HashMap;

public class WorldEditor extends JComponent {

    WorldData  currentData;


<<<<<<< HEAD
    JSpinner width= new JSpinner(new SpinnerNumberModel(0, 0, 100000, 1));
    JSpinner height= new JSpinner(new SpinnerNumberModel(0, 0, 100000, 1));
    JSpinner playerStartPosX= new JSpinner(new SpinnerNumberModel(0, 0, 1, .1));
    JSpinner playerStartPosY= new JSpinner(new SpinnerNumberModel(0, 0, 1, .1));
    JSpinner noiseZoomBiome= new JSpinner(new SpinnerNumberModel(0, 0, 1000f, 1f));
    JSpinner tileSize= new JSpinner(new SpinnerNumberModel(0, 0, 100000, 1));

    JTextField  biomesSprites       =   new JTextField();
    JSpinner maxRoadDistance        =   new JSpinner(new SpinnerNumberModel(0, 0, 100000f, 1f));
=======
    IntSpinner width= new IntSpinner( 0, 100000, 1);
    IntSpinner height= new IntSpinner( 0, 100000, 1);
    FloatSpinner playerStartPosX= new FloatSpinner( 0, 1, .1f);
    FloatSpinner playerStartPosY= new FloatSpinner(0, 1, .1f);
    FloatSpinner noiseZoomBiome= new FloatSpinner( 0, 1000f, 1f);
    IntSpinner tileSize= new IntSpinner( 0, 100000, 1);

    JTextField  biomesSprites       =   new JTextField();
    FloatSpinner maxRoadDistance        =   new FloatSpinner( 0, 100000f, 1f);
>>>>>>> 93ac9fd7
    TextListEdit biomesNames        =   new TextListEdit();

    DefaultListModel<BiomeData> model = new DefaultListModel<>();
    JList<BiomeData> list = new JList<>(model);
    BiomeEdit edit=new BiomeEdit();
    JTabbedPane tabs =new JTabbedPane();
    static HashMap<String,SwingAtlas> atlas=new HashMap<>();

    public class BiomeDataRenderer extends DefaultListCellRenderer {
        @Override
        public Component getListCellRendererComponent(
                JList list, Object value, int index,
                boolean isSelected, boolean cellHasFocus) {
            JLabel label = (JLabel) super.getListCellRendererComponent(list, value, index, isSelected, cellHasFocus);
            if(!(value instanceof BiomeData))
                return label;
            BiomeData biome=(BiomeData) value;
            // Get the renderer component from parent class

            label.setText(biome.name);
            if(!atlas.containsKey(biome.tilesetAtlas))
                atlas.put(biome.tilesetAtlas,new SwingAtlas(Config.instance().getFile(biome.tilesetAtlas)));

            SwingAtlas poiAtlas = atlas.get(biome.tilesetAtlas);

            if(poiAtlas.has(biome.tilesetName))
                label.setIcon(poiAtlas.get(biome.tilesetName));
            else
            {
                ImageIcon img=poiAtlas.getAny();
                if(img!=null)
                    label.setIcon(img);
            }
            return label;
        }
    }

    /**
     *
     */
    private void updateBiome() {

        int selected=list.getSelectedIndex();
        if(selected<0)
            return;
        edit.setCurrentBiome(model.get(selected));
    }

    public WorldEditor() {
        list.setCellRenderer(new BiomeDataRenderer());
        list.addListSelectionListener(new ListSelectionListener() {
            @Override
            public void valueChanged(ListSelectionEvent e) {
                WorldEditor.this.updateBiome();
            }
        });
        BorderLayout layout = new BorderLayout();
        setLayout(layout);
        add(tabs);
<<<<<<< HEAD
        JPanel worldPanel=new JPanel();
        JPanel biomeData=new JPanel();
        tabs.addTab("BiomeData", biomeData);
        tabs.addTab("WorldData", worldPanel);


        JPanel worldData=new JPanel();
        worldData.setLayout(new GridLayout(9,2)) ;

        worldData.add(new JLabel("width:"));            worldData.add(width);
        worldData.add(new JLabel("height:"));           worldData.add(height);
        worldData.add(new JLabel("playerStartPosX:"));  worldData.add(playerStartPosX);
        worldData.add(new JLabel("playerStartPosY:"));  worldData.add(playerStartPosY);
        worldData.add(new JLabel("noiseZoomBiome:"));   worldData.add(noiseZoomBiome);
        worldData.add(new JLabel("tileSize:"));         worldData.add(tileSize);
        worldData.add(new JLabel("biomesSprites:"));    worldData.add(biomesSprites);
        worldData.add(new JLabel("maxRoadDistance:"));  worldData.add(maxRoadDistance);
        worldData.add(new JLabel("biomesNames:"));      worldData.add(biomesNames);


        worldPanel.setLayout(new BoxLayout(worldPanel,BoxLayout.Y_AXIS));
        worldPanel.add(worldData);
        worldPanel.add(new Box.Filler(new Dimension(0,0),new Dimension(0,Integer.MAX_VALUE),new Dimension(0,Integer.MAX_VALUE)));


        biomeData.setLayout(new GridLayout(1,2)) ;
        biomeData.add(list);    biomeData.add(edit);
=======
        JSplitPane biomeData=new JSplitPane();
        tabs.addTab("BiomeData", biomeData);


        FormPanel worldPanel=new FormPanel();
        worldPanel.add("width:",width);
        worldPanel.add("height:",height);
        worldPanel.add("playerStartPosX:",playerStartPosX);
        worldPanel.add("playerStartPosY:",playerStartPosY);
        worldPanel.add("noiseZoomBiome:",noiseZoomBiome);
        worldPanel.add("tileSize:",tileSize);
        worldPanel.add("biomesSprites:",biomesSprites);
        worldPanel.add("maxRoadDistance:",maxRoadDistance);
        worldPanel.add("biomesNames:",biomesNames);
        tabs.addTab("WorldData", worldPanel);


        JScrollPane pane = new JScrollPane(edit);
        biomeData.setLeftComponent(list);    biomeData.setRightComponent(pane);
>>>>>>> 93ac9fd7

        load();

        JToolBar toolBar = new JToolBar("toolbar");
        add(toolBar, BorderLayout.PAGE_START);
        JButton newButton=new JButton("save");
        newButton.addActionListener(e -> WorldEditor.this.save());
        toolBar.add(newButton);

<<<<<<< HEAD
=======
         newButton=new JButton("save selected biome");
        newButton.addActionListener(e -> WorldEditor.this.saveBiome());
        toolBar.add(newButton);

>>>>>>> 93ac9fd7
        newButton=new JButton("load");
        newButton.addActionListener(e -> WorldEditor.this.load());
        toolBar.add(newButton);

        toolBar.addSeparator();

        newButton=new JButton("test map");
        newButton.addActionListener(e -> WorldEditor.this.test());
        toolBar.add(newButton);
    }

    private void test() {

        String javaHome = System.getProperty("java.home");
        String javaBin = javaHome + File.separator + "bin" + File.separator + "java";
        String classpath = System.getProperty("java.class.path");
        String className = forge.adventure.Main.class.getName();

        ArrayList<String> command = new ArrayList<>();
        command.add(javaBin);
        command.add("-cp");
        command.add(classpath);
        command.add(className);

        command.add("testMap");

        ProcessBuilder build=  new ProcessBuilder(command);
        build .redirectInput(ProcessBuilder.Redirect.INHERIT)
                .redirectOutput(ProcessBuilder.Redirect.INHERIT)
                .redirectError(ProcessBuilder.Redirect.INHERIT);
        try {
           Process process=  build.start();
        } catch (IOException e) {
            throw new RuntimeException(e);
        }
    }

<<<<<<< HEAD
    void save()
    {
        Json json = new Json(JsonWriter.OutputType.json);
        FileHandle handle = Config.instance().getFile(Paths.WORLD);
        handle.writeString(json.prettyPrint(json.toJson(currentData,Array.class, WorldData.class)),false);
=======
    void saveBiome()
    {

        edit.updateTerrain();
        Json json = new Json(JsonWriter.OutputType.json);
        FileHandle handle =  Config.instance().getFile(currentData.biomesNames[list.getSelectedIndex()]);
        handle.writeString(json.prettyPrint(json.toJson(edit.currentData,  BiomeData.class)),false);

    }
    void save()
    {
        currentData.width=width.intValue();
        currentData.height=height.intValue();
        currentData.playerStartPosX=playerStartPosX.floatValue();
        currentData.playerStartPosY=playerStartPosY.floatValue();
        currentData.noiseZoomBiome=noiseZoomBiome.floatValue();
        currentData.tileSize=tileSize.intValue();
        currentData.biomesSprites=biomesSprites.getText();
        currentData.maxRoadDistance=maxRoadDistance.floatValue();
        currentData.biomesNames=  (biomesNames.getList());

        Json json = new Json(JsonWriter.OutputType.json);
        FileHandle handle = Config.instance().getFile(Paths.WORLD);
        handle.writeString(json.prettyPrint(json.toJson(currentData,  WorldData.class)),false);
>>>>>>> 93ac9fd7

    }
    void load()
    {
<<<<<<< HEAD
=======



>>>>>>> 93ac9fd7
        model.clear();
        Json json = new Json();
        FileHandle handle = Config.instance().getFile(Paths.WORLD);
        if (handle.exists())
        {
              currentData=json.fromJson(WorldData.class, WorldData.class, handle);
        }
        update();
    }

    private void update() {
        width.setValue(currentData.width);
        height.setValue(currentData.height);
        playerStartPosX.setValue(currentData.playerStartPosX);
        playerStartPosY.setValue(currentData.playerStartPosY);
        noiseZoomBiome.setValue(currentData.noiseZoomBiome);
        tileSize.setValue(currentData.tileSize);
        biomesSprites.setText(currentData.biomesSprites);
        maxRoadDistance.setValue(currentData.maxRoadDistance);
        biomesNames.setText(currentData.biomesNames);

        for(String path:currentData.biomesNames)
        {
            Json json = new Json();
            FileHandle handle = Config.instance().getFile(path);
            if (handle.exists())
            {
                BiomeData data=json.fromJson(BiomeData.class, BiomeData.class, handle);
                model.addElement(data);
            }
        }

    }
}<|MERGE_RESOLUTION|>--- conflicted
+++ resolved
@@ -16,10 +16,7 @@
 import java.io.File;
 import java.io.IOException;
 import java.util.ArrayList;
-<<<<<<< HEAD
-=======
 import java.util.Arrays;
->>>>>>> 93ac9fd7
 import java.util.HashMap;
 
 public class WorldEditor extends JComponent {
@@ -27,17 +24,6 @@
     WorldData  currentData;
 
 
-<<<<<<< HEAD
-    JSpinner width= new JSpinner(new SpinnerNumberModel(0, 0, 100000, 1));
-    JSpinner height= new JSpinner(new SpinnerNumberModel(0, 0, 100000, 1));
-    JSpinner playerStartPosX= new JSpinner(new SpinnerNumberModel(0, 0, 1, .1));
-    JSpinner playerStartPosY= new JSpinner(new SpinnerNumberModel(0, 0, 1, .1));
-    JSpinner noiseZoomBiome= new JSpinner(new SpinnerNumberModel(0, 0, 1000f, 1f));
-    JSpinner tileSize= new JSpinner(new SpinnerNumberModel(0, 0, 100000, 1));
-
-    JTextField  biomesSprites       =   new JTextField();
-    JSpinner maxRoadDistance        =   new JSpinner(new SpinnerNumberModel(0, 0, 100000f, 1f));
-=======
     IntSpinner width= new IntSpinner( 0, 100000, 1);
     IntSpinner height= new IntSpinner( 0, 100000, 1);
     FloatSpinner playerStartPosX= new FloatSpinner( 0, 1, .1f);
@@ -47,7 +33,6 @@
 
     JTextField  biomesSprites       =   new JTextField();
     FloatSpinner maxRoadDistance        =   new FloatSpinner( 0, 100000f, 1f);
->>>>>>> 93ac9fd7
     TextListEdit biomesNames        =   new TextListEdit();
 
     DefaultListModel<BiomeData> model = new DefaultListModel<>();
@@ -107,35 +92,6 @@
         BorderLayout layout = new BorderLayout();
         setLayout(layout);
         add(tabs);
-<<<<<<< HEAD
-        JPanel worldPanel=new JPanel();
-        JPanel biomeData=new JPanel();
-        tabs.addTab("BiomeData", biomeData);
-        tabs.addTab("WorldData", worldPanel);
-
-
-        JPanel worldData=new JPanel();
-        worldData.setLayout(new GridLayout(9,2)) ;
-
-        worldData.add(new JLabel("width:"));            worldData.add(width);
-        worldData.add(new JLabel("height:"));           worldData.add(height);
-        worldData.add(new JLabel("playerStartPosX:"));  worldData.add(playerStartPosX);
-        worldData.add(new JLabel("playerStartPosY:"));  worldData.add(playerStartPosY);
-        worldData.add(new JLabel("noiseZoomBiome:"));   worldData.add(noiseZoomBiome);
-        worldData.add(new JLabel("tileSize:"));         worldData.add(tileSize);
-        worldData.add(new JLabel("biomesSprites:"));    worldData.add(biomesSprites);
-        worldData.add(new JLabel("maxRoadDistance:"));  worldData.add(maxRoadDistance);
-        worldData.add(new JLabel("biomesNames:"));      worldData.add(biomesNames);
-
-
-        worldPanel.setLayout(new BoxLayout(worldPanel,BoxLayout.Y_AXIS));
-        worldPanel.add(worldData);
-        worldPanel.add(new Box.Filler(new Dimension(0,0),new Dimension(0,Integer.MAX_VALUE),new Dimension(0,Integer.MAX_VALUE)));
-
-
-        biomeData.setLayout(new GridLayout(1,2)) ;
-        biomeData.add(list);    biomeData.add(edit);
-=======
         JSplitPane biomeData=new JSplitPane();
         tabs.addTab("BiomeData", biomeData);
 
@@ -155,7 +111,6 @@
 
         JScrollPane pane = new JScrollPane(edit);
         biomeData.setLeftComponent(list);    biomeData.setRightComponent(pane);
->>>>>>> 93ac9fd7
 
         load();
 
@@ -165,13 +120,10 @@
         newButton.addActionListener(e -> WorldEditor.this.save());
         toolBar.add(newButton);
 
-<<<<<<< HEAD
-=======
          newButton=new JButton("save selected biome");
         newButton.addActionListener(e -> WorldEditor.this.saveBiome());
         toolBar.add(newButton);
 
->>>>>>> 93ac9fd7
         newButton=new JButton("load");
         newButton.addActionListener(e -> WorldEditor.this.load());
         toolBar.add(newButton);
@@ -209,13 +161,6 @@
         }
     }
 
-<<<<<<< HEAD
-    void save()
-    {
-        Json json = new Json(JsonWriter.OutputType.json);
-        FileHandle handle = Config.instance().getFile(Paths.WORLD);
-        handle.writeString(json.prettyPrint(json.toJson(currentData,Array.class, WorldData.class)),false);
-=======
     void saveBiome()
     {
 
@@ -240,17 +185,13 @@
         Json json = new Json(JsonWriter.OutputType.json);
         FileHandle handle = Config.instance().getFile(Paths.WORLD);
         handle.writeString(json.prettyPrint(json.toJson(currentData,  WorldData.class)),false);
->>>>>>> 93ac9fd7
 
     }
     void load()
     {
-<<<<<<< HEAD
-=======
-
-
-
->>>>>>> 93ac9fd7
+
+
+
         model.clear();
         Json json = new Json();
         FileHandle handle = Config.instance().getFile(Paths.WORLD);
