--- conflicted
+++ resolved
@@ -1,883 +1,881 @@
-package forge.screens.match;
-
-import java.io.BufferedReader;
-import java.io.DataInputStream;
-import java.io.FileInputStream;
-import java.io.FileNotFoundException;
-import java.io.InputStreamReader;
-import java.util.ArrayList;
-import java.util.EnumMap;
-import java.util.HashMap;
-import java.util.HashSet;
-import java.util.List;
-import java.util.Map;
-import java.util.Set;
-import java.util.Map.Entry;
-
-import org.apache.commons.lang3.tuple.Pair;
-
-import com.google.common.eventbus.EventBus;
-import com.google.common.eventbus.Subscribe;
-
-import forge.Forge;
-import forge.Graphics;
-import forge.GuiBase;
-import forge.LobbyPlayer;
-import forge.ai.AiProfileUtil;
-import forge.ai.LobbyPlayerAi;
-import forge.assets.FImage;
-import forge.assets.FSkin;
-import forge.assets.FTextureRegionImage;
-import forge.card.CardCharacteristicName;
-import forge.control.FControlGameEventHandler;
-import forge.control.FControlGamePlayback;
-import forge.events.IUiEventVisitor;
-import forge.events.UiEvent;
-import forge.events.UiEventAttackerDeclared;
-import forge.events.UiEventBlockerAssigned;
-import forge.game.Game;
-import forge.game.GameRules;
-import forge.game.GameType;
-import forge.game.Match;
-import forge.game.card.Card;
-import forge.game.card.CounterType;
-import forge.game.phase.PhaseType;
-import forge.game.player.Player;
-import forge.game.player.RegisteredPlayer;
-import forge.game.trigger.TriggerType;
-import forge.game.zone.ZoneType;
-import forge.match.input.InputPlaybackControl;
-import forge.match.input.InputQueue;
-import forge.model.FModel;
-import forge.player.PlayerControllerHuman;
-import forge.properties.ForgePreferences;
-import forge.properties.ForgePreferences.FPref;
-import forge.quest.QuestController;
-import forge.screens.match.views.VAssignDamage;
-import forge.screens.match.views.VPrompt;
-import forge.screens.match.views.VCardDisplayArea.CardAreaPanel;
-import forge.screens.match.views.VPhaseIndicator;
-import forge.screens.match.views.VPhaseIndicator.PhaseLabel;
-import forge.screens.match.views.VPlayerPanel;
-import forge.sound.MusicPlaylist;
-import forge.toolbox.FCardPanel;
-import forge.toolbox.FDisplayObject;
-import forge.toolbox.FOptionPane;
-import forge.util.Callback;
-import forge.util.GuiDisplayUtil;
-import forge.util.MyRandom;
-import forge.util.NameGenerator;
-import forge.util.WaitCallback;
-import forge.view.CardView;
-import forge.view.CardView.CardStateView;
-import forge.view.CombatView;
-import forge.view.GameEntityView;
-import forge.view.IGameView;
-import forge.view.LocalGameView;
-import forge.view.PlayerView;
-import forge.view.WatchLocalGame;
-
-public class FControl {
-    private FControl() { } //don't allow creating instance
-
-    private static Game game;
-    private static IGameView gameView;
-    private static MatchScreen view;
-    private static InputQueue inputQueue;
-    private static final EventBus uiEvents;
-    private static boolean gameHasHumanPlayer;
-    private static final MatchUiEventVisitor visitor = new MatchUiEventVisitor();
-    private static FControlGameEventHandler fcVisitor;
-    private static FControlGamePlayback playbackControl;
-    private static final Map<LobbyPlayer, FImage> avatarImages = new HashMap<LobbyPlayer, FImage>();
-
-    static {
-        uiEvents = new EventBus("ui events");
-        uiEvents.register(Forge.getSoundSystem());
-        uiEvents.register(visitor);
-    }
-
-    public static void startMatch(GameType gameType, List<RegisteredPlayer> players) {
-        startMatch(gameType, null, players);
-    }
-    public static void startMatch(GameType gameType, Set<GameType> appliedVariants, List<RegisteredPlayer> players) {
-        boolean useRandomFoil = FModel.getPreferences().getPrefBoolean(FPref.UI_RANDOM_FOIL);
-        for (RegisteredPlayer rp : players) {
-            rp.setRandomFoil(useRandomFoil);
-        }
-
-        GameRules rules = new GameRules(gameType);
-        if (appliedVariants != null && !appliedVariants.isEmpty()) {
-            rules.setAppliedVariants(appliedVariants);
-        }
-        rules.setPlayForAnte(FModel.getPreferences().getPrefBoolean(FPref.UI_ANTE));
-        rules.setMatchAnteRarity(FModel.getPreferences().getPrefBoolean(FPref.UI_ANTE_MATCH_RARITY));
-        rules.setManaBurn(FModel.getPreferences().getPrefBoolean(FPref.UI_MANABURN));
-        rules.canCloneUseTargetsImage = FModel.getPreferences().getPrefBoolean(FPref.UI_CLONE_MODE_SOURCE);
-
-        startGame(new Match(rules, players));
-    }
-
-    public static void startGameInSameMatch() {
-        final Match match = game.getMatch();
-        endCurrentGame();
-        startGame(match);
-    }
-
-    public static void startGameInNewMatch() {
-        final Match match = game.getMatch();
-        endCurrentGame();
-        match.clearGamesPlayed();
-        startGame(match);
-    }
-
-    public static void startGame(final Match match) {
-        cardDetailsCache.clear(); //ensure details cache cleared before starting a new game
-        CardAreaPanel.resetForNewGame(); //ensure card panels reset between games
-
-        Forge.getSoundSystem().setBackgroundMusic(MusicPlaylist.MATCH);
-
-        game = match.createGame();
-
-        if (game.getRules().getGameType() == GameType.Quest) {
-            QuestController qc = FModel.getQuest();
-            // Reset new list when the Match round starts, not when each game starts
-            if (game.getMatch().getPlayedGames().isEmpty()) {
-                qc.getCards().resetNewList();
-            }
-            game.subscribeToEvents(qc); // this one listens to player's mulligans ATM
-        }
-
-        inputQueue = new InputQueue(game);
-
-        game.subscribeToEvents(Forge.getSoundSystem());
-
-        Player humanLobbyPlayer = game.getRegisteredPlayers().get(0);
-        // The UI controls should use these game data as models
-        initMatch(game.getRegisteredPlayers(), humanLobbyPlayer);
-
-        actuateMatchPreferences();
-
-        // Listen to DuelOutcome event to show ViewWinLose
-        game.subscribeToEvents(fcVisitor);
-
-        // Add playback controls to match if needed
-        gameHasHumanPlayer = false;
-        boolean gameHasAiPlayer = false;
-        for (Player p :  game.getPlayers()) {
-            if (p.getController().getLobbyPlayer() == getGuiPlayer()) {
-                gameHasHumanPlayer = true;
-            } else if (p.getLobbyPlayer() instanceof LobbyPlayerAi) {
-                gameHasAiPlayer = true;
-            }
-        }
-        if (!gameHasHumanPlayer) {
-            game.subscribeToEvents(playbackControl);
-
-            //add special object that pauses game if screen touched
-            view.add(new FDisplayObject() {
-                @Override
-                public void draw(Graphics g) {
-                    //don't draw anything
-                }
-
-                @Override
-                public void buildTouchListeners(float screenX, float screenY, ArrayList<FDisplayObject> listeners) {
-                    if (screenY < view.getHeight() - VPrompt.HEIGHT) {
-                        pause();
-                    }
-                }
-            });
-        }
-
-        if (!gameHasAiPlayer) {
-            // If there are no AI's, allow all players to see all cards (hotseat
-            // mode).
-            for (final Player p : game.getPlayers()) {
-                if (p.getController() instanceof PlayerControllerHuman) {
-                    final PlayerControllerHuman controller = (PlayerControllerHuman) p.getController();
-                    controller.setMayLookAtAllCards(true);
-                }
-            }
-        }
-
-        Forge.openScreen(view);
-
-        // It's important to run match in a different thread to allow GUI inputs to be invoked from inside game. 
-        // Game is set on pause while gui player takes decisions
-        game.getAction().invoke(new Runnable() {
-            @Override
-            public void run() {
-                match.startGame(game);
-            }
-        });
-    }
-
-    public static Game getGame() {
-        return game;
-    }
-
-    public static IGameView getGameView() {
-        return gameView;
-    }
-
-    public static MatchScreen getView() {
-        return view;
-    }
-
-    public static InputQueue getInputQueue() {
-        return inputQueue;
-    }
-
-    public static boolean stopAtPhase(final PlayerView turn, final PhaseType phase) {
-        PhaseLabel label = getPlayerPanel(turn).getPhaseIndicator().getLabel(phase);
-        return label == null || label.getStopAtPhase();
-    }
-
-    public static void endCurrentTurn() {
-<<<<<<< HEAD
-        Player p = getCurrentPlayer();
-
-        if (p != null) {
-            inputProxy.passPriority(p, PhaseType.CLEANUP);
-        }
-=======
-        gameView.passPriorityUntilEndOfTurn();
->>>>>>> a59f456f
-    }
-
-    public static void initMatch(final List<Player> players, Player localPlayer) {
-        final String[] indices = FModel.getPreferences().getPref(FPref.UI_AVATARS).split(",");
-
-        // Instantiate all required field slots (user at 0)
-        final List<Player> sortedPlayers = shiftPlayersPlaceLocalFirst(players, localPlayer);
-
-        List<VPlayerPanel> playerPanels = new ArrayList<VPlayerPanel>();
-
-        int i = 0;
-        int avatarIndex = 0;
-        for (Player p : sortedPlayers) {
-            if (i < indices.length) {
-                avatarIndex = Integer.parseInt(indices[i]);
-                i++;
-            }
-            p.getLobbyPlayer().setAvatarIndex(avatarIndex);
-        }
-
-        final LocalGameView localGameView;
-        if (localPlayer.getController() instanceof PlayerControllerHuman) {
-            final PlayerControllerHuman controller = (PlayerControllerHuman) localPlayer.getController();
-            localGameView = controller.getGameView(); 
-            gameView = localGameView; 
-            fcVisitor = new FControlGameEventHandler(GuiBase.getInterface(), localGameView);
-        } else {
-            // Watch game but do not participate
-            localGameView = new WatchLocalGame(game, inputQueue);
-            gameView = localGameView;
-            fcVisitor = new FControlGameEventHandler(GuiBase.getInterface(), localGameView);
-            playbackControl = new FControlGamePlayback(GuiBase.getInterface(), localGameView);
-            playbackControl.setGame(game);
-            game.subscribeToEvents(playbackControl);
-        }
-
-        for (Player p : sortedPlayers) {
-            playerPanels.add(new VPlayerPanel(localGameView.getPlayerView(p)));
-        }
-        view = new MatchScreen(localGameView, localGameView.getPlayerView(localPlayer), playerPanels);
-    }
-
-    private static List<Player> shiftPlayersPlaceLocalFirst(final List<Player> players, Player localPlayer) {
-        // get an arranged list so that the first local player is at index 0
-        List<Player> sortedPlayers = new ArrayList<Player>(players);
-        int ixFirstHuman = -1;
-        for (int i = 0; i < players.size(); i++) {
-            if (sortedPlayers.get(i) == localPlayer) {
-                ixFirstHuman = i;
-                break;
-            }
-        }
-        if (ixFirstHuman > 0) {
-            sortedPlayers.add(0, sortedPlayers.remove(ixFirstHuman));
-        }
-        return sortedPlayers;
-    }
-
-    public static void resetAllPhaseButtons() {
-        for (final VPlayerPanel panel : view.getPlayerPanels().values()) {
-            panel.getPhaseIndicator().resetPhaseButtons();
-        }
-    }
-
-    public static void showMessage(final String s0) {
-        view.getPrompt().setMessage(s0);
-    }
-
-    public static VPlayerPanel getPlayerPanel(final PlayerView playerView) {
-        return view.getPlayerPanels().get(playerView);
-    }
-
-    public static void highlightCard(final CardView c) {
-        for (VPlayerPanel playerPanel : FControl.getView().getPlayerPanels().values()) {
-            for (FCardPanel p : playerPanel.getField().getCardPanels()) {
-                if (p.getCard().equals(c)) {
-                    p.setHighlighted(true);
-                    return;
-                }
-            }
-        }
-    }
-
-    public static void clearCardHighlights() {
-        for (VPlayerPanel playerPanel : FControl.getView().getPlayerPanels().values()) {
-            for (FCardPanel p : playerPanel.getField().getCardPanels()) {
-                p.setHighlighted(false);
-            }
-        }
-    }
-
-    public static Player getCurrentPlayer() {
-        // try current priority
-        Player currentPriority = game.getPhaseHandler().getPriorityPlayer();
-        if (null != currentPriority && currentPriority.getLobbyPlayer() == getGuiPlayer()) {
-            return currentPriority;
-        }
-
-        // otherwise find just any player, belonging to this lobbyplayer
-        for (Player p : game.getPlayers()) {
-            if (p.getLobbyPlayer() == getGuiPlayer()) {
-                return p;
-            }
-        }
-
-        return null;
-    }
-
-    public static void alphaStrike() {
-        gameView.alphaStrike();
-    }
-
-    public static void showCombat(CombatView combat) {
-        /*if (combat != null && combat.getAttackers().size() > 0 && combat.getAttackingPlayer().getGame().getStack().isEmpty()) {
-            if (selectedDocBeforeCombat == null) {
-                IVDoc<? extends ICDoc> combatDoc = EDocID.REPORT_COMBAT.getDoc();
-                if (combatDoc.getParentCell() != null) {
-                    selectedDocBeforeCombat = combatDoc.getParentCell().getSelected();
-                    if (selectedDocBeforeCombat != combatDoc) {
-                        SDisplayUtil.showTab(combatDoc);
-                    }
-                    else {
-                        selectedDocBeforeCombat = null; //don't need to cache combat doc this way
-                    }
-                }
-            }
-        }
-        else if (selectedDocBeforeCombat != null) { //re-select doc that was selected before once combat finished
-            SDisplayUtil.showTab(selectedDocBeforeCombat);
-            selectedDocBeforeCombat = null;
-        }
-        CCombat.SINGLETON_INSTANCE.setModel(combat);
-        CCombat.SINGLETON_INSTANCE.update();*/
-    }
-
-    public static Map<CardView, Integer> getDamageToAssign(final CardView attacker, final List<CardView> blockers, final int damage, final GameEntityView defender, final boolean overrideOrder) {
-        if (damage <= 0) {
-            return new HashMap<CardView, Integer>();
-        }
-
-        // If the first blocker can absorb all of the damage, don't show the Assign Damage dialog
-        CardView firstBlocker = blockers.get(0);
-        if (!overrideOrder && !attacker.getOriginal().hasDeathtouch() && firstBlocker.getLethalDamage() >= damage) {
-            Map<CardView, Integer> res = new HashMap<CardView, Integer>();
-            res.put(firstBlocker, damage);
-            return res;
-        }
-
-        return new WaitCallback<Map<CardView, Integer>>() {
-            @Override
-            public void run() {
-                VAssignDamage v = new VAssignDamage(attacker, blockers, damage, defender, overrideOrder, this);
-                v.show();
-            }
-        }.invokeAndWait();
-    }
-
-    private static Set<PlayerView> highlightedPlayers = new HashSet<PlayerView>();
-    public static void setHighlighted(PlayerView ge, boolean b) {
-        if (b) highlightedPlayers.add(ge);
-        else highlightedPlayers.remove(ge);
-    }
-
-    public static boolean isHighlighted(Player player) {
-        return highlightedPlayers.contains(player);
-    }
-
-    private static Set<CardView> highlightedCards = new HashSet<CardView>();
-    // used to highlight cards in UI
-    public static void setUsedToPay(CardView card, boolean value) {
-        boolean hasChanged = value ? highlightedCards.add(card) : highlightedCards.remove(card);
-        if (hasChanged) { // since we are in UI thread, may redraw the card right now
-            updateSingleCard(card);
-        }
-    }
-
-    public static boolean isUsedToPay(CardView card) {
-        return highlightedCards.contains(card);
-    }
-
-    public static void updateZones(List<Pair<PlayerView, ZoneType>> zonesToUpdate) {
-        for (Pair<PlayerView, ZoneType> kv : zonesToUpdate) {
-            PlayerView owner = kv.getKey();
-            ZoneType zt = kv.getValue();
-            if (owner == null || zt == null) {
-                continue;
-            }
-            getPlayerPanel(owner).updateZone(zt);
-        }
-    }
-
-    // Player's mana pool changes
-    public static void updateManaPool(List<PlayerView> manaPoolUpdate) {
-        for (PlayerView p : manaPoolUpdate) {
-            getPlayerPanel(p).updateManaPool();
-        }
-    }
-
-    // Player's lives and poison counters
-    public static void updateLives(List<PlayerView> livesUpdate) {
-        for (PlayerView p : livesUpdate) {
-            getPlayerPanel(p).updateLife();
-        }
-    }
-
-    public static void updateCards(Set<CardView> cardsToUpdate) {
-        for (CardView c : cardsToUpdate) {
-            updateSingleCard(c);
-        }
-    }
-
-    private static final Map<Integer, CardStateView> cardDetailsCache = new HashMap<Integer, CardStateView>();
-
-    public static CardStateView getCardDetails(CardView card) {
-        final CardStateView details = cardDetailsCache.get(card.getId());
-        if (details == null) {
-            cardDetailsCache.put(card.getId(), card.getOriginal());
-            return card.getOriginal();
-        }
-        return details;
-    }
-
-    public static void refreshCardDetails(Iterable<CardView> cards) {
-        Set<PlayerView> playersNeedingFieldUpdate = null;
-
-        for (final CardView c : cards) {
-            //for each card in play, if it changed from creature to non-creature or vice versa,
-            //or if it changed from land to non-land or vice-versa,
-            //ensure field containing that card is updated to reflect that change
-            final CardStateView state = c.getOriginal();
-            if (c.getZone() == ZoneType.Battlefield) {
-                CardStateView oldDetails = cardDetailsCache.get(c);
-                if (oldDetails == null || state.isCreature() != oldDetails.isCreature() || state.isLand() != oldDetails.isLand()) {
-                    if (playersNeedingFieldUpdate == null) {
-                        playersNeedingFieldUpdate = new HashSet<PlayerView>();
-                    }
-                    playersNeedingFieldUpdate.add(c.getController());
-                }
-            }
-            cardDetailsCache.put(c.getId(), c.getOriginal());
-        }
-
-        if (playersNeedingFieldUpdate != null) { //update field for any players necessary
-            for (PlayerView p : playersNeedingFieldUpdate) {
-                getPlayerPanel(p).getField().update();
-            }
-        }
-    }
-
-    public static void updateSingleCard(final CardView card) {
-        final ZoneType zone = card.getZone();
-        if (zone != null && zone == ZoneType.Battlefield) {
-            getPlayerPanel(card.getController()).getField().updateCard(card);
-        }
-    }
-
-    /** Concede game, bring up WinLose UI. */
-    public static void concede() {
-        String userPrompt =
-                "This will end the current game and you will not be able to resume.\n\n" +
-                        "Concede anyway?";
-        FOptionPane.showConfirmDialog(userPrompt, "Concede Game?", "Concede", "Cancel", false, new Callback<Boolean>() {
-            @Override
-            public void run(Boolean result) {
-                if (result) {
-                    stopGame();
-                }
-            }
-        });
-    }
-
-    public static void stopGame() {
-        List<Player> pp = new ArrayList<Player>();
-        for (Player p : game.getPlayers()) {
-            if (p.getOriginalLobbyPlayer() == getGuiPlayer()) {
-                pp.add(p);
-            }
-        }
-        boolean hasHuman = !pp.isEmpty();
-
-        if (pp.isEmpty()) {
-            pp.addAll(game.getPlayers()); // no human? then all players surrender!
-        }
-
-        for (Player p: pp) {
-            p.concede();
-        }
-
-        Player priorityPlayer = game.getPhaseHandler().getPriorityPlayer();
-        boolean humanHasPriority = priorityPlayer == null || priorityPlayer.getLobbyPlayer() == getGuiPlayer();
-
-        if (hasHuman && humanHasPriority) {
-            game.getAction().checkGameOverCondition();
-        }
-        else {
-            game.isGameOver(); // this is synchronized method - it's used to make Game-0 thread see changes made here
-            inputQueue.onGameOver(false); //release any waiting input, effectively passing priority
-        }
-
-        if (playbackControl != null) {
-            playbackControl.onGameStopRequested();
-        }
-    }
-
-    public static void endCurrentGame() {
-        if (game == null) { return; }
-
-        Forge.back();
-        game = null;
-        cardDetailsCache.clear(); //ensure card details cache cleared ending game
-    }
-
-    public static void pause() {
-        Forge.getSoundSystem().pause();
-        //pause playback if needed
-        if (inputQueue != null && inputQueue.getInput() instanceof InputPlaybackControl) {
-            ((InputPlaybackControl)inputQueue.getInput()).pause();
-        }
-    }
-
-    public static void resume() {
-        Forge.getSoundSystem().resume();
-    }
-
-    private final static boolean LOG_UIEVENTS = false;
-
-    // UI-related events should arrive here
-    public static void fireEvent(UiEvent uiEvent) {
-        if (LOG_UIEVENTS) {
-            //System.out.println("UI: " + uiEvent.toString()  + " \t\t " + FThreads.debugGetStackTraceItem(4, true));
-        }
-        uiEvents.post(uiEvent);
-    }
-
-    private static class MatchUiEventVisitor implements IUiEventVisitor<Void> {
-        @Override
-        public Void visit(UiEventBlockerAssigned event) {
-            updateSingleCard(event.blocker);
-            return null;
-        }
-
-        @Override
-        public Void visit(UiEventAttackerDeclared event) {
-            updateSingleCard(event.attacker);
-            return null;
-        }
-
-        @Subscribe
-        public void receiveEvent(UiEvent evt) {
-            evt.visit(this);
-        }
-    }
-
-    public static void setupGameState(String filename) {
-        int humanLife = -1;
-        int aiLife = -1;
-
-        final Map<ZoneType, String> humanCardTexts = new EnumMap<ZoneType, String>(ZoneType.class);
-        final Map<ZoneType, String> aiCardTexts = new EnumMap<ZoneType, String>(ZoneType.class);
-
-        String tChangePlayer = "NONE";
-        String tChangePhase = "NONE";
-
-        try {
-            final FileInputStream fstream = new FileInputStream(filename);
-            final DataInputStream in = new DataInputStream(fstream);
-            final BufferedReader br = new BufferedReader(new InputStreamReader(in));
-
-            String temp = "";
-
-            while ((temp = br.readLine()) != null) {
-                final String[] tempData = temp.split("=");
-                if (tempData.length < 2 || temp.charAt(0) == '#') {
-                    continue;
-                }
-
-                final String categoryName = tempData[0].toLowerCase();
-                final String categoryValue = tempData[1];
-
-                switch (categoryName) {
-                case "humanlife":
-                    humanLife = Integer.parseInt(categoryValue);
-                    break;
-                case "ailife":
-                    aiLife = Integer.parseInt(categoryValue);
-                    break;
-                case "activeplayer":
-                    tChangePlayer = categoryValue.trim().toLowerCase();
-                    break;
-                case "activephase":
-                    tChangePhase = categoryValue;
-                    break;
-                case "humancardsinplay":
-                    humanCardTexts.put(ZoneType.Battlefield, categoryValue);
-                    break;
-                case "aicardsinplay":
-                    aiCardTexts.put(ZoneType.Battlefield, categoryValue);
-                    break;
-                case "humancardsinhand":
-                    humanCardTexts.put(ZoneType.Hand, categoryValue);
-                    break;
-                case "aicardsinhand":
-                    aiCardTexts.put(ZoneType.Hand, categoryValue);
-                    break;
-                case "humancardsingraveyard":
-                    humanCardTexts.put(ZoneType.Graveyard, categoryValue);
-                    break;
-                case "aicardsingraveyard":
-                    aiCardTexts.put(ZoneType.Graveyard, categoryValue);
-                    break;
-                case "humancardsinlibrary":
-                    humanCardTexts.put(ZoneType.Library, categoryValue);
-                    break;
-                case "aicardsinlibrary":
-                    aiCardTexts.put(ZoneType.Library, categoryValue);
-                    break;
-                case "humancardsinexile":
-                    humanCardTexts.put(ZoneType.Exile, categoryValue);
-                    break;
-                case "aicardsinexile":
-                    aiCardTexts.put(ZoneType.Exile, categoryValue);
-                    break;
-                }
-            }
-
-            in.close();
-        }
-        catch (final FileNotFoundException fnfe) {
-            FOptionPane.showErrorDialog("File not found: " + filename);
-        }
-        catch (final Exception e) {
-            FOptionPane.showErrorDialog("Error loading battle setup file!");
-            return;
-        }
-
-        setupGameState(humanLife, aiLife, humanCardTexts, aiCardTexts, tChangePlayer, tChangePhase);
-    }
-
-    public static void setupGameState(final int humanLife, final int aiLife, final Map<ZoneType, String> humanCardTexts,
-            final Map<ZoneType, String> aiCardTexts, final String tChangePlayer, final String tChangePhase) {
-
-        game.getAction().invoke(new Runnable() {
-            @Override
-            public void run() {
-                final Player human = game.getPlayers().get(0);
-                final Player ai = game.getPlayers().get(1);
-
-                Player newPlayerTurn = tChangePlayer.equals("human") ? newPlayerTurn = human : tChangePlayer.equals("ai") ? newPlayerTurn = ai : null;
-                PhaseType newPhase = tChangePhase.trim().equalsIgnoreCase("none") ? null : PhaseType.smartValueOf(tChangePhase);
-
-                game.getPhaseHandler().devModeSet(newPhase, newPlayerTurn);
-
-                game.getTriggerHandler().suppressMode(TriggerType.ChangesZone);
-
-                setupPlayerState(humanLife, humanCardTexts, human);
-                setupPlayerState(aiLife, aiCardTexts, ai);
-
-                game.getTriggerHandler().clearSuppression(TriggerType.ChangesZone);
-
-                game.getAction().checkStaticAbilities();
-            }
-        });
-    }
-
-    private static void setupPlayerState(int life, Map<ZoneType, String> cardTexts, final Player p) {
-        Map<ZoneType, List<Card>> humanCards = new EnumMap<ZoneType, List<Card>>(ZoneType.class);
-        for (Entry<ZoneType, String> kv : cardTexts.entrySet()) {
-            humanCards.put(kv.getKey(), processCardsForZone(kv.getValue().split(";"), p));
-        }
-
-        if (life > 0) {
-            p.setLife(life, null);
-        }
-
-        for (Entry<ZoneType, List<Card>> kv : humanCards.entrySet()) {
-            if (kv.getKey() == ZoneType.Battlefield) {
-                for (final Card c : kv.getValue()) {
-                    p.getZone(ZoneType.Hand).add(c);
-                    p.getGame().getAction().moveToPlay(c);
-                    c.setSickness(false);
-                }
-            }
-            else {
-                p.getZone(kv.getKey()).setCards(kv.getValue());
-            }
-        }
-    }
-
-    private static List<Card> processCardsForZone(final String[] data, final Player player) {
-        final List<Card> cl = new ArrayList<Card>();
-        for (final String element : data) {
-            final String[] cardinfo = element.trim().split("\\|");
-
-            final Card c = Card.fromPaperCard(FModel.getMagicDb().getCommonCards().getCard(cardinfo[0]), player);
-
-            boolean hasSetCurSet = false;
-            for (final String info : cardinfo) {
-                if (info.startsWith("Set:")) {
-                    c.setCurSetCode(info.substring(info.indexOf(':') + 1));
-                    hasSetCurSet = true;
-                }
-                else if (info.equalsIgnoreCase("Tapped:True")) {
-                    c.tap();
-                }
-                else if (info.startsWith("Counters:")) {
-                    final String[] counterStrings = info.substring(info.indexOf(':') + 1).split(",");
-                    for (final String counter : counterStrings) {
-                        c.addCounter(CounterType.valueOf(counter), 1, true);
-                    }
-                }
-                else if (info.equalsIgnoreCase("SummonSick:True")) {
-                    c.setSickness(true);
-                }
-                else if (info.equalsIgnoreCase("FaceDown:True")) {
-                    c.setState(CardCharacteristicName.FaceDown);
-                }
-            }
-
-            if (!hasSetCurSet) {
-                c.setCurSetCode(c.getMostRecentSet());
-            }
-
-            cl.add(c);
-        }
-        return cl;
-    }
-
-    public static void writeMatchPreferences() {
-        ForgePreferences prefs = FModel.getPreferences();
-
-        VPhaseIndicator fvAi = FControl.getView().getTopPlayerPanel().getPhaseIndicator();
-        prefs.setPref(FPref.PHASE_AI_UPKEEP, String.valueOf(fvAi.getLabel(PhaseType.UPKEEP).getStopAtPhase()));
-        prefs.setPref(FPref.PHASE_AI_DRAW, String.valueOf(fvAi.getLabel(PhaseType.DRAW).getStopAtPhase()));
-        prefs.setPref(FPref.PHASE_AI_MAIN1, String.valueOf(fvAi.getLabel(PhaseType.MAIN1).getStopAtPhase()));
-        prefs.setPref(FPref.PHASE_AI_BEGINCOMBAT, String.valueOf(fvAi.getLabel(PhaseType.COMBAT_BEGIN).getStopAtPhase()));
-        prefs.setPref(FPref.PHASE_AI_DECLAREATTACKERS, String.valueOf(fvAi.getLabel(PhaseType.COMBAT_DECLARE_ATTACKERS).getStopAtPhase()));
-        prefs.setPref(FPref.PHASE_AI_DECLAREBLOCKERS, String.valueOf(fvAi.getLabel(PhaseType.COMBAT_DECLARE_BLOCKERS).getStopAtPhase()));
-        prefs.setPref(FPref.PHASE_AI_FIRSTSTRIKE, String.valueOf(fvAi.getLabel(PhaseType.COMBAT_FIRST_STRIKE_DAMAGE).getStopAtPhase()));
-        prefs.setPref(FPref.PHASE_AI_COMBATDAMAGE, String.valueOf(fvAi.getLabel(PhaseType.COMBAT_DAMAGE).getStopAtPhase()));
-        prefs.setPref(FPref.PHASE_AI_ENDCOMBAT, String.valueOf(fvAi.getLabel(PhaseType.COMBAT_END).getStopAtPhase()));
-        prefs.setPref(FPref.PHASE_AI_MAIN2, String.valueOf(fvAi.getLabel(PhaseType.MAIN2).getStopAtPhase()));
-        prefs.setPref(FPref.PHASE_AI_EOT, String.valueOf(fvAi.getLabel(PhaseType.END_OF_TURN).getStopAtPhase()));
-        prefs.setPref(FPref.PHASE_AI_CLEANUP, String.valueOf(fvAi.getLabel(PhaseType.CLEANUP).getStopAtPhase()));
-
-        VPhaseIndicator fvHuman = FControl.getView().getBottomPlayerPanel().getPhaseIndicator();
-        prefs.setPref(FPref.PHASE_HUMAN_UPKEEP, String.valueOf(fvHuman.getLabel(PhaseType.UPKEEP).getStopAtPhase()));
-        prefs.setPref(FPref.PHASE_HUMAN_DRAW, String.valueOf(fvHuman.getLabel(PhaseType.DRAW).getStopAtPhase()));
-        prefs.setPref(FPref.PHASE_HUMAN_MAIN1, String.valueOf(fvHuman.getLabel(PhaseType.MAIN1).getStopAtPhase()));
-        prefs.setPref(FPref.PHASE_HUMAN_BEGINCOMBAT, String.valueOf(fvHuman.getLabel(PhaseType.COMBAT_BEGIN).getStopAtPhase()));
-        prefs.setPref(FPref.PHASE_HUMAN_DECLAREATTACKERS, String.valueOf(fvHuman.getLabel(PhaseType.COMBAT_DECLARE_ATTACKERS).getStopAtPhase()));
-        prefs.setPref(FPref.PHASE_HUMAN_DECLAREBLOCKERS, String.valueOf(fvHuman.getLabel(PhaseType.COMBAT_DECLARE_BLOCKERS).getStopAtPhase()));
-        prefs.setPref(FPref.PHASE_HUMAN_FIRSTSTRIKE, String.valueOf(fvHuman.getLabel(PhaseType.COMBAT_FIRST_STRIKE_DAMAGE).getStopAtPhase()));
-        prefs.setPref(FPref.PHASE_HUMAN_COMBATDAMAGE, String.valueOf(fvHuman.getLabel(PhaseType.COMBAT_DAMAGE).getStopAtPhase()));
-        prefs.setPref(FPref.PHASE_HUMAN_ENDCOMBAT, String.valueOf(fvHuman.getLabel(PhaseType.COMBAT_END).getStopAtPhase()));
-        prefs.setPref(FPref.PHASE_HUMAN_MAIN2, String.valueOf(fvHuman.getLabel(PhaseType.MAIN2).getStopAtPhase()));
-        prefs.setPref(FPref.PHASE_HUMAN_EOT, fvHuman.getLabel(PhaseType.END_OF_TURN).getStopAtPhase());
-        prefs.setPref(FPref.PHASE_HUMAN_CLEANUP, fvHuman.getLabel(PhaseType.CLEANUP).getStopAtPhase());
-
-        prefs.save();
-    }
-
-    private static void actuateMatchPreferences() {
-        ForgePreferences prefs = FModel.getPreferences();
-
-        VPhaseIndicator fvAi = FControl.getView().getTopPlayerPanel().getPhaseIndicator();
-        fvAi.getLabel(PhaseType.UPKEEP).setStopAtPhase(prefs.getPrefBoolean(FPref.PHASE_AI_UPKEEP));
-        fvAi.getLabel(PhaseType.DRAW).setStopAtPhase(prefs.getPrefBoolean(FPref.PHASE_AI_DRAW));
-        fvAi.getLabel(PhaseType.MAIN1).setStopAtPhase(prefs.getPrefBoolean(FPref.PHASE_AI_MAIN1));
-        fvAi.getLabel(PhaseType.COMBAT_BEGIN).setStopAtPhase(prefs.getPrefBoolean(FPref.PHASE_AI_BEGINCOMBAT));
-        fvAi.getLabel(PhaseType.COMBAT_DECLARE_ATTACKERS).setStopAtPhase(prefs.getPrefBoolean(FPref.PHASE_AI_DECLAREATTACKERS));
-        fvAi.getLabel(PhaseType.COMBAT_DECLARE_BLOCKERS).setStopAtPhase(prefs.getPrefBoolean(FPref.PHASE_AI_DECLAREBLOCKERS));
-        fvAi.getLabel(PhaseType.COMBAT_FIRST_STRIKE_DAMAGE).setStopAtPhase(prefs.getPrefBoolean(FPref.PHASE_AI_FIRSTSTRIKE));
-        fvAi.getLabel(PhaseType.COMBAT_DAMAGE).setStopAtPhase(prefs.getPrefBoolean(FPref.PHASE_AI_COMBATDAMAGE));
-        fvAi.getLabel(PhaseType.COMBAT_END).setStopAtPhase(prefs.getPrefBoolean(FPref.PHASE_AI_ENDCOMBAT));
-        fvAi.getLabel(PhaseType.MAIN2).setStopAtPhase(prefs.getPrefBoolean(FPref.PHASE_AI_MAIN2));
-        fvAi.getLabel(PhaseType.END_OF_TURN).setStopAtPhase(prefs.getPrefBoolean(FPref.PHASE_AI_EOT));
-        fvAi.getLabel(PhaseType.CLEANUP).setStopAtPhase(prefs.getPrefBoolean(FPref.PHASE_AI_CLEANUP));
-
-        VPhaseIndicator fvHuman = FControl.getView().getBottomPlayerPanel().getPhaseIndicator();
-        fvHuman.getLabel(PhaseType.UPKEEP).setStopAtPhase(prefs.getPrefBoolean(FPref.PHASE_HUMAN_UPKEEP));
-        fvHuman.getLabel(PhaseType.DRAW).setStopAtPhase(prefs.getPrefBoolean(FPref.PHASE_HUMAN_DRAW));
-        fvHuman.getLabel(PhaseType.MAIN1).setStopAtPhase(prefs.getPrefBoolean(FPref.PHASE_HUMAN_MAIN1));
-        fvHuman.getLabel(PhaseType.COMBAT_BEGIN).setStopAtPhase(prefs.getPrefBoolean(FPref.PHASE_HUMAN_BEGINCOMBAT));
-        fvHuman.getLabel(PhaseType.COMBAT_DECLARE_ATTACKERS).setStopAtPhase(prefs.getPrefBoolean(FPref.PHASE_HUMAN_DECLAREATTACKERS));
-        fvHuman.getLabel(PhaseType.COMBAT_DECLARE_BLOCKERS).setStopAtPhase(prefs.getPrefBoolean(FPref.PHASE_HUMAN_DECLAREBLOCKERS));
-        fvHuman.getLabel(PhaseType.COMBAT_FIRST_STRIKE_DAMAGE).setStopAtPhase(prefs.getPrefBoolean(FPref.PHASE_HUMAN_FIRSTSTRIKE));
-        fvHuman.getLabel(PhaseType.COMBAT_DAMAGE).setStopAtPhase(prefs.getPrefBoolean(FPref.PHASE_HUMAN_COMBATDAMAGE));
-        fvHuman.getLabel(PhaseType.COMBAT_END).setStopAtPhase(prefs.getPrefBoolean(FPref.PHASE_HUMAN_ENDCOMBAT));
-        fvHuman.getLabel(PhaseType.MAIN2).setStopAtPhase(prefs.getPrefBoolean(FPref.PHASE_HUMAN_MAIN2));
-        fvHuman.getLabel(PhaseType.END_OF_TURN).setStopAtPhase(prefs.getPrefBoolean(FPref.PHASE_HUMAN_EOT));
-        fvHuman.getLabel(PhaseType.CLEANUP).setStopAtPhase(prefs.getPrefBoolean(FPref.PHASE_HUMAN_CLEANUP));
-    }
-    
-    /** Returns a random name from the supplied list. */
-    public static String getRandomName() {
-        String playerName = GuiDisplayUtil.getPlayerName();
-        String aiName = NameGenerator.getRandomName("Any", "Generic", playerName);
-        return aiName;
-    }
-    
-    public final static LobbyPlayer getAiPlayer() { return getAiPlayer(getRandomName()); }
-    public final static LobbyPlayer getAiPlayer(String name) {
-        int avatarCount = GuiBase.getInterface().getAvatarCount();
-        return getAiPlayer(name, avatarCount == 0 ? 0 : MyRandom.getRandom().nextInt(avatarCount));
-    }
-    public final static LobbyPlayer getAiPlayer(String name, int avatarIndex) {
-        LobbyPlayerAi player = new LobbyPlayerAi(name);
-
-        // TODO: implement specific AI profiles for quest mode.
-        String lastProfileChosen = FModel.getPreferences().getPref(FPref.UI_CURRENT_AI_PROFILE);
-        player.setRotateProfileEachGame(lastProfileChosen.equals(AiProfileUtil.AI_PROFILE_RANDOM_DUEL));
-        if(lastProfileChosen.equals(AiProfileUtil.AI_PROFILE_RANDOM_MATCH)) {
-            lastProfileChosen = AiProfileUtil.getRandomProfile();
-            System.out.println(String.format("AI profile %s was chosen for the lobby player %s.", lastProfileChosen, player.getName()));
-        }
-        player.setAiProfile(lastProfileChosen);
-        player.setAvatarIndex(avatarIndex);
-        return player;
-    }
-
-    public final static LobbyPlayer getGuiPlayer() {
-        return GuiBase.getInterface().getGuiPlayer();
-    }
-
-    public static FImage getPlayerAvatar(final PlayerView p) {
-        LobbyPlayer lp = p.getLobbyPlayer();
-        FImage avatar = avatarImages.get(lp);
-        if (avatar == null) {
-            avatar = new FTextureRegionImage(FSkin.getAvatars().get(lp.getAvatarIndex()));
-        }
-        return avatar;
-    }
-
-    public static void setPlayerAvatar(final LobbyPlayer lp, final FImage avatarImage) {
-        avatarImages.put(lp, avatarImage);
-    }
-}
+package forge.screens.match;
+
+import java.io.BufferedReader;
+import java.io.DataInputStream;
+import java.io.FileInputStream;
+import java.io.FileNotFoundException;
+import java.io.InputStreamReader;
+import java.util.ArrayList;
+import java.util.EnumMap;
+import java.util.HashMap;
+import java.util.HashSet;
+import java.util.List;
+import java.util.Map;
+import java.util.Set;
+import java.util.Map.Entry;
+
+import org.apache.commons.lang3.tuple.Pair;
+
+import com.google.common.eventbus.EventBus;
+import com.google.common.eventbus.Subscribe;
+
+import forge.Forge;
+import forge.Graphics;
+import forge.GuiBase;
+import forge.LobbyPlayer;
+import forge.ai.AiProfileUtil;
+import forge.ai.LobbyPlayerAi;
+import forge.assets.FImage;
+import forge.assets.FSkin;
+import forge.assets.FTextureRegionImage;
+import forge.card.CardCharacteristicName;
+import forge.control.FControlGameEventHandler;
+import forge.control.FControlGamePlayback;
+import forge.events.IUiEventVisitor;
+import forge.events.UiEvent;
+import forge.events.UiEventAttackerDeclared;
+import forge.events.UiEventBlockerAssigned;
+import forge.game.Game;
+import forge.game.GameRules;
+import forge.game.GameType;
+import forge.game.Match;
+import forge.game.card.Card;
+import forge.game.card.CounterType;
+import forge.game.phase.PhaseType;
+import forge.game.player.Player;
+import forge.game.player.RegisteredPlayer;
+import forge.game.trigger.TriggerType;
+import forge.game.zone.ZoneType;
+import forge.match.input.InputPlaybackControl;
+import forge.match.input.InputQueue;
+import forge.model.FModel;
+import forge.player.PlayerControllerHuman;
+import forge.properties.ForgePreferences;
+import forge.properties.ForgePreferences.FPref;
+import forge.quest.QuestController;
+import forge.screens.match.views.VAssignDamage;
+import forge.screens.match.views.VPrompt;
+import forge.screens.match.views.VCardDisplayArea.CardAreaPanel;
+import forge.screens.match.views.VPhaseIndicator;
+import forge.screens.match.views.VPhaseIndicator.PhaseLabel;
+import forge.screens.match.views.VPlayerPanel;
+import forge.sound.MusicPlaylist;
+import forge.toolbox.FCardPanel;
+import forge.toolbox.FDisplayObject;
+import forge.toolbox.FOptionPane;
+import forge.util.Callback;
+import forge.util.GuiDisplayUtil;
+import forge.util.MyRandom;
+import forge.util.NameGenerator;
+import forge.util.WaitCallback;
+import forge.view.CardView;
+import forge.view.CardView.CardStateView;
+import forge.view.CombatView;
+import forge.view.GameEntityView;
+import forge.view.IGameView;
+import forge.view.LocalGameView;
+import forge.view.PlayerView;
+import forge.view.WatchLocalGame;
+
+public class FControl {
+    private FControl() { } //don't allow creating instance
+
+    private static Game game;
+    private static IGameView gameView;
+    private static MatchScreen view;
+    private static InputQueue inputQueue;
+    private static final EventBus uiEvents;
+    private static boolean gameHasHumanPlayer;
+    private static final MatchUiEventVisitor visitor = new MatchUiEventVisitor();
+    private static FControlGameEventHandler fcVisitor;
+    private static FControlGamePlayback playbackControl;
+    private static final Map<LobbyPlayer, FImage> avatarImages = new HashMap<LobbyPlayer, FImage>();
+
+    static {
+        uiEvents = new EventBus("ui events");
+        uiEvents.register(Forge.getSoundSystem());
+        uiEvents.register(visitor);
+    }
+
+    public static void startMatch(GameType gameType, List<RegisteredPlayer> players) {
+        startMatch(gameType, null, players);
+    }
+    public static void startMatch(GameType gameType, Set<GameType> appliedVariants, List<RegisteredPlayer> players) {
+        boolean useRandomFoil = FModel.getPreferences().getPrefBoolean(FPref.UI_RANDOM_FOIL);
+        for (RegisteredPlayer rp : players) {
+            rp.setRandomFoil(useRandomFoil);
+        }
+
+        GameRules rules = new GameRules(gameType);
+        if (appliedVariants != null && !appliedVariants.isEmpty()) {
+            rules.setAppliedVariants(appliedVariants);
+        }
+        rules.setPlayForAnte(FModel.getPreferences().getPrefBoolean(FPref.UI_ANTE));
+        rules.setMatchAnteRarity(FModel.getPreferences().getPrefBoolean(FPref.UI_ANTE_MATCH_RARITY));
+        rules.setManaBurn(FModel.getPreferences().getPrefBoolean(FPref.UI_MANABURN));
+        rules.canCloneUseTargetsImage = FModel.getPreferences().getPrefBoolean(FPref.UI_CLONE_MODE_SOURCE);
+
+        startGame(new Match(rules, players));
+    }
+
+    public static void startGameInSameMatch() {
+        final Match match = game.getMatch();
+        endCurrentGame();
+        startGame(match);
+    }
+
+    public static void startGameInNewMatch() {
+        final Match match = game.getMatch();
+        endCurrentGame();
+        match.clearGamesPlayed();
+        startGame(match);
+    }
+
+    public static void startGame(final Match match) {
+        cardDetailsCache.clear(); //ensure details cache cleared before starting a new game
+        CardAreaPanel.resetForNewGame(); //ensure card panels reset between games
+
+        Forge.getSoundSystem().setBackgroundMusic(MusicPlaylist.MATCH);
+
+        game = match.createGame();
+
+        if (game.getRules().getGameType() == GameType.Quest) {
+            QuestController qc = FModel.getQuest();
+            // Reset new list when the Match round starts, not when each game starts
+            if (game.getMatch().getPlayedGames().isEmpty()) {
+                qc.getCards().resetNewList();
+            }
+            game.subscribeToEvents(qc); // this one listens to player's mulligans ATM
+        }
+
+        inputQueue = new InputQueue(game);
+
+        game.subscribeToEvents(Forge.getSoundSystem());
+
+        Player humanLobbyPlayer = game.getRegisteredPlayers().get(0);
+        // The UI controls should use these game data as models
+        initMatch(game.getRegisteredPlayers(), humanLobbyPlayer);
+
+        actuateMatchPreferences();
+
+        // Listen to DuelOutcome event to show ViewWinLose
+        game.subscribeToEvents(fcVisitor);
+
+        // Add playback controls to match if needed
+        gameHasHumanPlayer = false;
+        boolean gameHasAiPlayer = false;
+        for (Player p :  game.getPlayers()) {
+            if (p.getController().getLobbyPlayer() == getGuiPlayer()) {
+                gameHasHumanPlayer = true;
+            } else if (p.getLobbyPlayer() instanceof LobbyPlayerAi) {
+                gameHasAiPlayer = true;
+            }
+        }
+        if (!gameHasHumanPlayer) {
+            game.subscribeToEvents(playbackControl);
+
+            //add special object that pauses game if screen touched
+            view.add(new FDisplayObject() {
+                @Override
+                public void draw(Graphics g) {
+                    //don't draw anything
+                }
+
+                @Override
+                public void buildTouchListeners(float screenX, float screenY, ArrayList<FDisplayObject> listeners) {
+                    if (screenY < view.getHeight() - VPrompt.HEIGHT) {
+                        pause();
+                    }
+                }
+            });
+        }
+
+        if (!gameHasAiPlayer) {
+            // If there are no AI's, allow all players to see all cards (hotseat
+            // mode).
+            for (final Player p : game.getPlayers()) {
+                if (p.getController() instanceof PlayerControllerHuman) {
+                    final PlayerControllerHuman controller = (PlayerControllerHuman) p.getController();
+                    controller.setMayLookAtAllCards(true);
+                }
+            }
+        }
+
+        Forge.openScreen(view);
+
+        // It's important to run match in a different thread to allow GUI inputs to be invoked from inside game. 
+        // Game is set on pause while gui player takes decisions
+        game.getAction().invoke(new Runnable() {
+            @Override
+            public void run() {
+                match.startGame(game);
+            }
+        });
+    }
+
+    public static Game getGame() {
+        return game;
+    }
+
+    public static IGameView getGameView() {
+        return gameView;
+    }
+
+    public static MatchScreen getView() {
+        return view;
+    }
+
+    public static InputQueue getInputQueue() {
+        return inputQueue;
+    }
+
+    public static boolean stopAtPhase(final PlayerView turn, final PhaseType phase) {
+        PhaseLabel label = getPlayerPanel(turn).getPhaseIndicator().getLabel(phase);
+        return label == null || label.getStopAtPhase();
+    }
+
+    public static void endCurrentTurn() {
+        gameView.passPriorityUntilEndOfTurn();
+    }
+
+    public static void initMatch(final List<Player> players, Player localPlayer) {
+        final String[] indices = FModel.getPreferences().getPref(FPref.UI_AVATARS).split(",");
+
+        // Instantiate all required field slots (user at 0)
+        final List<Player> sortedPlayers = shiftPlayersPlaceLocalFirst(players, localPlayer);
+
+        List<VPlayerPanel> playerPanels = new ArrayList<VPlayerPanel>();
+
+        int i = 0;
+        int avatarIndex = 0;
+        for (Player p : sortedPlayers) {
+            if (i < indices.length) {
+                avatarIndex = Integer.parseInt(indices[i]);
+                i++;
+            }
+            p.getLobbyPlayer().setAvatarIndex(avatarIndex);
+        }
+
+        final LocalGameView localGameView;
+        final boolean isWatchingGame;
+        if (localPlayer.getController() instanceof PlayerControllerHuman) {
+            final PlayerControllerHuman controller = (PlayerControllerHuman) localPlayer.getController();
+            localGameView = controller.getGameView(); 
+            gameView = localGameView; 
+            fcVisitor = new FControlGameEventHandler(GuiBase.getInterface(), localGameView);
+            isWatchingGame = false;
+        } else {
+            // Watch game but do not participate
+            localGameView = new WatchLocalGame(game, inputQueue);
+            gameView = localGameView;
+            fcVisitor = new FControlGameEventHandler(GuiBase.getInterface(), localGameView);
+            isWatchingGame = true;
+        }
+
+        for (Player p : sortedPlayers) {
+            playerPanels.add(new VPlayerPanel(localGameView.getPlayerView(p)));
+        }
+        view = new MatchScreen(localGameView, localGameView.getPlayerView(localPlayer), playerPanels);
+
+        if (isWatchingGame) {
+            playbackControl = new FControlGamePlayback(GuiBase.getInterface(), localGameView);
+            playbackControl.setGame(game);
+            game.subscribeToEvents(playbackControl);
+        }
+    }
+
+    private static List<Player> shiftPlayersPlaceLocalFirst(final List<Player> players, Player localPlayer) {
+        // get an arranged list so that the first local player is at index 0
+        List<Player> sortedPlayers = new ArrayList<Player>(players);
+        int ixFirstHuman = -1;
+        for (int i = 0; i < players.size(); i++) {
+            if (sortedPlayers.get(i) == localPlayer) {
+                ixFirstHuman = i;
+                break;
+            }
+        }
+        if (ixFirstHuman > 0) {
+            sortedPlayers.add(0, sortedPlayers.remove(ixFirstHuman));
+        }
+        return sortedPlayers;
+    }
+
+    public static void resetAllPhaseButtons() {
+        for (final VPlayerPanel panel : view.getPlayerPanels().values()) {
+            panel.getPhaseIndicator().resetPhaseButtons();
+        }
+    }
+
+    public static void showMessage(final String s0) {
+        view.getPrompt().setMessage(s0);
+    }
+
+    public static VPlayerPanel getPlayerPanel(final PlayerView playerView) {
+        return view.getPlayerPanels().get(playerView);
+    }
+
+    public static void highlightCard(final CardView c) {
+        for (VPlayerPanel playerPanel : FControl.getView().getPlayerPanels().values()) {
+            for (FCardPanel p : playerPanel.getField().getCardPanels()) {
+                if (p.getCard().equals(c)) {
+                    p.setHighlighted(true);
+                    return;
+                }
+            }
+        }
+    }
+
+    public static void clearCardHighlights() {
+        for (VPlayerPanel playerPanel : FControl.getView().getPlayerPanels().values()) {
+            for (FCardPanel p : playerPanel.getField().getCardPanels()) {
+                p.setHighlighted(false);
+            }
+        }
+    }
+
+    public static Player getCurrentPlayer() {
+        // try current priority
+        Player currentPriority = game.getPhaseHandler().getPriorityPlayer();
+        if (null != currentPriority && currentPriority.getLobbyPlayer() == getGuiPlayer()) {
+            return currentPriority;
+        }
+
+        // otherwise find just any player, belonging to this lobbyplayer
+        for (Player p : game.getPlayers()) {
+            if (p.getLobbyPlayer() == getGuiPlayer()) {
+                return p;
+            }
+        }
+
+        return null;
+    }
+
+    public static void alphaStrike() {
+        gameView.alphaStrike();
+    }
+
+    public static void showCombat(CombatView combat) {
+        /*if (combat != null && combat.getAttackers().size() > 0 && combat.getAttackingPlayer().getGame().getStack().isEmpty()) {
+            if (selectedDocBeforeCombat == null) {
+                IVDoc<? extends ICDoc> combatDoc = EDocID.REPORT_COMBAT.getDoc();
+                if (combatDoc.getParentCell() != null) {
+                    selectedDocBeforeCombat = combatDoc.getParentCell().getSelected();
+                    if (selectedDocBeforeCombat != combatDoc) {
+                        SDisplayUtil.showTab(combatDoc);
+                    }
+                    else {
+                        selectedDocBeforeCombat = null; //don't need to cache combat doc this way
+                    }
+                }
+            }
+        }
+        else if (selectedDocBeforeCombat != null) { //re-select doc that was selected before once combat finished
+            SDisplayUtil.showTab(selectedDocBeforeCombat);
+            selectedDocBeforeCombat = null;
+        }
+        CCombat.SINGLETON_INSTANCE.setModel(combat);
+        CCombat.SINGLETON_INSTANCE.update();*/
+    }
+
+    public static Map<CardView, Integer> getDamageToAssign(final CardView attacker, final List<CardView> blockers, final int damage, final GameEntityView defender, final boolean overrideOrder) {
+        if (damage <= 0) {
+            return new HashMap<CardView, Integer>();
+        }
+
+        // If the first blocker can absorb all of the damage, don't show the Assign Damage dialog
+        CardView firstBlocker = blockers.get(0);
+        if (!overrideOrder && !attacker.getOriginal().hasDeathtouch() && firstBlocker.getLethalDamage() >= damage) {
+            Map<CardView, Integer> res = new HashMap<CardView, Integer>();
+            res.put(firstBlocker, damage);
+            return res;
+        }
+
+        return new WaitCallback<Map<CardView, Integer>>() {
+            @Override
+            public void run() {
+                VAssignDamage v = new VAssignDamage(attacker, blockers, damage, defender, overrideOrder, this);
+                v.show();
+            }
+        }.invokeAndWait();
+    }
+
+    private static Set<PlayerView> highlightedPlayers = new HashSet<PlayerView>();
+    public static void setHighlighted(PlayerView ge, boolean b) {
+        if (b) highlightedPlayers.add(ge);
+        else highlightedPlayers.remove(ge);
+    }
+
+    public static boolean isHighlighted(Player player) {
+        return highlightedPlayers.contains(player);
+    }
+
+    private static Set<CardView> highlightedCards = new HashSet<CardView>();
+    // used to highlight cards in UI
+    public static void setUsedToPay(CardView card, boolean value) {
+        boolean hasChanged = value ? highlightedCards.add(card) : highlightedCards.remove(card);
+        if (hasChanged) { // since we are in UI thread, may redraw the card right now
+            updateSingleCard(card);
+        }
+    }
+
+    public static boolean isUsedToPay(CardView card) {
+        return highlightedCards.contains(card);
+    }
+
+    public static void updateZones(List<Pair<PlayerView, ZoneType>> zonesToUpdate) {
+        for (Pair<PlayerView, ZoneType> kv : zonesToUpdate) {
+            PlayerView owner = kv.getKey();
+            ZoneType zt = kv.getValue();
+            if (owner == null || zt == null) {
+                continue;
+            }
+            getPlayerPanel(owner).updateZone(zt);
+        }
+    }
+
+    // Player's mana pool changes
+    public static void updateManaPool(List<PlayerView> manaPoolUpdate) {
+        for (PlayerView p : manaPoolUpdate) {
+            getPlayerPanel(p).updateManaPool();
+        }
+    }
+
+    // Player's lives and poison counters
+    public static void updateLives(List<PlayerView> livesUpdate) {
+        for (PlayerView p : livesUpdate) {
+            getPlayerPanel(p).updateLife();
+        }
+    }
+
+    public static void updateCards(Set<CardView> cardsToUpdate) {
+        for (CardView c : cardsToUpdate) {
+            updateSingleCard(c);
+        }
+    }
+
+    private static final Map<Integer, CardStateView> cardDetailsCache = new HashMap<Integer, CardStateView>();
+
+    public static CardStateView getCardDetails(CardView card) {
+        final CardStateView details = cardDetailsCache.get(card.getId());
+        if (details == null) {
+            cardDetailsCache.put(card.getId(), card.getOriginal());
+            return card.getOriginal();
+        }
+        return details;
+    }
+
+    public static void refreshCardDetails(Iterable<CardView> cards) {
+        Set<PlayerView> playersNeedingFieldUpdate = null;
+
+        for (final CardView c : cards) {
+            //for each card in play, if it changed from creature to non-creature or vice versa,
+            //or if it changed from land to non-land or vice-versa,
+            //ensure field containing that card is updated to reflect that change
+            final CardStateView state = c.getOriginal();
+            if (c.getZone() == ZoneType.Battlefield) {
+                CardStateView oldDetails = cardDetailsCache.get(c);
+                if (oldDetails == null || state.isCreature() != oldDetails.isCreature() || state.isLand() != oldDetails.isLand()) {
+                    if (playersNeedingFieldUpdate == null) {
+                        playersNeedingFieldUpdate = new HashSet<PlayerView>();
+                    }
+                    playersNeedingFieldUpdate.add(c.getController());
+                }
+            }
+            cardDetailsCache.put(c.getId(), c.getOriginal());
+        }
+
+        if (playersNeedingFieldUpdate != null) { //update field for any players necessary
+            for (PlayerView p : playersNeedingFieldUpdate) {
+                getPlayerPanel(p).getField().update();
+            }
+        }
+    }
+
+    public static void updateSingleCard(final CardView card) {
+        final ZoneType zone = card.getZone();
+        if (zone != null && zone == ZoneType.Battlefield) {
+            getPlayerPanel(card.getController()).getField().updateCard(card);
+        }
+    }
+
+    /** Concede game, bring up WinLose UI. */
+    public static void concede() {
+        String userPrompt =
+                "This will end the current game and you will not be able to resume.\n\n" +
+                        "Concede anyway?";
+        FOptionPane.showConfirmDialog(userPrompt, "Concede Game?", "Concede", "Cancel", false, new Callback<Boolean>() {
+            @Override
+            public void run(Boolean result) {
+                if (result) {
+                    stopGame();
+                }
+            }
+        });
+    }
+
+    public static void stopGame() {
+        List<Player> pp = new ArrayList<Player>();
+        for (Player p : game.getPlayers()) {
+            if (p.getOriginalLobbyPlayer() == getGuiPlayer()) {
+                pp.add(p);
+            }
+        }
+        boolean hasHuman = !pp.isEmpty();
+
+        if (pp.isEmpty()) {
+            pp.addAll(game.getPlayers()); // no human? then all players surrender!
+        }
+
+        for (Player p: pp) {
+            p.concede();
+        }
+
+        Player priorityPlayer = game.getPhaseHandler().getPriorityPlayer();
+        boolean humanHasPriority = priorityPlayer == null || priorityPlayer.getLobbyPlayer() == getGuiPlayer();
+
+        if (hasHuman && humanHasPriority) {
+            game.getAction().checkGameOverCondition();
+        }
+        else {
+            game.isGameOver(); // this is synchronized method - it's used to make Game-0 thread see changes made here
+            inputQueue.onGameOver(false); //release any waiting input, effectively passing priority
+        }
+
+        if (playbackControl != null) {
+            playbackControl.onGameStopRequested();
+        }
+    }
+
+    public static void endCurrentGame() {
+        if (game == null) { return; }
+
+        Forge.back();
+        game = null;
+        cardDetailsCache.clear(); //ensure card details cache cleared ending game
+    }
+
+    public static void pause() {
+        Forge.getSoundSystem().pause();
+        //pause playback if needed
+        if (inputQueue != null && inputQueue.getInput() instanceof InputPlaybackControl) {
+            ((InputPlaybackControl)inputQueue.getInput()).pause();
+        }
+    }
+
+    public static void resume() {
+        Forge.getSoundSystem().resume();
+    }
+
+    private final static boolean LOG_UIEVENTS = false;
+
+    // UI-related events should arrive here
+    public static void fireEvent(UiEvent uiEvent) {
+        if (LOG_UIEVENTS) {
+            //System.out.println("UI: " + uiEvent.toString()  + " \t\t " + FThreads.debugGetStackTraceItem(4, true));
+        }
+        uiEvents.post(uiEvent);
+    }
+
+    private static class MatchUiEventVisitor implements IUiEventVisitor<Void> {
+        @Override
+        public Void visit(UiEventBlockerAssigned event) {
+            updateSingleCard(event.blocker);
+            return null;
+        }
+
+        @Override
+        public Void visit(UiEventAttackerDeclared event) {
+            updateSingleCard(event.attacker);
+            return null;
+        }
+
+        @Subscribe
+        public void receiveEvent(UiEvent evt) {
+            evt.visit(this);
+        }
+    }
+
+    public static void setupGameState(String filename) {
+        int humanLife = -1;
+        int aiLife = -1;
+
+        final Map<ZoneType, String> humanCardTexts = new EnumMap<ZoneType, String>(ZoneType.class);
+        final Map<ZoneType, String> aiCardTexts = new EnumMap<ZoneType, String>(ZoneType.class);
+
+        String tChangePlayer = "NONE";
+        String tChangePhase = "NONE";
+
+        try {
+            final FileInputStream fstream = new FileInputStream(filename);
+            final DataInputStream in = new DataInputStream(fstream);
+            final BufferedReader br = new BufferedReader(new InputStreamReader(in));
+
+            String temp = "";
+
+            while ((temp = br.readLine()) != null) {
+                final String[] tempData = temp.split("=");
+                if (tempData.length < 2 || temp.charAt(0) == '#') {
+                    continue;
+                }
+
+                final String categoryName = tempData[0].toLowerCase();
+                final String categoryValue = tempData[1];
+
+                switch (categoryName) {
+                case "humanlife":
+                    humanLife = Integer.parseInt(categoryValue);
+                    break;
+                case "ailife":
+                    aiLife = Integer.parseInt(categoryValue);
+                    break;
+                case "activeplayer":
+                    tChangePlayer = categoryValue.trim().toLowerCase();
+                    break;
+                case "activephase":
+                    tChangePhase = categoryValue;
+                    break;
+                case "humancardsinplay":
+                    humanCardTexts.put(ZoneType.Battlefield, categoryValue);
+                    break;
+                case "aicardsinplay":
+                    aiCardTexts.put(ZoneType.Battlefield, categoryValue);
+                    break;
+                case "humancardsinhand":
+                    humanCardTexts.put(ZoneType.Hand, categoryValue);
+                    break;
+                case "aicardsinhand":
+                    aiCardTexts.put(ZoneType.Hand, categoryValue);
+                    break;
+                case "humancardsingraveyard":
+                    humanCardTexts.put(ZoneType.Graveyard, categoryValue);
+                    break;
+                case "aicardsingraveyard":
+                    aiCardTexts.put(ZoneType.Graveyard, categoryValue);
+                    break;
+                case "humancardsinlibrary":
+                    humanCardTexts.put(ZoneType.Library, categoryValue);
+                    break;
+                case "aicardsinlibrary":
+                    aiCardTexts.put(ZoneType.Library, categoryValue);
+                    break;
+                case "humancardsinexile":
+                    humanCardTexts.put(ZoneType.Exile, categoryValue);
+                    break;
+                case "aicardsinexile":
+                    aiCardTexts.put(ZoneType.Exile, categoryValue);
+                    break;
+                }
+            }
+
+            in.close();
+        }
+        catch (final FileNotFoundException fnfe) {
+            FOptionPane.showErrorDialog("File not found: " + filename);
+        }
+        catch (final Exception e) {
+            FOptionPane.showErrorDialog("Error loading battle setup file!");
+            return;
+        }
+
+        setupGameState(humanLife, aiLife, humanCardTexts, aiCardTexts, tChangePlayer, tChangePhase);
+    }
+
+    public static void setupGameState(final int humanLife, final int aiLife, final Map<ZoneType, String> humanCardTexts,
+            final Map<ZoneType, String> aiCardTexts, final String tChangePlayer, final String tChangePhase) {
+
+        game.getAction().invoke(new Runnable() {
+            @Override
+            public void run() {
+                final Player human = game.getPlayers().get(0);
+                final Player ai = game.getPlayers().get(1);
+
+                Player newPlayerTurn = tChangePlayer.equals("human") ? newPlayerTurn = human : tChangePlayer.equals("ai") ? newPlayerTurn = ai : null;
+                PhaseType newPhase = tChangePhase.trim().equalsIgnoreCase("none") ? null : PhaseType.smartValueOf(tChangePhase);
+
+                game.getPhaseHandler().devModeSet(newPhase, newPlayerTurn);
+
+                game.getTriggerHandler().suppressMode(TriggerType.ChangesZone);
+
+                setupPlayerState(humanLife, humanCardTexts, human);
+                setupPlayerState(aiLife, aiCardTexts, ai);
+
+                game.getTriggerHandler().clearSuppression(TriggerType.ChangesZone);
+
+                game.getAction().checkStaticAbilities();
+            }
+        });
+    }
+
+    private static void setupPlayerState(int life, Map<ZoneType, String> cardTexts, final Player p) {
+        Map<ZoneType, List<Card>> humanCards = new EnumMap<ZoneType, List<Card>>(ZoneType.class);
+        for (Entry<ZoneType, String> kv : cardTexts.entrySet()) {
+            humanCards.put(kv.getKey(), processCardsForZone(kv.getValue().split(";"), p));
+        }
+
+        if (life > 0) {
+            p.setLife(life, null);
+        }
+
+        for (Entry<ZoneType, List<Card>> kv : humanCards.entrySet()) {
+            if (kv.getKey() == ZoneType.Battlefield) {
+                for (final Card c : kv.getValue()) {
+                    p.getZone(ZoneType.Hand).add(c);
+                    p.getGame().getAction().moveToPlay(c);
+                    c.setSickness(false);
+                }
+            }
+            else {
+                p.getZone(kv.getKey()).setCards(kv.getValue());
+            }
+        }
+    }
+
+    private static List<Card> processCardsForZone(final String[] data, final Player player) {
+        final List<Card> cl = new ArrayList<Card>();
+        for (final String element : data) {
+            final String[] cardinfo = element.trim().split("\\|");
+
+            final Card c = Card.fromPaperCard(FModel.getMagicDb().getCommonCards().getCard(cardinfo[0]), player);
+
+            boolean hasSetCurSet = false;
+            for (final String info : cardinfo) {
+                if (info.startsWith("Set:")) {
+                    c.setCurSetCode(info.substring(info.indexOf(':') + 1));
+                    hasSetCurSet = true;
+                }
+                else if (info.equalsIgnoreCase("Tapped:True")) {
+                    c.tap();
+                }
+                else if (info.startsWith("Counters:")) {
+                    final String[] counterStrings = info.substring(info.indexOf(':') + 1).split(",");
+                    for (final String counter : counterStrings) {
+                        c.addCounter(CounterType.valueOf(counter), 1, true);
+                    }
+                }
+                else if (info.equalsIgnoreCase("SummonSick:True")) {
+                    c.setSickness(true);
+                }
+                else if (info.equalsIgnoreCase("FaceDown:True")) {
+                    c.setState(CardCharacteristicName.FaceDown);
+                }
+            }
+
+            if (!hasSetCurSet) {
+                c.setCurSetCode(c.getMostRecentSet());
+            }
+
+            cl.add(c);
+        }
+        return cl;
+    }
+
+    public static void writeMatchPreferences() {
+        ForgePreferences prefs = FModel.getPreferences();
+
+        VPhaseIndicator fvAi = FControl.getView().getTopPlayerPanel().getPhaseIndicator();
+        prefs.setPref(FPref.PHASE_AI_UPKEEP, String.valueOf(fvAi.getLabel(PhaseType.UPKEEP).getStopAtPhase()));
+        prefs.setPref(FPref.PHASE_AI_DRAW, String.valueOf(fvAi.getLabel(PhaseType.DRAW).getStopAtPhase()));
+        prefs.setPref(FPref.PHASE_AI_MAIN1, String.valueOf(fvAi.getLabel(PhaseType.MAIN1).getStopAtPhase()));
+        prefs.setPref(FPref.PHASE_AI_BEGINCOMBAT, String.valueOf(fvAi.getLabel(PhaseType.COMBAT_BEGIN).getStopAtPhase()));
+        prefs.setPref(FPref.PHASE_AI_DECLAREATTACKERS, String.valueOf(fvAi.getLabel(PhaseType.COMBAT_DECLARE_ATTACKERS).getStopAtPhase()));
+        prefs.setPref(FPref.PHASE_AI_DECLAREBLOCKERS, String.valueOf(fvAi.getLabel(PhaseType.COMBAT_DECLARE_BLOCKERS).getStopAtPhase()));
+        prefs.setPref(FPref.PHASE_AI_FIRSTSTRIKE, String.valueOf(fvAi.getLabel(PhaseType.COMBAT_FIRST_STRIKE_DAMAGE).getStopAtPhase()));
+        prefs.setPref(FPref.PHASE_AI_COMBATDAMAGE, String.valueOf(fvAi.getLabel(PhaseType.COMBAT_DAMAGE).getStopAtPhase()));
+        prefs.setPref(FPref.PHASE_AI_ENDCOMBAT, String.valueOf(fvAi.getLabel(PhaseType.COMBAT_END).getStopAtPhase()));
+        prefs.setPref(FPref.PHASE_AI_MAIN2, String.valueOf(fvAi.getLabel(PhaseType.MAIN2).getStopAtPhase()));
+        prefs.setPref(FPref.PHASE_AI_EOT, String.valueOf(fvAi.getLabel(PhaseType.END_OF_TURN).getStopAtPhase()));
+        prefs.setPref(FPref.PHASE_AI_CLEANUP, String.valueOf(fvAi.getLabel(PhaseType.CLEANUP).getStopAtPhase()));
+
+        VPhaseIndicator fvHuman = FControl.getView().getBottomPlayerPanel().getPhaseIndicator();
+        prefs.setPref(FPref.PHASE_HUMAN_UPKEEP, String.valueOf(fvHuman.getLabel(PhaseType.UPKEEP).getStopAtPhase()));
+        prefs.setPref(FPref.PHASE_HUMAN_DRAW, String.valueOf(fvHuman.getLabel(PhaseType.DRAW).getStopAtPhase()));
+        prefs.setPref(FPref.PHASE_HUMAN_MAIN1, String.valueOf(fvHuman.getLabel(PhaseType.MAIN1).getStopAtPhase()));
+        prefs.setPref(FPref.PHASE_HUMAN_BEGINCOMBAT, String.valueOf(fvHuman.getLabel(PhaseType.COMBAT_BEGIN).getStopAtPhase()));
+        prefs.setPref(FPref.PHASE_HUMAN_DECLAREATTACKERS, String.valueOf(fvHuman.getLabel(PhaseType.COMBAT_DECLARE_ATTACKERS).getStopAtPhase()));
+        prefs.setPref(FPref.PHASE_HUMAN_DECLAREBLOCKERS, String.valueOf(fvHuman.getLabel(PhaseType.COMBAT_DECLARE_BLOCKERS).getStopAtPhase()));
+        prefs.setPref(FPref.PHASE_HUMAN_FIRSTSTRIKE, String.valueOf(fvHuman.getLabel(PhaseType.COMBAT_FIRST_STRIKE_DAMAGE).getStopAtPhase()));
+        prefs.setPref(FPref.PHASE_HUMAN_COMBATDAMAGE, String.valueOf(fvHuman.getLabel(PhaseType.COMBAT_DAMAGE).getStopAtPhase()));
+        prefs.setPref(FPref.PHASE_HUMAN_ENDCOMBAT, String.valueOf(fvHuman.getLabel(PhaseType.COMBAT_END).getStopAtPhase()));
+        prefs.setPref(FPref.PHASE_HUMAN_MAIN2, String.valueOf(fvHuman.getLabel(PhaseType.MAIN2).getStopAtPhase()));
+        prefs.setPref(FPref.PHASE_HUMAN_EOT, fvHuman.getLabel(PhaseType.END_OF_TURN).getStopAtPhase());
+        prefs.setPref(FPref.PHASE_HUMAN_CLEANUP, fvHuman.getLabel(PhaseType.CLEANUP).getStopAtPhase());
+
+        prefs.save();
+    }
+
+    private static void actuateMatchPreferences() {
+        ForgePreferences prefs = FModel.getPreferences();
+
+        VPhaseIndicator fvAi = FControl.getView().getTopPlayerPanel().getPhaseIndicator();
+        fvAi.getLabel(PhaseType.UPKEEP).setStopAtPhase(prefs.getPrefBoolean(FPref.PHASE_AI_UPKEEP));
+        fvAi.getLabel(PhaseType.DRAW).setStopAtPhase(prefs.getPrefBoolean(FPref.PHASE_AI_DRAW));
+        fvAi.getLabel(PhaseType.MAIN1).setStopAtPhase(prefs.getPrefBoolean(FPref.PHASE_AI_MAIN1));
+        fvAi.getLabel(PhaseType.COMBAT_BEGIN).setStopAtPhase(prefs.getPrefBoolean(FPref.PHASE_AI_BEGINCOMBAT));
+        fvAi.getLabel(PhaseType.COMBAT_DECLARE_ATTACKERS).setStopAtPhase(prefs.getPrefBoolean(FPref.PHASE_AI_DECLAREATTACKERS));
+        fvAi.getLabel(PhaseType.COMBAT_DECLARE_BLOCKERS).setStopAtPhase(prefs.getPrefBoolean(FPref.PHASE_AI_DECLAREBLOCKERS));
+        fvAi.getLabel(PhaseType.COMBAT_FIRST_STRIKE_DAMAGE).setStopAtPhase(prefs.getPrefBoolean(FPref.PHASE_AI_FIRSTSTRIKE));
+        fvAi.getLabel(PhaseType.COMBAT_DAMAGE).setStopAtPhase(prefs.getPrefBoolean(FPref.PHASE_AI_COMBATDAMAGE));
+        fvAi.getLabel(PhaseType.COMBAT_END).setStopAtPhase(prefs.getPrefBoolean(FPref.PHASE_AI_ENDCOMBAT));
+        fvAi.getLabel(PhaseType.MAIN2).setStopAtPhase(prefs.getPrefBoolean(FPref.PHASE_AI_MAIN2));
+        fvAi.getLabel(PhaseType.END_OF_TURN).setStopAtPhase(prefs.getPrefBoolean(FPref.PHASE_AI_EOT));
+        fvAi.getLabel(PhaseType.CLEANUP).setStopAtPhase(prefs.getPrefBoolean(FPref.PHASE_AI_CLEANUP));
+
+        VPhaseIndicator fvHuman = FControl.getView().getBottomPlayerPanel().getPhaseIndicator();
+        fvHuman.getLabel(PhaseType.UPKEEP).setStopAtPhase(prefs.getPrefBoolean(FPref.PHASE_HUMAN_UPKEEP));
+        fvHuman.getLabel(PhaseType.DRAW).setStopAtPhase(prefs.getPrefBoolean(FPref.PHASE_HUMAN_DRAW));
+        fvHuman.getLabel(PhaseType.MAIN1).setStopAtPhase(prefs.getPrefBoolean(FPref.PHASE_HUMAN_MAIN1));
+        fvHuman.getLabel(PhaseType.COMBAT_BEGIN).setStopAtPhase(prefs.getPrefBoolean(FPref.PHASE_HUMAN_BEGINCOMBAT));
+        fvHuman.getLabel(PhaseType.COMBAT_DECLARE_ATTACKERS).setStopAtPhase(prefs.getPrefBoolean(FPref.PHASE_HUMAN_DECLAREATTACKERS));
+        fvHuman.getLabel(PhaseType.COMBAT_DECLARE_BLOCKERS).setStopAtPhase(prefs.getPrefBoolean(FPref.PHASE_HUMAN_DECLAREBLOCKERS));
+        fvHuman.getLabel(PhaseType.COMBAT_FIRST_STRIKE_DAMAGE).setStopAtPhase(prefs.getPrefBoolean(FPref.PHASE_HUMAN_FIRSTSTRIKE));
+        fvHuman.getLabel(PhaseType.COMBAT_DAMAGE).setStopAtPhase(prefs.getPrefBoolean(FPref.PHASE_HUMAN_COMBATDAMAGE));
+        fvHuman.getLabel(PhaseType.COMBAT_END).setStopAtPhase(prefs.getPrefBoolean(FPref.PHASE_HUMAN_ENDCOMBAT));
+        fvHuman.getLabel(PhaseType.MAIN2).setStopAtPhase(prefs.getPrefBoolean(FPref.PHASE_HUMAN_MAIN2));
+        fvHuman.getLabel(PhaseType.END_OF_TURN).setStopAtPhase(prefs.getPrefBoolean(FPref.PHASE_HUMAN_EOT));
+        fvHuman.getLabel(PhaseType.CLEANUP).setStopAtPhase(prefs.getPrefBoolean(FPref.PHASE_HUMAN_CLEANUP));
+    }
+    
+    /** Returns a random name from the supplied list. */
+    public static String getRandomName() {
+        String playerName = GuiDisplayUtil.getPlayerName();
+        String aiName = NameGenerator.getRandomName("Any", "Generic", playerName);
+        return aiName;
+    }
+    
+    public final static LobbyPlayer getAiPlayer() { return getAiPlayer(getRandomName()); }
+    public final static LobbyPlayer getAiPlayer(String name) {
+        int avatarCount = GuiBase.getInterface().getAvatarCount();
+        return getAiPlayer(name, avatarCount == 0 ? 0 : MyRandom.getRandom().nextInt(avatarCount));
+    }
+    public final static LobbyPlayer getAiPlayer(String name, int avatarIndex) {
+        LobbyPlayerAi player = new LobbyPlayerAi(name);
+
+        // TODO: implement specific AI profiles for quest mode.
+        String lastProfileChosen = FModel.getPreferences().getPref(FPref.UI_CURRENT_AI_PROFILE);
+        player.setRotateProfileEachGame(lastProfileChosen.equals(AiProfileUtil.AI_PROFILE_RANDOM_DUEL));
+        if(lastProfileChosen.equals(AiProfileUtil.AI_PROFILE_RANDOM_MATCH)) {
+            lastProfileChosen = AiProfileUtil.getRandomProfile();
+            System.out.println(String.format("AI profile %s was chosen for the lobby player %s.", lastProfileChosen, player.getName()));
+        }
+        player.setAiProfile(lastProfileChosen);
+        player.setAvatarIndex(avatarIndex);
+        return player;
+    }
+
+    public final static LobbyPlayer getGuiPlayer() {
+        return GuiBase.getInterface().getGuiPlayer();
+    }
+
+    public static FImage getPlayerAvatar(final PlayerView p) {
+        LobbyPlayer lp = p.getLobbyPlayer();
+        FImage avatar = avatarImages.get(lp);
+        if (avatar == null) {
+            avatar = new FTextureRegionImage(FSkin.getAvatars().get(lp.getAvatarIndex()));
+        }
+        return avatar;
+    }
+
+    public static void setPlayerAvatar(final LobbyPlayer lp, final FImage avatarImage) {
+        avatarImages.put(lp, avatarImage);
+    }
+}