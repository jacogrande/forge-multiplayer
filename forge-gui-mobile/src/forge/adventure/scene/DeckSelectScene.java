--- conflicted
+++ resolved
@@ -23,7 +23,7 @@
     int currentSlot = 0;
     ScrollPane scrollPane;
 
-    private DeckSelectScene() {
+    public DeckSelectScene() {
         super(Forge.isLandscapeMode() ? "ui/deck_selector.json" : "ui/deck_selector_portrait.json");
 
         layout = new Table();
@@ -42,8 +42,12 @@
         dialog.getButtonTable().add(Controls.newLabel(Forge.getLocalizer().getMessage("lblName")+": ")).align(Align.left);
         dialog.getButtonTable().add(textInput).fillX().expandX();
         dialog.getButtonTable().row();
-        dialog.getButtonTable().add(Controls.newTextButton(Forge.getLocalizer().getMessage("lblRename"), () -> DeckSelectScene.this.rename())).align(Align.left);
-        dialog.getButtonTable().add(Controls.newTextButton(Forge.getLocalizer().getMessage("lblAbort"), () -> dialog.hide())).align(Align.left);
+        dialogRenameBtn = Controls.newTextButton(Forge.getLocalizer().getMessage("lblRename"), () -> DeckSelectScene.this.rename());
+        dialog.getButtonTable().add(dialogRenameBtn).align(Align.left).padLeft(15);
+        dialogAbortBtn = Controls.newTextButton(Forge.getLocalizer().getMessage("lblAbort"), () -> dialog.hide());
+        dialog.getButtonTable().add(dialogAbortBtn).align(Align.right).padRight(15);
+        dialog.getColor().a = 0f;
+        dialog.hide();
 
         back = ui.findActor("return");
         back.getLabel().setText(Forge.getLocalizer().getMessage("lblBack"));
@@ -56,22 +60,13 @@
         ui.onButtonPress("rename", () -> {
             textInput.setText(Current.player().getSelectedDeck().getName());
             dialog.show(stage);
-            stage.setKeyboardFocus(textInput);
+            selectActor(textInput, false);
         });
         defColor = ui.findActor("return").getColor();
 
-        ScrollPane scrollPane = ui.findActor("deckSlots");
+        scrollPane = ui.findActor("deckSlots");
         scrollPane.setActor(layout);
     }
-
-    private static DeckSelectScene object;
-
-    public static DeckSelectScene instance() {
-        if(object==null)
-            object=new DeckSelectScene();
-        return object;
-    }
-
 
     private TextButton addDeckSlot(String name, int i) {
         TextButton button = Controls.newTextButton("-");
@@ -107,7 +102,6 @@
         if (buttons.containsKey(slot)) {
             TextButton button = buttons.get(slot);
             button.setColor(Color.RED);
-            selectActor(button, false);
         }
         Current.player().setSelectedDeckSlot(slot);
 
@@ -119,85 +113,6 @@
     public boolean keyPressed(int keycode) {
         if (keycode == Input.Keys.ESCAPE || keycode == Input.Keys.BACK) {
             back();
-        }
-        if (kbVisible) {
-            if (keycode == Input.Keys.BUTTON_START)
-                keyOK();
-            else if (keycode == Input.Keys.BUTTON_L1)
-                toggleShiftOrBackspace(true);
-            else if (keycode == Input.Keys.BUTTON_R1)
-                toggleShiftOrBackspace(false);
-            else if (keycode == Input.Keys.BUTTON_B)
-                hideOnScreenKeyboard();
-            else if (keycode == Input.Keys.BUTTON_A) {
-                if (selectedKey != null)
-                    performTouch(selectedKey);
-            } else if (keycode == Input.Keys.DPAD_UP || keycode == Input.Keys.DPAD_DOWN || keycode == Input.Keys.DPAD_LEFT || keycode == Input.Keys.DPAD_RIGHT)
-                setSelectedKey(keycode);
-        } else if (dialog.getColor().a == 1f) {
-            if (keycode == Input.Keys.BUTTON_A) {
-                if (selectedActor == textInput) {
-                    lastInputField = textInput;
-                    showOnScreenKeyboard(textInput.getText());
-                } else if (selectedActor == dialogAbortBtn || selectedActor == dialogRenameBtn) {
-                    performTouch(selectedActor);
-                    select(Current.player().getSelectedDeckIndex());
-                }
-            } else if (keycode == Input.Keys.BUTTON_B) {
-                performTouch(dialogAbortBtn);
-                select(Current.player().getSelectedDeckIndex());
-            }
-            else if (keycode == Input.Keys.DPAD_DOWN) {
-                if (selectedActor == null) {
-                    selectActor(textInput, false);
-                } else if (selectedActor == textInput)
-                    selectActor(dialogRenameBtn, false);
-            } else if (keycode == Input.Keys.DPAD_UP) {
-                if (selectedActor == null)
-                    selectActor(dialogRenameBtn, false);
-                else if (selectedActor == dialogRenameBtn || selectedActor == dialogAbortBtn) {
-                    selectActor(textInput, false);
-                }
-            } else if (keycode == Input.Keys.DPAD_LEFT) {
-                if (selectedActor == dialogAbortBtn)
-                    selectActor(dialogRenameBtn, false);
-            } else if (keycode == Input.Keys.DPAD_RIGHT) {
-                if (selectedActor == dialogRenameBtn)
-                    selectActor(dialogAbortBtn, false);
-            }
-        } else {
-            if (keycode == Input.Keys.BUTTON_B)
-                performTouch(back);
-            else if (keycode == Input.Keys.BUTTON_Y)
-                performTouch(rename);
-            else if (keycode == Input.Keys.BUTTON_X)
-                performTouch(edit);
-            else if (keycode == Input.Keys.BUTTON_L1) {
-                scrollPane.fling(1f, 0, -300);
-            }
-            else if (keycode == Input.Keys.BUTTON_R1) {
-                scrollPane.fling(1f, 0, +300);
-            } else if (keycode == Input.Keys.BUTTON_A)
-                performTouch(selectedActor);
-            else if (keycode == Input.Keys.DPAD_DOWN) {
-                if (selectedActorIndex == 9) {
-                    selectActor(actorObjectMap.get(0), false);
-                    scrollPane.fling(1f, 0, +300);
-                } else {
-                    selectNextActor(false);
-                }
-                if (selectedActorIndex == 6)
-                    scrollPane.fling(1f, 0, -300);
-            } else if (keycode == Input.Keys.DPAD_UP) {
-                if (selectedActorIndex == 0) {
-                    selectActor(actorObjectMap.get(9), false);
-                    scrollPane.fling(1f, 0, -300);
-                } else {
-                    selectPreviousActor(false);
-                }
-                if (selectedActorIndex == 5)
-                    scrollPane.fling(1f, 0, +300);
-            }
         }
         return true;
     }
@@ -221,8 +136,6 @@
         super.enter();
     }
 
-<<<<<<< HEAD
-=======
     @Override
     public void resLoaded() {
         super.resLoaded();
@@ -242,12 +155,8 @@
             dialog.getButtonTable().add(Controls.newLabel(Forge.getLocalizer().getMessage("lblName")+": ")).align(Align.left);
             dialog.getButtonTable().add(textInput).fillX().expandX();
             dialog.getButtonTable().row();
-            dialogRenameBtn = Controls.newTextButton(Forge.getLocalizer().getMessage("lblRename"), () -> DeckSelectScene.this.rename());
-            dialog.getButtonTable().add(dialogRenameBtn).align(Align.left).padLeft(15);
-            dialogAbortBtn = Controls.newTextButton(Forge.getLocalizer().getMessage("lblAbort"), () -> dialog.hide());
-            dialog.getButtonTable().add(dialogAbortBtn).align(Align.right).padRight(15);
-            dialog.getColor().a = 0f;
-            dialog.hide();
+            dialog.getButtonTable().add(Controls.newTextButton(Forge.getLocalizer().getMessage("lblRename"), () -> DeckSelectScene.this.rename())).align(Align.left);
+            dialog.getButtonTable().add(Controls.newTextButton(Forge.getLocalizer().getMessage("lblAbort"), () -> dialog.hide())).align(Align.left);
 
             back = ui.findActor("return");
             back.getLabel().setText(Forge.getLocalizer().getMessage("lblBack"));
@@ -260,15 +169,14 @@
             ui.onButtonPress("rename", () -> {
                 textInput.setText(Current.player().getSelectedDeck().getName());
                 dialog.show(stage);
-                selectActor(textInput, false);
+                stage.setKeyboardFocus(textInput);
             });
             defColor = ui.findActor("return").getColor();
 
-            scrollPane = ui.findActor("deckSlots");
+            ScrollPane scrollPane = ui.findActor("deckSlots");
             scrollPane.setActor(layout);
 
     }
->>>>>>> 6f64c785
 
     private void rename() {
         dialog.hide();
@@ -278,6 +186,6 @@
     }
 
     private void edit() {
-        Forge.switchScene(DeckEditScene.instance());
+        Forge.switchScene(SceneType.DeckEditScene.instance);
     }
 }