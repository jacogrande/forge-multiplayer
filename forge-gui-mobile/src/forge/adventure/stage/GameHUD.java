--- conflicted
+++ resolved
@@ -2,9 +2,6 @@
 
 import com.badlogic.gdx.Gdx;
 import com.badlogic.gdx.Input;
-import com.badlogic.gdx.controllers.Controller;
-import com.badlogic.gdx.controllers.ControllerListener;
-import com.badlogic.gdx.controllers.Controllers;
 import com.badlogic.gdx.graphics.Color;
 import com.badlogic.gdx.graphics.Pixmap;
 import com.badlogic.gdx.graphics.Texture;
@@ -13,26 +10,17 @@
 import com.badlogic.gdx.scenes.scene2d.InputEvent;
 import com.badlogic.gdx.scenes.scene2d.Stage;
 import com.badlogic.gdx.scenes.scene2d.actions.Actions;
-import com.badlogic.gdx.scenes.scene2d.ui.Image;
-import com.badlogic.gdx.scenes.scene2d.ui.Label;
-import com.badlogic.gdx.scenes.scene2d.ui.TextButton;
-import com.badlogic.gdx.scenes.scene2d.ui.Touchpad;
+import com.badlogic.gdx.scenes.scene2d.ui.*;
 import com.badlogic.gdx.scenes.scene2d.utils.ActorGestureListener;
 import com.badlogic.gdx.scenes.scene2d.utils.ChangeListener;
 import com.badlogic.gdx.scenes.scene2d.utils.TextureRegionDrawable;
+import com.badlogic.gdx.utils.Align;
 import com.badlogic.gdx.utils.Scaling;
-import com.badlogic.gdx.utils.Timer;
 import com.badlogic.gdx.utils.viewport.ScalingViewport;
 import forge.Forge;
 import forge.adventure.player.AdventurePlayer;
-<<<<<<< HEAD
-import forge.adventure.scene.*;
-=======
-import forge.adventure.scene.HudScene;
 import forge.adventure.scene.Scene;
 import forge.adventure.scene.SceneType;
-import forge.adventure.scene.UIScene;
->>>>>>> 6f64c785
 import forge.adventure.util.Config;
 import forge.adventure.util.Controls;
 import forge.adventure.util.Current;
@@ -45,7 +33,7 @@
 /**
  * Stage to handle everything rendered in the HUD
  */
-public class GameHUD extends Stage implements ControllerListener {
+public class GameHUD extends Stage {
 
     static public GameHUD instance;
     private final GameStage gameStage;
@@ -62,7 +50,6 @@
     float TOUCHPAD_SCALE = 70f, referenceX;
     boolean isHiding = false, isShowing = false;
     float opacity = 1f;
-    private InputEvent eventTouchDown, eventTouchUp;
 
     private GameHUD(GameStage gameStage) {
         super(new ScalingViewport(Scaling.stretch, Scene.getIntendedWidth(), Scene.getIntendedHeight()), gameStage.getBatch());
@@ -114,7 +101,6 @@
         ui.onButtonPress("statistic", () -> statistic());
         ui.onButtonPress("deck", () -> openDeck());
         lifePoints = ui.findActor("lifePoints");
-<<<<<<< HEAD
         mana = ui.findActor("mana");
         money = ui.findActor("money");
         mana.setText("0/0");
@@ -122,11 +108,6 @@
         AdventurePlayer.current().onLifeChange(() -> lifePoints.setText(AdventurePlayer.current().getLife() + "/" + AdventurePlayer.current().getMaxLife()));
         AdventurePlayer.current().onManaChange(() -> mana.setText(AdventurePlayer.current().getMana() + "/" + AdventurePlayer.current().getMaxMana()));
 
-=======
-        lifePoints.setText("20/20");
-        AdventurePlayer.current().onLifeChange(() -> lifePoints.setText(AdventurePlayer.current().getLife() + "/" + AdventurePlayer.current().getMaxLife()));
-        money = ui.findActor("money");
->>>>>>> 6f64c785
         WorldSave.getCurrentSave().getPlayer().onGoldChange(() -> money.setText(String.valueOf(AdventurePlayer.current().getGold()))) ;
         addActor(ui);
         addActor(miniMapPlayer);
