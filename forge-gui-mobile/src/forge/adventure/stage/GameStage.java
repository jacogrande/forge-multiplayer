package forge.adventure.stage;

import com.badlogic.gdx.Input;
import com.badlogic.gdx.graphics.OrthographicCamera;
import com.badlogic.gdx.math.Rectangle;
import com.badlogic.gdx.math.Vector2;
import com.badlogic.gdx.scenes.scene2d.Actor;
import com.badlogic.gdx.scenes.scene2d.Group;
import com.badlogic.gdx.scenes.scene2d.Stage;
import com.badlogic.gdx.utils.Array;
import com.badlogic.gdx.utils.Scaling;
import com.badlogic.gdx.utils.viewport.ScalingViewport;
import forge.Forge;
import forge.adventure.character.MapActor;
import forge.adventure.character.PlayerSprite;
import forge.adventure.data.PointOfInterestData;
import forge.adventure.pointofintrest.PointOfInterest;
import forge.adventure.scene.Scene;
import forge.adventure.scene.StartScene;
import forge.adventure.scene.TileMapScene;
import forge.adventure.util.Paths;
import forge.adventure.world.WorldSave;
import forge.gui.GuiBase;
import forge.util.MyRandom;

import java.util.HashMap;
import java.util.Map;

/**
 * Base class to render a player sprite on a map
 * used for the over world and dungeons
 */
public abstract class GameStage extends Stage {


    private final OrthographicCamera camera;
    Group backgroundSprites;
    SpriteGroup foregroundSprites;
    PlayerSprite player;
    private float touchX = -1;
    private float touchY = -1;
    private final float timer = 0;
    private float animationTimeout = 0;
    public static float maximumScrollDistance=1.5f;
    public static float minimumScrollDistance=0.3f;

    enum PlayerModification
    {
        Sprint,
        Hide,
        Fly

    }


    HashMap<PlayerModification,Float> currentModifications=new HashMap<>();
    public void modifyPlayer(PlayerModification mod,float value) {
        float currentValue=0;
        if(currentModifications.containsKey(mod))
        {
            currentValue=currentModifications.get(mod);
        }
        currentModifications.put(mod,currentValue+value);
    }

    public void flyFor(float value) {
        modifyPlayer(PlayerModification.Fly,value);
        player.playEffect(Paths.EFFECT_FLY);
    }
    public void hideFor(float value) {
        modifyPlayer(PlayerModification.Hide,value);
        player.setColor(player.getColor().r,player.getColor().g,player.getColor().b,0.5f);
        player.playEffect(Paths.EFFECT_HIDE);
    }
    public void sprintFor(float value) {
        modifyPlayer(PlayerModification.Sprint,value);
        player.playEffect(Paths.EFFECT_SPRINT);
    }
    public void startPause(float i) {
        startPause(i, null);
    }

    public void startPause(float i, Runnable runnable) {
        onEndAction = runnable;
        animationTimeout = i;
        player.setMovementDirection(Vector2.Zero);
    }
    public boolean isPaused() {
        return animationTimeout > 0;
    }

    public GameStage() {
        super(new ScalingViewport(Scaling.stretch, Scene.getIntendedWidth(), Scene.getIntendedHeight(), new OrthographicCamera()));
<<<<<<< HEAD
        WorldSave.getCurrentSave().onLoad(new Runnable() {
            @Override
            public void run() {
                if (player == null)
                    return;
                foregroundSprites.removeActor(player);
                player = null;
                GameStage.this.getPlayerSprite();
            }
=======
        WorldSave.getCurrentSave().onLoad(() -> {
            if (player == null)
                return;
            foregroundSprites.removeActor(player);
            player = null;
            GameStage.this.GetPlayer();
>>>>>>> 6f64c785
        });
        camera = (OrthographicCamera) getCamera();

        backgroundSprites = new Group();
        foregroundSprites = new SpriteGroup();


        addActor(backgroundSprites);
        addActor(foregroundSprites);


    }

    public void setWinner(boolean b) {
    }

    public void setBounds(float width, float height) {
        getViewport().setWorldSize(width, height);
    }

    public PlayerSprite getPlayerSprite() {
        if (player == null) {
            player = new PlayerSprite(this);
            foregroundSprites.addActor(player);
        }
        return player;
    }


    public SpriteGroup getSpriteGroup() {
        return foregroundSprites;
    }

    public Group getBackgroundSprites() {
        return backgroundSprites;
    }


    Runnable onEndAction;

    @Override
    public final void act(float delta) {
        super.act(delta);

        if (animationTimeout >= 0) {
            animationTimeout -= delta;
            return;
        }
        Array<PlayerModification> modsToRemove=new Array<>();
        for(Map.Entry<PlayerModification, Float> mod:currentModifications.entrySet())
        {
            mod.setValue(mod.getValue()-delta);
            if(mod.getValue()<0)
                modsToRemove.add(mod.getKey());
        }
        for(PlayerModification mod:modsToRemove)
        {
            currentModifications.remove(mod);
            onRemoveEffect(mod);
        }

        if (isPaused()) {
            return;
        }


        if (onEndAction != null) {

            onEndAction.run();
            onEndAction = null;
        }

        if (touchX >= 0) {
            Vector2 target = this.screenToStageCoordinates(new Vector2(touchX, touchY));
            target.x -= player.getWidth() / 2f;
            Vector2 diff = target.sub(player.pos());

            if (diff.len() < 2) {
                diff.setZero();
                player.stop();
            }
            player.setMovementDirection(diff);
        }
        camera.position.x = Math.min(Math.max(Scene.getIntendedWidth() / 2f, player.pos().x), getViewport().getWorldWidth() - Scene.getIntendedWidth() / 2f);
        camera.position.y = Math.min(Math.max(Scene.getIntendedHeight() / 2f, player.pos().y), getViewport().getWorldHeight() - Scene.getIntendedHeight() / 2f);


        onActing(delta);
    }

    private void onRemoveEffect(PlayerModification mod) {
        switch (mod)
        {
            case Hide:
                player.setColor(player.getColor().r,player.getColor().g,player.getColor().b,1f);
                break;
            case Fly:
                player.removeEffect(Paths.EFFECT_FLY);
                break;
            case Sprint:
                player.removeEffect(Paths.EFFECT_SPRINT);
                break;
        }
    }

    abstract protected void onActing(float delta);


    @Override
    public boolean keyDown(int keycode) {
        super.keyDown(keycode);
        if (keycode == Input.Keys.LEFT || keycode == Input.Keys.A || keycode == Input.Keys.DPAD_LEFT)//todo config
        {
            player.getMovementDirection().x = -1;
        }
        if (keycode == Input.Keys.RIGHT || keycode == Input.Keys.D || keycode == Input.Keys.DPAD_RIGHT)//todo config
        {
            player.getMovementDirection().x = +1;
        }
        if (keycode == Input.Keys.UP || keycode == Input.Keys.W || keycode == Input.Keys.DPAD_UP)//todo config
        {
            player.getMovementDirection().y = +1;
        }
        if (keycode == Input.Keys.DOWN || keycode == Input.Keys.S || keycode == Input.Keys.DPAD_DOWN)//todo config
        {
            player.getMovementDirection().y = -1;
        }
        if (keycode == Input.Keys.F5)//todo config
        {
            if (!TileMapScene.instance().currentMap().isInMap()) {
                getPlayerSprite().storePos();
                WorldSave.getCurrentSave().header.createPreview();
                WorldSave.getCurrentSave().quickSave();
            }

        }
        if (keycode == Input.Keys.F8)//todo config
        {
            if (!TileMapScene.instance().currentMap().isInMap()) {
                WorldSave.getCurrentSave().quickLoad();
                enter();
            }
        }
        if (keycode == Input.Keys.F12) {
            debugCollision(true);
            for (Actor actor : foregroundSprites.getChildren()) {
                if (actor instanceof MapActor) {
                    ((MapActor) actor).setBoundDebug(true);
                }
            }
            setDebugAll(true);
            player.setBoundDebug(true);
        }
        if (keycode == Input.Keys.F2) {
            TileMapScene S = TileMapScene.instance();
            PointOfInterestData P = PointOfInterestData.getPointOfInterest("DEBUGZONE");
            PointOfInterest PoI = new PointOfInterest(P,new Vector2(0,0), MyRandom.getRandom());
            S.load(PoI);
            Forge.switchScene(S);
        }
        if (keycode == Input.Keys.F11) {
            debugCollision(false);
            for (Actor actor : foregroundSprites.getChildren()) {
                if (actor instanceof MapActor) {
                    ((MapActor) actor).setBoundDebug(false);
                }
            }
            player.setBoundDebug(false);
            setDebugAll(false);
        }
        return true;
    }

    protected void debugCollision(boolean b) {
    }

    @Override
    public boolean scrolled(float amountX, float amountY) {
        if (isPaused())
            return true;
        camera.zoom += (amountY * 0.03);
        if (camera.zoom < minimumScrollDistance)
            camera.zoom = minimumScrollDistance;
        if (camera.zoom > maximumScrollDistance)
            camera.zoom = maximumScrollDistance;
        return super.scrolled(amountX, amountY);
    }

    @Override
    public boolean touchDragged(int screenX, int screenY, int pointer) {
        if (isPaused())
            return true;
        if (!GuiBase.isAndroid()) {
            touchX = screenX;
            touchY = screenY;
        }

        return true;
    }

    @Override
    public boolean touchDown(int screenX, int screenY, int pointer, int button) {
        if (isPaused())
            return true;
        if (!GuiBase.isAndroid()) {
            touchX = screenX;
            touchY = screenY;
        }


        return true;
    }

    public void stop() {
        WorldStage.getInstance().getPlayerSprite().setMovementDirection(Vector2.Zero);
        MapStage.getInstance().getPlayerSprite().setMovementDirection(Vector2.Zero);
        touchX = -1;
        touchY = -1;
        player.stop();
    }

    @Override
    public boolean touchUp(int screenX, int screenY, int pointer, int button) {
        stop();
        return true;
    }

    @Override
    public boolean keyUp(int keycode) {
        if (isPaused())
            return true;
        if (keycode == Input.Keys.LEFT || keycode == Input.Keys.A || keycode == Input.Keys.RIGHT || keycode == Input.Keys.D)//todo config
        {
            player.getMovementDirection().x = 0;
            if (!player.isMoving())
                stop();
        }
        if (keycode == Input.Keys.UP || keycode == Input.Keys.W || keycode == Input.Keys.DOWN || keycode == Input.Keys.S)//todo config
        {
            player.getMovementDirection().y = 0;
            if (!player.isMoving())
                stop();
        }
        if (keycode == Input.Keys.ESCAPE) {
            openMenu();
        }
        return false;
    }

    public void openMenu() {

        WorldSave.getCurrentSave().header.createPreview();
        Forge.switchScene(StartScene.instance());
    }

    public void enter() {
        stop();
    }

    public void leave() {
        stop();
    }

    public boolean isColliding(Rectangle boundingRect) {
        return false;
    }

    public void prepareCollision(Vector2 pos, Vector2 direction, Rectangle boundingRect) {
    }

    public Vector2 adjustMovement(Vector2 direction, Rectangle boundingRect) {
        Vector2 adjDirX = direction.cpy();
        Vector2 adjDirY = direction.cpy();
        boolean foundX = false;
        boolean foundY = false;
        if(isColliding(boundingRect))//if player is already colliding (after flying or teleport) allow to move off collision
            return direction;
        while (true) {

            if (!isColliding(new Rectangle(boundingRect.x + adjDirX.x, boundingRect.y + adjDirX.y, boundingRect.width, boundingRect.height))) {
                foundX = true;
                break;
            }
            if (adjDirX.x == 0)
                break;

            if (adjDirX.x >= 0)
                adjDirX.x = Math.max(0, adjDirX.x - 0.2f);
            else
                adjDirX.x = Math.max(0, adjDirX.x + 0.2f);
        }
        while (true) {
            if (!isColliding(new Rectangle(boundingRect.x + adjDirY.x, boundingRect.y + adjDirY.y, boundingRect.width, boundingRect.height))) {
                foundY = true;
                break;
            }
            if (adjDirY.y == 0)
                break;

            if (adjDirY.y >= 0)
                adjDirY.y = (Math.max(0, adjDirY.y - 0.2f));
            else
                adjDirY.y = (Math.max(0, adjDirY.y + 0.2f));
        }
        if (foundY && foundX)
            return adjDirX.len() > adjDirY.len() ? adjDirX : adjDirY;
        else if (foundY)
            return adjDirY;
        else if (foundX)
            return adjDirX;
        return Vector2.Zero.cpy();
    }

    protected void teleported(Vector2 position)
    {

    }
    public void setPosition(Vector2 position) {
        getPlayerSprite().setPosition(position);
        teleported(position);
    }

}<|MERGE_RESOLUTION|>--- conflicted
+++ resolved
@@ -91,7 +91,6 @@
 
     public GameStage() {
         super(new ScalingViewport(Scaling.stretch, Scene.getIntendedWidth(), Scene.getIntendedHeight(), new OrthographicCamera()));
-<<<<<<< HEAD
         WorldSave.getCurrentSave().onLoad(new Runnable() {
             @Override
             public void run() {
@@ -99,16 +98,8 @@
                     return;
                 foregroundSprites.removeActor(player);
                 player = null;
-                GameStage.this.getPlayerSprite();
-            }
-=======
-        WorldSave.getCurrentSave().onLoad(() -> {
-            if (player == null)
-                return;
-            foregroundSprites.removeActor(player);
-            player = null;
-            GameStage.this.GetPlayer();
->>>>>>> 6f64c785
+                GameStage.this.GetPlayer();
+            }
         });
         camera = (OrthographicCamera) getCamera();
 
