--- conflicted
+++ resolved
@@ -1,19 +1,13 @@
 package forge.item;
 
-<<<<<<< HEAD
 import forge.ImageKeys;
-=======
+import forge.card.*;
+import forge.util.MyRandom;
+import org.apache.commons.lang3.StringUtils;
+
 import java.util.ArrayList;
 import java.util.Locale;
 import java.util.Set;
-
->>>>>>> 9fc971c2
-import forge.card.*;
-import forge.util.MyRandom;
-import org.apache.commons.lang3.StringUtils;
-
-import java.util.ArrayList;
-import java.util.Locale;
 
 public class PaperToken implements InventoryItemFromSet, IPaperCard {
     private static final long serialVersionUID = 1L;
