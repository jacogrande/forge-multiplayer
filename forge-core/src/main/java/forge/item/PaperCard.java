--- conflicted
+++ resolved
@@ -17,7 +17,12 @@
  */
 package forge.item;
 
+import java.io.IOException;
+import java.io.ObjectInputStream;
+import java.io.Serializable;
+
 import com.google.common.base.Function;
+
 import forge.ImageKeys;
 import forge.StaticData;
 import forge.card.CardDb;
@@ -27,10 +32,6 @@
 import forge.util.CardTranslation;
 import forge.util.Localizer;
 import forge.util.TextUtil;
-
-import java.io.IOException;
-import java.io.ObjectInputStream;
-import java.io.Serializable;
 
 /**
  * A lightweight version of a card that matches real-world cards, to use outside of games (eg. inventory, decks, trade).
@@ -56,7 +57,7 @@
     private final String artist;
     private final int artIndex;
     private final boolean foil;
-    private Boolean hasImage = null;
+    private Boolean hasImage;
 
     // Calculated fields are below:
     private transient CardRarity rarity; // rarity is given in ctor when set is assigned
@@ -187,18 +188,12 @@
     }
 
     public PaperCard(final CardRules rules0, final String edition0, final CardRarity rarity0,
-<<<<<<< HEAD
-                     final int artIndex0, final boolean foil0, final String collectorNumber0) {
-        this(rules0, edition0, rarity0, artIndex0, foil0);
+                     final int artIndex0, final boolean foil0, final String collectorNumber0, final String artist) {
+        this(rules0, edition0, rarity0, artIndex0, foil0, artist);
         if ((collectorNumber0 == null) || (collectorNumber0.length() == 0))
             collectorNumber = IPaperCard.NO_COLLECTOR_NUMBER;
         else
             collectorNumber = collectorNumber0;
-=======
-                     final int artIndex0, final boolean foil0, final String collectorNumber0, final String artist) {
-        this(rules0, edition0, rarity0, artIndex0, foil0, artist);
-        collectorNumber = collectorNumber0;
->>>>>>> f292ad2f
     }
 
     // Want this class to be a key for HashTable
