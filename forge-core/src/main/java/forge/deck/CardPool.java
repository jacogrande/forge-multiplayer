/*
 * Forge: Play Magic: the Gathering.
 * Copyright (C) 2011  Forge Team
 *
 * This program is free software: you can redistribute it and/or modify
 * it under the terms of the GNU General Public License as published by
 * the Free Software Foundation, either version 3 of the License, or
 * (at your option) any later version.
 *
 * This program is distributed in the hope that it will be useful,
 * but WITHOUT ANY WARRANTY; without even the implied warranty of
 * MERCHANTABILITY or FITNESS FOR A PARTICULAR PURPOSE.  See the
 * GNU General Public License for more details.
 *
 * You should have received a copy of the GNU General Public License
 * along with this program.  If not, see <http://www.gnu.org/licenses/>.
 */
package forge.deck;

import com.google.common.base.Predicate;
import com.google.common.collect.Lists;
import forge.StaticData;
import forge.card.CardDb;
import forge.item.IPaperCard;
import forge.item.PaperCard;
import forge.util.ItemPool;
import forge.util.ItemPoolSorter;
import forge.util.MyRandom;
import org.apache.commons.lang3.StringUtils;

import java.util.Collections;
import java.util.List;
import java.util.Map.Entry;
import java.util.regex.Matcher;
import java.util.regex.Pattern;


public class CardPool extends ItemPool<PaperCard> {
    private static final long serialVersionUID = -5379091255613968393L;

    public CardPool() {
        super(PaperCard.class);
    }

    public CardPool(final Iterable<Entry<PaperCard, Integer>> cards) {
        this();
        this.addAll(cards);
    }

    public void add(final String cardRequest, final int amount) {

        PaperCard paperCard = StaticData.instance().getCommonCards().getCard(cardRequest);
        final boolean isCommonCard = paperCard != null;

        if (!isCommonCard) {
            paperCard = StaticData.instance().getCustomCards().getCard(cardRequest);

            if (paperCard == null) // not a custom card
                paperCard = StaticData.instance().getVariantCards().getCard(cardRequest);

            if (paperCard == null) {  // not even a variant then
                StaticData.instance().attemptToLoadCard(cardRequest);
                paperCard = StaticData.instance().getVariantCards().getCard(cardRequest);
            }
        }

        if (paperCard == null){
            System.err.print("An unsupported card was requested: \"" + cardRequest + "\". ");
            paperCard = StaticData.instance().getCommonCards().createUnsupportedCard(cardRequest);
        }
        this.add(paperCard, amount);

        // @leriomaggio: The following is a useless replication of the logic already in CardDb for CardRequest parsing!
        // This should be removed
        /*
        if (cardRequest.contains("|")) {
            // an encoded cardRequest with set and possibly art index was passed, split it and pass in full
            String[] splitCardName = StringUtils.split(cardRequest, "|");
            if (splitCardName.length == 2) {
                // set specified
                this.add(splitCardName[0], splitCardName[1], amount);
            } else if (splitCardName.length == 3) {
                // set and art specified
                this.add(splitCardName[0], splitCardName[1], Integer.parseInt(splitCardName[2]), amount);
            }
        } else {
            this.add(cardRequest, null, IPaperCard.DEFAULT_ART_INDEX, amount);
        } */
    }

    public void add(final String cardName, final String setCode) {
        this.add(cardName, setCode, IPaperCard.DEFAULT_ART_INDEX, 1);
    }

    public void add(final String cardName, final String setCode, final int amount) {
        this.add(cardName, setCode, IPaperCard.DEFAULT_ART_INDEX, amount);
    }

    // NOTE: ART indices are "1" -based
    public void add(String cardName, String setCode, final int artIndex, final int amount) {

        PaperCard paperCard = StaticData.instance().getCommonCards().getCard(cardName, setCode, artIndex);
        boolean isCommonCard = paperCard != null;
        boolean isCustomCard = !(isCommonCard);

        if (!isCommonCard) {
            paperCard = StaticData.instance().getCustomCards().getCard(cardName, setCode);
            isCustomCard = paperCard != null;

            if (!isCustomCard)
                paperCard = StaticData.instance().getVariantCards().getCard(cardName, setCode);

            if (paperCard == null) {
                // Attempt to load the card first
                StaticData.instance().attemptToLoadCard(cardName, setCode);
                // Now try again all the three available DBs
                // we simply don't know which db the card has been added to (in case)
                // so we will try all of them again in this second round of attempt.
                CardDb[] dbs = new CardDb[] {StaticData.instance().getCommonCards(),
                                             StaticData.instance().getCustomCards(),
                                             StaticData.instance().getVariantCards()};
                for (int i = 0; i < 3; i++) {
                    CardDb db = dbs[i];
                    paperCard = db.getCard(cardName, setCode);
                    if (paperCard != null){
                        if (i == 0)
                            isCommonCard = true;
                        else if (i == 1)
                            isCustomCard = true;
                        break;
                    }
                }
            }
        }

        // TODO: @leriomaggio from here on, this could be optimised!
        int artCount = IPaperCard.DEFAULT_ART_INDEX;
        if (paperCard != null) {
            setCode = paperCard.getEdition();
            cardName = paperCard.getName();
<<<<<<< HEAD
            artCount = isCommonCard ? StaticData.instance().getCommonCards().getArtCount(cardName, setCode) : IPaperCard.DEFAULT_ART_INDEX;
=======
            CardDb cardDb = isCustomCard ? StaticData.instance().getCustomCards() : StaticData.instance().getCommonCards();
            artCount = cardDb.getArtCount(cardName, setCode);
>>>>>>> 4598c675
        } else {
            System.err.println("An unsupported card was requested: \"" + cardName + "\" from \"" + setCode + "\". \n");
            paperCard = StaticData.instance().getCommonCards().createUnsupportedCard(cardName);
            // the unsupported card will be temporarily added to common cards (for no use, really)
            // this would happen only if custom cards has been found but option is disabled!
            isCustomCard = false;
        }

        boolean artIndexExplicitlySet = artIndex > IPaperCard.NO_ART_INDEX || Character.isDigit(cardName.charAt(cardName.length() - 1)) && cardName.charAt(cardName.length() - 2) == CardDb.NameSetSeparator;

        if (artIndexExplicitlySet || artCount <= 1) {
            // either a specific art index is specified, or there is only one art, so just add the card
            this.add(paperCard, amount);
        } else {
            // random art index specified, make sure we get different groups of cards with different art
            int[] artGroups = MyRandom.splitIntoRandomGroups(amount, artCount);
            CardDb cardDb = isCustomCard ? StaticData.instance().getCustomCards() : StaticData.instance().getCommonCards();
            for (int i = 1; i <= artGroups.length; i++) {
                int cnt = artGroups[i - 1];
                if (cnt <= 0) {
                    continue;
                }
                PaperCard randomCard = cardDb.getCard(cardName, setCode, i);
                this.add(randomCard, cnt);
            }
        }
    }


    /**
     * Add all from a List of CardPrinted.
     *
     * @param list CardPrinteds to add
     */
    public void add(final Iterable<PaperCard> list) {
        for (PaperCard cp : list) {
            this.add(cp);
        }
    }

    /**
     * returns n-th card from this DeckSection. LINEAR time. No fixed order between changes
     *
     * @param n
     * @return
     */
    public PaperCard get(int n) {
        for (Entry<PaperCard, Integer> e : this) {
            n -= e.getValue();
            if (n <= 0) return e.getKey();
        }
        return null;
    }

    public int countByName(String cardName, boolean isCommonCard) {
        PaperCard pc = isCommonCard
                ? StaticData.instance().getCommonCards().getCard(cardName)
                : StaticData.instance().getVariantCards().getCard(cardName);

        return this.count(pc);
    }

    @Override
    public String toString() {
        if (this.isEmpty()) {
            return "[]";
        }

        boolean isFirst = true;
        StringBuilder sb = new StringBuilder();
        sb.append('[');
        for (Entry<PaperCard, Integer> e : this) {
            if (isFirst) {
                isFirst = false;
            } else {
                sb.append(", ");
            }
            sb.append(e.getValue()).append(" x ").append(e.getKey().getName());
        }
        return sb.append(']').toString();
    }

    private final static Pattern p = Pattern.compile("((\\d+)\\s+)?(.*?)");

    public static CardPool fromCardList(final Iterable<String> lines) {
        CardPool pool = new CardPool();
        if (lines == null) {
            return pool;
        }
<<<<<<< HEAD
        for (String line : lines) {
=======

        final Iterator<String> lineIterator = lines.iterator();
        while (lineIterator.hasNext()) {
            final String line = lineIterator.next();
>>>>>>> 4598c675
            if (line.startsWith(";") || line.startsWith("#")) {
                continue;
            } // that is a comment or not-yet-supported card

            final Matcher m = p.matcher(line.trim());
            boolean matches = m.matches();
            if (!matches)
                continue;
            final String sCnt = m.group(2);
            final String cardRequest = m.group(3);
            if (StringUtils.isBlank(cardRequest))
                continue;
            final int count = sCnt == null ? 1 : Integer.parseInt(sCnt);
            pool.add(cardRequest, count);
        }
        return pool;
    }

    public String toCardList(String separator) {
        List<Entry<PaperCard, Integer>> main2sort = Lists.newArrayList(this);
        Collections.sort(main2sort, ItemPoolSorter.BY_NAME_THEN_SET);
        final CardDb commonDb = StaticData.instance().getCommonCards();
        StringBuilder sb = new StringBuilder();

        boolean isFirst = true;

        for (final Entry<PaperCard, Integer> e : main2sort) {
            if (!isFirst)
                sb.append(separator);
            else
                isFirst = false;

            CardDb db = !e.getKey().getRules().isVariant() ? commonDb : StaticData.instance().getVariantCards();
            sb.append(e.getValue()).append(" ");
            db.appendCardToStringBuilder(e.getKey(), sb);

        }
        return sb.toString();
    }

    /**
     * Applies a predicate to this CardPool's cards.
     *
     * @param predicate the Predicate to apply to this CardPool
     * @return a new CardPool made from this CardPool with only the cards that agree with the provided Predicate
     */
    public CardPool getFilteredPool(Predicate<PaperCard> predicate) {
        CardPool filteredPool = new CardPool();
        for (PaperCard pc : this.items.keySet()) {
            if (predicate.apply(pc)) filteredPool.add(pc);
        }
        return filteredPool;
    }
}<|MERGE_RESOLUTION|>--- conflicted
+++ resolved
@@ -138,12 +138,8 @@
         if (paperCard != null) {
             setCode = paperCard.getEdition();
             cardName = paperCard.getName();
-<<<<<<< HEAD
-            artCount = isCommonCard ? StaticData.instance().getCommonCards().getArtCount(cardName, setCode) : IPaperCard.DEFAULT_ART_INDEX;
-=======
             CardDb cardDb = isCustomCard ? StaticData.instance().getCustomCards() : StaticData.instance().getCommonCards();
             artCount = cardDb.getArtCount(cardName, setCode);
->>>>>>> 4598c675
         } else {
             System.err.println("An unsupported card was requested: \"" + cardName + "\" from \"" + setCode + "\". \n");
             paperCard = StaticData.instance().getCommonCards().createUnsupportedCard(cardName);
@@ -233,14 +229,7 @@
         if (lines == null) {
             return pool;
         }
-<<<<<<< HEAD
         for (String line : lines) {
-=======
-
-        final Iterator<String> lineIterator = lines.iterator();
-        while (lineIterator.hasNext()) {
-            final String line = lineIterator.next();
->>>>>>> 4598c675
             if (line.startsWith(";") || line.startsWith("#")) {
                 continue;
             } // that is a comment or not-yet-supported card
