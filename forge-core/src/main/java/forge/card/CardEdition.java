/*
 * Forge: Play Magic: the Gathering.
 * Copyright (C) 2011  Forge Team
 *
 * This program is free software: you can redistribute it and/or modify
 * it under the terms of the GNU General Public License as published by
 * the Free Software Foundation, either version 3 of the License, or
 * (at your option) any later version.
 *
 * This program is distributed in the hope that it will be useful,
 * but WITHOUT ANY WARRANTY; without even the implied warranty of
 * MERCHANTABILITY or FITNESS FOR A PARTICULAR PURPOSE.  See the
 * GNU General Public License for more details.
 *
 * You should have received a copy of the GNU General Public License
 * along with this program.  If not, see <http://www.gnu.org/licenses/>.
 */
package forge.card;

import com.google.common.base.Function;
import com.google.common.base.Predicate;
import com.google.common.collect.*;
import forge.StaticData;
import forge.card.CardDb.CardArtPreference;
import forge.deck.CardPool;
import forge.item.PaperCard;
import forge.item.SealedProduct;
import forge.util.*;
import forge.util.storage.StorageBase;
import forge.util.storage.StorageReaderBase;
import forge.util.storage.StorageReaderFolder;
import org.apache.commons.lang3.StringUtils;

import java.io.File;
import java.io.FilenameFilter;
import java.text.SimpleDateFormat;
import java.util.*;
import java.util.Map.Entry;
import java.util.regex.Matcher;
import java.util.regex.Pattern;


/**
 * <p>
 * CardSet class.
 * </p>
 *
 * @author Forge
 * @version $Id: CardSet.java 9708 2011-08-09 19:34:12Z jendave $
 */
public final class CardEdition implements Comparable<CardEdition> {

    // immutable
    public enum Type {
        UNKNOWN,

        CORE,
        EXPANSION,
        STARTER,
        REPRINT,
        BOXED_SET,

        COLLECTOR_EDITION,
        DUEL_DECK,
        PROMO,
        ONLINE,

        DRAFT,

        COMMANDER,
        MULTIPLAYER,
        FUNNY,

        OTHER,  // FALLBACK CATEGORY
        CUSTOM_SET; // custom sets

        public String getBoosterBoxDefault() {
            switch (this) {
                case CORE:
                case EXPANSION:
                    return "36";
                default:
                    return "0";
            }
        }

        public String getFatPackDefault() {
            switch (this) {
                case CORE:
                case EXPANSION:
                    return "10";
                default:
                    return "0";
            }
        }

        public String toString(){
            String[] names = TextUtil.splitWithParenthesis(this.name().toLowerCase(), '_');
            for (int i = 0; i < names.length; i++)
                names[i] = TextUtil.capitalize(names[i]);
            return TextUtil.join(Arrays.asList(names), " ");
        }

        public static Type fromString(String label){
            List<String> names = Arrays.asList(TextUtil.splitWithParenthesis(label.toUpperCase(), ' '));
            String value = TextUtil.join(names, "_");
            return Type.valueOf(value);
        }
    }

    public enum FoilType {
        NOT_SUPPORTED, // sets before Urza's Legacy
        OLD_STYLE, // sets between Urza's Legacy and 8th Edition
        MODERN // 8th Edition and newer
    }

    public enum BorderColor {
        WHITE,
        BLACK,
        SILVER,
        GOLD
    }

    // reserved names of sections inside edition files, that are not parsed as cards
    private static final List<String> reservedSectionNames = ImmutableList.of("metadata", "tokens", "other");

    // commonly used printsheets with collector number
    public enum EditionSectionWithCollectorNumbers {
        CARDS("cards"),
        SPECIAL_SLOT("special slot"), //to help with convoluted boosters
        PRECON_PRODUCT("precon product"),
        BORDERLESS("borderless"),
        ETCHED("etched"),
        SHOWCASE("showcase"),
        EXTENDED_ART("extended art"),
        ALTERNATE_ART("alternate art"),
        ALTERNATE_FRAME("alternate frame"),
        BUY_A_BOX("buy a box"),
        PROMO("promo"),
        BUNDLE("bundle"),
        BOX_TOPPER("box topper"),
        DUNGEONS("dungeons");

        private final String name;

        EditionSectionWithCollectorNumbers(final String n) { this.name = n; }

        public String getName() {
            return name;
        }

        public static List<String> getNames() {
            List<String> list = new ArrayList<>();
            for (EditionSectionWithCollectorNumbers s : EditionSectionWithCollectorNumbers.values()) {
                String sName = s.getName();
                list.add(sName);
            }
            return list;
        }
    }

    public static class CardInSet implements Comparable<CardInSet> {
        public final CardRarity rarity;
        public final String collectorNumber;
        public final String name;

        public CardInSet(final String name, final String collectorNumber, final CardRarity rarity) {
            this.name = name;
            this.collectorNumber = collectorNumber;
            this.rarity = rarity;
        }
 
        public String toString() {
            StringBuilder sb = new StringBuilder();
            if (collectorNumber != null) {
                sb.append(collectorNumber);
                sb.append(' ');
            }
            if (rarity != CardRarity.Unknown) {
                sb.append(rarity);
                sb.append(' ');
            }
            sb.append(name);
            return sb.toString();
        }

        /**
         * This method implements the main strategy to allow for natural ordering of collectorNumber
         * (i.e. "1" < "10"), overloading the default lexicographic order (i.e. "10" < "1").
         * Any non-numerical parts in the input collectorNumber will be also accounted for, and attached to the
         * resulting sorting key, accordingly.
         *
         * @param collectorNumber: Input collectorNumber tro transform in a Sorting Key
         * @return A 5-digits zero-padded collector number + any non-numerical parts attached.
         */
        public static String getSortableCollectorNumber(final String collectorNumber){
            String sortableCollNr = collectorNumber;
            if (sortableCollNr == null || sortableCollNr.length() == 0)
                sortableCollNr = "50000";  // very big number of 5 digits to have them in last positions

            // Now, for proper sorting, let's zero-pad the collector number (if integer)
            int collNr;
            try {
                collNr = Integer.parseInt(sortableCollNr);
                sortableCollNr = String.format("%05d", collNr);
            } catch (NumberFormatException ex) {
                String nonNumeric = sortableCollNr.replaceAll("[0-9]", "");
                String onlyNumeric = sortableCollNr.replaceAll("[^0-9]", "");
                try {
                    collNr = Integer.parseInt(onlyNumeric);
                } catch (NumberFormatException exon) {
                    collNr = 0; // this is the case of ONLY-letters collector numbers
                }
                if ((collNr > 0) && (sortableCollNr.startsWith(onlyNumeric))) // e.g. 12a, 37+, 2018f,
                    sortableCollNr = String.format("%05d", collNr) + nonNumeric;
                else // e.g. WS6, S1
                    sortableCollNr = nonNumeric + String.format("%05d", collNr);
            }
            return sortableCollNr;
        }

        @Override
        public int compareTo(CardInSet o) {
            final int nameCmp = name.compareToIgnoreCase(o.name);
            if (0 != nameCmp) {
                return nameCmp;
            }
            String thisCollNr = getSortableCollectorNumber(collectorNumber);
            String othrCollNr = getSortableCollectorNumber(o.collectorNumber);
            final int collNrCmp = thisCollNr.compareTo(othrCollNr);
            if (0 != collNrCmp) {
                return collNrCmp;
            }
            return rarity.compareTo(o.rarity);
        }
    }

    private final static SimpleDateFormat formatter = new SimpleDateFormat("yyyy-MM-dd");

    public static final CardEdition UNKNOWN = new CardEdition("1990-01-01", "???", "??", "??", Type.UNKNOWN, "Undefined", FoilType.NOT_SUPPORTED, new CardInSet[]{});

    private Date date;
    private String code;
    private String code2;
    private String mciCode;
    private String scryfallCode;
    private String cardsLanguage;
    private Type   type;
    private String name;
    private String alias = null;
    private BorderColor borderColor = BorderColor.BLACK;

    // SealedProduct
    private String prerelease = null;
    private int boosterBoxCount = 36;
    private int fatPackCount = 10;
    private String fatPackExtraSlots = "";

    // Booster/draft info
    private boolean smallSetOverride = false;
    private boolean foilAlwaysInCommonSlot = false;
    private FoilType foilType = FoilType.NOT_SUPPORTED;
    private double foilChanceInBooster = 0;
    private double chanceReplaceCommonWith = 0;
    private String slotReplaceCommonWith = "Common";
    private String additionalSheetForFoils = "";
    private String additionalUnlockSet = "";
    private String boosterMustContain = "";
    private String boosterReplaceSlotFromPrintSheet = "";
    private String doublePickDuringDraft = "";
    private String[] chaosDraftThemes = new String[0];

    private final ListMultimap<String, CardInSet> cardMap;
    private final List<CardInSet> cardsInSet;
    private final Map<String, Integer> tokenNormalized;
    // custom print sheets that will be loaded lazily
    private final Map<String, List<String>> customPrintSheetsToParse;

    private int boosterArts = 1;
    private SealedProduct.Template boosterTpl = null;
    private final Map<String, SealedProduct.Template> boosterTemplates = new HashMap<>();

    private CardEdition(ListMultimap<String, CardInSet> cardMap, Map<String, Integer> tokens, Map<String, List<String>> customPrintSheetsToParse) {
        this.cardMap = cardMap;
        this.cardsInSet = new ArrayList<>(cardMap.values());
        Collections.sort(cardsInSet);
        this.tokenNormalized = tokens;
        this.customPrintSheetsToParse = customPrintSheetsToParse;
    }

    private CardEdition(CardInSet[] cards, Map<String, Integer> tokens) {
        List<CardInSet> cardsList = Arrays.asList(cards);
        this.cardMap = ArrayListMultimap.create();
        this.cardMap.replaceValues("cards", cardsList);
        this.cardsInSet = new ArrayList<>(cardsList);
        Collections.sort(cardsInSet);
        this.tokenNormalized = tokens;
        this.customPrintSheetsToParse = new HashMap<>();
    }

    /**
     * Instantiates a new card set.
     *
     * @param date indicates order of set release date
     * @param code the MTG 3-letter set code
     * @param code2 the 2 (usually) letter code used for image filenames/URLs distributed by the HQ pics team that
     *   use Magic Workstation-type edition codes. Older sets only had 2-letter codes, and some of the 3-letter
     *   codes they use now aren't the same as the official list of 3-letter codes.  When Forge downloads set-pics,
     *   it uses the 3-letter codes for the folder no matter the age of the set.
     * @param mciCode the code used by magiccards.info website.
     * @param type the set type
     * @param name the name of the set
     * @param cards the cards in the set
     */
    private CardEdition(String date, String code, String code2, String mciCode, Type type, String name, FoilType foil, CardInSet[] cards) {
        this(cards, new HashMap<>());
        this.code  = code;
        this.code2 = code2;
        this.mciCode = mciCode;
        this.type  = type;
        this.name  = name;
        this.date = parseDate(date);
        this.foilType = foil;
    }

    private static Date parseDate(String date) {
        if( date.length() <= 7 )
            date = date + "-01";
        try {
            return formatter.parse(date);
        } catch (Exception e) {
            return new Date();
        }
    }

    public Date getDate()  { return date;  }
    public String getCode()  { return code;  }
    public String getCode2() { return code2; }
    public String getMciCode() { return mciCode; }
    public String getScryfallCode() { return scryfallCode.toLowerCase(); }
    public String getCardsLangCode() { return cardsLanguage.toLowerCase(); }
    public Type   getType()  { return type;  }
    public String getName()  { return name;  }
    public String getAlias() { return alias; }

    public String getPrerelease() { return prerelease; }
    public int getBoosterBoxCount() { return boosterBoxCount; }
    public int getFatPackCount() { return fatPackCount; }
    public String getFatPackExtraSlots() { return fatPackExtraSlots; }

    public FoilType getFoilType() { return foilType; }
    public double getFoilChanceInBooster() { return foilChanceInBooster; }
    public boolean getFoilAlwaysInCommonSlot() { return foilAlwaysInCommonSlot; }
    public double getChanceReplaceCommonWith() { return chanceReplaceCommonWith; }
    public String getSlotReplaceCommonWith() { return slotReplaceCommonWith; }
    public String getAdditionalSheetForFoils() { return additionalSheetForFoils; }
    public String getAdditionalUnlockSet() { return additionalUnlockSet; }
    public boolean getSmallSetOverride() { return smallSetOverride; }
    public String getDoublePickDuringDraft() { return doublePickDuringDraft; }
    public String getBoosterMustContain() { return boosterMustContain; }
    public String getBoosterReplaceSlotFromPrintSheet() { return boosterReplaceSlotFromPrintSheet; }
    public String[] getChaosDraftThemes() { return chaosDraftThemes; }

    public List<CardInSet> getCards() { return cardMap.get("cards"); }
    public List<CardInSet> getAllCardsInSet() {
        return cardsInSet;
    }

    public boolean isModern() { return getDate().after(parseDate("2003-07-27")); } //8ED and above are modern except some promo cards and others

    public Map<String, Integer> getTokens() { return tokenNormalized; }

    public static final Function<CardEdition, String> FN_GET_CODE = new Function<CardEdition, String>() {
        @Override
        public String apply(final CardEdition arg1) {
            return arg1.getCode();
        }
    };

    @Override
    public int compareTo(final CardEdition o) {
        if (o == null) {
            return 1;
        }
        int dateComp = date.compareTo(o.date);
        if (0 != dateComp)
            return dateComp;
        return name.compareTo(o.name);
    }

    @Override
    public int hashCode() {
        return (this.code.hashCode() * 17) + this.name.hashCode();
    }

    @Override
    public boolean equals(final Object obj) {
        if (this == obj) {
            return true;
        }
        if (obj == null) {
            return false;
        }
        if (this.getClass() != obj.getClass()) {
            return false;
        }

        final CardEdition other = (CardEdition) obj;
        return other.name.equals(this.name) && this.code.equals(other.code);
    }

    @Override
    public String toString() {
        return this.name + " (" + this.code + ")";
    }

    public BorderColor getBorderColor() {
        return borderColor;
    }

    public boolean isLargeSet() {
        return this.cardsInSet.size() > 200 && !smallSetOverride;
    }

    public int getCntBoosterPictures() {
        return boosterArts;
    }

    public SealedProduct.Template getBoosterTemplate() {
        return getBoosterTemplate("Draft");
    }
    public SealedProduct.Template getBoosterTemplate(String boosterType) {
        return boosterTemplates.get(boosterType);
    }
    public String getRandomBoosterKind() {
        List<String> boosterTypes = Lists.newArrayList(boosterTemplates.keySet());

        if (boosterTypes.isEmpty()) {
            return null;
        }

        Collections.shuffle(boosterTypes);
        return boosterTypes.get(0);
    }

    public Set<String> getAvailableBoosterTypes() {
        return boosterTemplates.keySet();
    }

    public boolean hasBoosterTemplate() {
        return boosterTemplates.containsKey("Draft");
    }

    public List<PrintSheet> getPrintSheetsBySection() {
        final CardDb cardDb = StaticData.instance().getCommonCards();
        Map<String, Integer> cardToIndex = new HashMap<>();

        List<PrintSheet> sheets = Lists.newArrayList();
        for (String sectionName : cardMap.keySet()) {
            PrintSheet sheet = new PrintSheet(String.format("%s %s", this.getCode(), sectionName));

            List<CardInSet> cards = cardMap.get(sectionName);
            for (CardInSet card : cards) {
                int index = 1;
                if (cardToIndex.containsKey(card.name)) {
                    index = cardToIndex.get(card.name);
                }

                cardToIndex.put(card.name, index);

                PaperCard pCard = cardDb.getCard(card.name, this.getCode(), index);
                sheet.add(pCard);
            }

            sheets.add(sheet);
        }

        for (String sheetName : customPrintSheetsToParse.keySet()) {
            List<String> sheetToParse = customPrintSheetsToParse.get(sheetName);
            CardPool sheetPool = CardPool.fromCardList(sheetToParse);
            PrintSheet sheet = new PrintSheet(String.format("%s %s", this.getCode(), sheetName), sheetPool);
            sheets.add(sheet);
        }

        return sheets;
    }

    public static class Reader extends StorageReaderFolder<CardEdition> {
        private boolean isCustomEditions;

        public Reader(File path) {
            super(path, CardEdition.FN_GET_CODE);
            this.isCustomEditions = false;
        }

        public Reader(File path, boolean isCustomEditions) {
            super(path, CardEdition.FN_GET_CODE);
            this.isCustomEditions = isCustomEditions;
        }

        @Override
        protected CardEdition read(File file) {
            final Map<String, List<String>> contents = FileSection.parseSections(FileUtil.readFile(file));

            final Pattern pattern = Pattern.compile(
            /*
            The following pattern will match the WAR Japanese art entries,
            it should also match the Un-set and older alternate art cards
            like Merseine from FEM.
             */
            //"(^(?<cnum>[0-9]+.?) )?((?<rarity>[SCURML]) )?(?<name>.*)$"
            /*  Ideally we'd use the named group above, but Android 6 and
                earlier don't appear to support named groups.
                So, untill support for those devices is officially dropped,
                we'll have to suffice with numbered groups.
                We are looking for:
                    * cnum - grouping #2
                    * rarity - grouping #4
                    * name - grouping #5
             */
//                "(^(.?[0-9A-Z]+.?))?(([SCURML]) )?(.*)$"
                "(^(.?[0-9A-Z]+\\S?[A-Z]*)\\s)?(([SCURML])\\s)?(.*)$"
            );

            ListMultimap<String, CardInSet> cardMap = ArrayListMultimap.create();
            Map<String, Integer> tokenNormalized = new HashMap<>();
            Map<String, List<String>> customPrintSheetsToParse = new HashMap<>();
            List<String> editionSectionsWithCollectorNumbers = EditionSectionWithCollectorNumbers.getNames();

            for (String sectionName : contents.keySet()) {
                // skip reserved section names like 'metadata' and 'tokens' that are handled separately
                if (reservedSectionNames.contains(sectionName)) {
                    continue;
                }
                // parse sections of the format "<collector number> <rarity> <name>"
                if (editionSectionsWithCollectorNumbers.contains(sectionName)) {
                    for(String line : contents.get(sectionName)) {
                        Matcher matcher = pattern.matcher(line);

                        if (!matcher.matches()) {
                            continue;
                        }

                        String collectorNumber = matcher.group(2);
                        CardRarity r = CardRarity.smartValueOf(matcher.group(4));
                        String cardName = matcher.group(5);
                        CardInSet cis = new CardInSet(cardName, collectorNumber, r);

                        cardMap.put(sectionName, cis);
                    }
                }
                // save custom print sheets of the format "<amount> <name>|<setcode>|<art index>"
                // to parse later when printsheets are loaded lazily (and the cardpool is already initialized)
                else {
                    customPrintSheetsToParse.put(sectionName, contents.get(sectionName));
                }
            }

            // parse tokens section
            if (contents.containsKey("tokens")) {
                for (String line : contents.get("tokens")) {
                    if (StringUtils.isBlank(line))
                        continue;

                    if (!tokenNormalized.containsKey(line)) {
                        tokenNormalized.put(line, 1);
                    } else {
                        tokenNormalized.put(line, tokenNormalized.get(line) + 1);
                    }
                }
            }

            CardEdition res = new CardEdition(cardMap, tokenNormalized, customPrintSheetsToParse);

            // parse metadata section
            FileSection section = FileSection.parse(contents.get("metadata"), FileSection.EQUALS_KV_SEPARATOR);
            res.name  = section.get("name");
            res.date  = parseDate(section.get("date"));
            res.code  = section.get("code");
            res.code2 = section.get("code2");
            if (res.code2 == null) {
                res.code2 = res.code;
            }
            res.mciCode = section.get("MciCode");
            if (res.mciCode == null) {
                res.mciCode = res.code2.toLowerCase();
            }
            res.scryfallCode = section.get("ScryfallCode");
            if (res.scryfallCode == null) {
                res.scryfallCode = res.code;
            }
            res.cardsLanguage = section.get("CardLang");
            if (res.cardsLanguage == null) {
                res.cardsLanguage = "en";
            }

            res.boosterArts = section.getInt("BoosterCovers", 1);
            String boosterDesc = section.get("Booster");

            if (section.contains("Booster")) {
                // Historical naming convention in Forge for "DraftBooster"
                res.boosterTpl = new SealedProduct.Template(res.code, SealedProduct.Template.Reader.parseSlots(boosterDesc));
                res.boosterTemplates.put("Draft", res.boosterTpl);
            }

            String[] boostertype = { "Draft", "Collector", "Set" };
            // Theme boosters aren't here because they are closer to preconstructed decks, and should be treated as such
            for (String type : boostertype) {
                String name = type + "Booster";
                if (section.contains(name)) {
                    res.boosterTemplates.put(type, new SealedProduct.Template(res.code, SealedProduct.Template.Reader.parseSlots(section.get(name))));
                }
            }

            res.alias = section.get("alias");
            res.borderColor = BorderColor.valueOf(section.get("border", "Black").toUpperCase(Locale.ENGLISH));
            Type enumType = Type.UNKNOWN;
            if (this.isCustomEditions){
                enumType = Type.CUSTOM_SET; // Forcing ThirdParty Edition Type to avoid inconsistencies
            } else {
                String type  = section.get("type");
                if (null != type && !type.isEmpty()) {
                    try {
                        enumType = Type.valueOf(type.toUpperCase(Locale.ENGLISH));
                    } catch (IllegalArgumentException ignored) {
                        // ignore; type will get UNKNOWN
                        System.err.println("Ignoring unknown type in set definitions: name: " + res.name + "; type: " + type);
                    }
                }

            }
            res.type = enumType;
            res.prerelease = section.get("Prerelease", null);
            res.boosterBoxCount = Integer.parseInt(section.get("BoosterBox", enumType.getBoosterBoxDefault()));
            res.fatPackCount = Integer.parseInt(section.get("FatPack", enumType.getFatPackDefault()));
            res.fatPackExtraSlots = section.get("FatPackExtraSlots", "");

            switch (section.get("foil", "newstyle").toLowerCase()) {
                case "notsupported":
                    res.foilType = FoilType.NOT_SUPPORTED;
                    break;
                case "oldstyle":
                case "classic":
                    res.foilType = FoilType.OLD_STYLE;
                    break;
                case "newstyle":
                case "modern":
                    res.foilType = FoilType.MODERN;
                    break;
                default:
                    res.foilType = FoilType.NOT_SUPPORTED;
                    break;
            }
            String[] replaceCommon = section.get("ChanceReplaceCommonWith", "0F Common").split(" ", 2);
            res.chanceReplaceCommonWith = Double.parseDouble(replaceCommon[0]);
            res.slotReplaceCommonWith = replaceCommon[1];

            res.foilChanceInBooster = section.getDouble("FoilChanceInBooster", 21.43F) / 100.0F;

            res.foilAlwaysInCommonSlot = section.getBoolean("FoilAlwaysInCommonSlot", true);
            res.additionalSheetForFoils = section.get("AdditionalSheetForFoils", "");

            res.additionalUnlockSet = section.get("AdditionalSetUnlockedInQuest", ""); // e.g. Time Spiral Timeshifted (TSB) for Time Spiral

            res.smallSetOverride = section.getBoolean("TreatAsSmallSet", false); // for "small" sets with over 200 cards (e.g. Eldritch Moon)
            res.doublePickDuringDraft = section.get("DoublePick", ""); // "FirstPick" or "Always"

            res.boosterMustContain = section.get("BoosterMustContain", ""); // e.g. Dominaria guaranteed legendary creature
            res.boosterReplaceSlotFromPrintSheet = section.get("BoosterReplaceSlotFromPrintSheet", ""); // e.g. Zendikar Rising guaranteed double-faced card

            res.chaosDraftThemes = section.get("ChaosDraftThemes", "").split(";"); // semicolon separated list of theme names

            return res;
        }

        @Override
        protected FilenameFilter getFileFilter() {
            return TXT_FILE_FILTER;
        }

        public static final FilenameFilter TXT_FILE_FILTER = new FilenameFilter() {
            @Override
            public boolean accept(final File dir, final String name) {
                return name.endsWith(".txt");
            }
        };
    }

    public static class Collection extends StorageBase<CardEdition> {
        private final Map<String, CardEdition> aliasToEdition = new TreeMap<>(String.CASE_INSENSITIVE_ORDER);

        public Collection(IItemReader<CardEdition> reader) {
            super("Card editions", reader);

            for (CardEdition ee : this) {
                String alias = ee.getAlias();
                if (null != alias) {
                    aliasToEdition.put(alias, ee);
                }
                aliasToEdition.put(ee.getCode2(), ee);
            }
        }

        //Gets a sets by code.  It will search first by three letter codes, then by aliases and two-letter codes.
        @Override
        public CardEdition get(final String code) {
            if (code == null) {
                return null;
            }

            CardEdition baseResult = super.get(code);
            return baseResult == null ? aliasToEdition.get(code) : baseResult;
        }

        public Iterable<CardEdition> getOrderedEditions() {
            List<CardEdition> res = Lists.newArrayList(this);
            Collections.sort(res);
            Collections.reverse(res);
            return res;
        }

        public Iterable<CardEdition> getPrereleaseEditions() {
            List<CardEdition> res = Lists.newArrayList(this);
            return Iterables.filter(res, new Predicate<CardEdition>() {
                @Override
                public boolean apply(final CardEdition edition) {
                    return edition.getPrerelease() != null;
                }
            });
        }

        public CardEdition getEditionByCodeOrThrow(final String code) {
            final CardEdition set = this.get(code);
            if (null == set) {
                throw new RuntimeException("Edition with code '" + code + "' not found");
            }
            return set;
        }

        // used by image generating code
        public String getCode2ByCode(final String code) {
            final CardEdition set = this.get(code);
            return set == null ? "" : set.getCode2();
        }

        // used by image generating code
        public String getMciCodeByCode(final String code) {
            final CardEdition set = this.get(code);
            return set == null ? "" : set.getMciCode();
        }

        public final Function<String, CardEdition> FN_EDITION_BY_CODE = new Function<String, CardEdition>() {
            @Override
            public CardEdition apply(String code) {
                return Collection.this.get(code);
            }
        };

        public final Comparator<PaperCard> CARD_EDITION_COMPARATOR = new Comparator<PaperCard>() {
            @Override
            public int compare(PaperCard c1, PaperCard c2) {
                return Collection.this.get(c1.getEdition()).compareTo(Collection.this.get(c2.getEdition()));
            }
        };

        public IItemReader<SealedProduct.Template> getBoosterGenerator() {
            return new StorageReaderBase<SealedProduct.Template>(null) {
                @Override
                public Map<String, SealedProduct.Template> readAll() {
                    Map<String, SealedProduct.Template> map = new TreeMap<>(String.CASE_INSENSITIVE_ORDER);
                    for (CardEdition ce : Collection.this) {
                        List<String> boosterTypes = Lists.newArrayList(ce.getAvailableBoosterTypes());
                        for (String type : boosterTypes) {
                            String setAffix = type.equals("Draft") ? "" : type;

                            map.put(ce.getCode() + setAffix, ce.getBoosterTemplate(type));
                        }
                    }
                    return map;
                }

                @Override
                public String getItemKey(SealedProduct.Template item) {
                    return item.getEdition();
                }

                @Override
                public String getFullPath() {
                    return null;
                }
            };
        }

        /* @leriomaggio [Note to self]
         I am sure this method does not work the way it is expected - do some tests
         The name is also misleading!

         What the method **really** does is to return the **latest** (as in the most recent)
         Card Edition among the different (see Set<String>) sets found
         that includes cards in the pool, picked by an "Old Art First" policy.
         There is definitely no-guarantee that **all** cards in the pool will be
         included in the set returned!

         CounterExample: All cards from LEA, one card from USG.
         USG will be returned!
         See CardEditionCollectionTestCase.getEarliestEditionWithAllCardsNotWorkingAsExpected
         test case that tackles exactly this example!

         What I would do instead is to return the set containing the majority of the cards in
         the pool (still picked with the same "Old Art First" policy!

         A good renaming would be "getEarlierEditionWithMostOfTheCards"
         */
        public CardEdition getEarliestEditionWithAllCards(CardPool cards) {
            Set<String> minEditions = new HashSet<>();

            CardArtPreference strictness = CardArtPreference.ORIGINAL_ART_CORE_EXPANSIONS_REPRINT_ONLY;

            for (Entry<PaperCard, Integer> k : cards) {
<<<<<<< HEAD
                PaperCard cp = StaticData.instance().getCommonCards().getCardFromEditions(k.getKey().getName(), strictness);
                if( cp == null && strictness == CardArtPreference.ORIGINAL_ART_CORE_EXPANSIONS_REPRINT_ONLY) {
                    strictness = CardArtPreference.ORIGINAL_ART_ALL_EDITIONS; // card is not found in core and expansions only (probably something CMD or C13)
                    cp = StaticData.instance().getCommonCards().getCardFromEditions(k.getKey().getName(), strictness);
=======
                PaperCard cp = StaticData.instance().getCommonCards().getCardFromEdition(k.getKey().getName(), strictness);
                if (cp == null && strictness == SetPreference.EarliestCoreExp) {
                    strictness = SetPreference.Earliest; // card is not found in core and expansions only (probably something CMD or C13)
                    cp = StaticData.instance().getCommonCards().getCardFromEdition(k.getKey().getName(), strictness);
>>>>>>> 3b357207
                }
                if (cp == null)
                    cp = k.getKey(); // it's unlikely, this code will ever run

                minEditions.add(cp.getEdition());
            }

            for (CardEdition ed : getOrderedEditions()) {
                if (minEditions.contains(ed.getCode()))
                    return ed;
            }
            return UNKNOWN;
        }

        public Date getEarliestDateWithAllCards(CardPool cardPool) {
            CardEdition earliestSet = StaticData.instance().getEditions().getEarliestEditionWithAllCards(cardPool);

            Calendar cal = Calendar.getInstance();
            cal.setTime(earliestSet.getDate());
            cal.add(Calendar.DATE, 1);
            return cal.getTime();
        }
    }

    public static class Predicates {
        public static final Predicate<CardEdition> CAN_MAKE_BOOSTER = new CanMakeBooster();

        private static class CanMakeBooster implements Predicate<CardEdition> {
            @Override
            public boolean apply(final CardEdition subject) {
                return subject.hasBoosterTemplate();
            }
        }

        public static CardEdition getRandomSetWithAllBasicLands(Iterable<CardEdition> allEditions) {
            return Aggregates.random(Iterables.filter(allEditions, hasBasicLands));
        }

        public static final Predicate<CardEdition> HAS_TOURNAMENT_PACK = new CanMakeStarter();
        private static class CanMakeStarter implements Predicate<CardEdition> {
            @Override
            public boolean apply(final CardEdition subject) {
                return StaticData.instance().getTournamentPacks().contains(subject.getCode());
            }
        }

        public static final Predicate<CardEdition> HAS_FAT_PACK = new CanMakeFatPack();
        private static class CanMakeFatPack implements Predicate<CardEdition> {
            @Override
            public boolean apply(final CardEdition subject) {
                return subject.getFatPackCount() > 0;
            }
        }

        public static final Predicate<CardEdition> HAS_BOOSTER_BOX = new CanMakeBoosterBox();
        private static class CanMakeBoosterBox implements Predicate<CardEdition> {
            @Override
            public boolean apply(final CardEdition subject) {
                return subject.getBoosterBoxCount() > 0;
            }
        }

        public static final Predicate<CardEdition> hasBasicLands = new Predicate<CardEdition>() {
            @Override
            public boolean apply(CardEdition ed) {
                if (ed == null) {
                    // Happens for new sets with "???" code
                    return false;
                }
                for(String landName : MagicColor.Constant.BASIC_LANDS) {
                    if (null == StaticData.instance().getCommonCards().getCard(landName, ed.getCode(), 0))
                        return false;
                }
                return true;
            }
        };
    }

    public static int getRandomFoil(final String setCode) {
        FoilType foilType = FoilType.NOT_SUPPORTED;
        if (setCode != null
                && StaticData.instance().getEditions().get(setCode) != null) {
            foilType = StaticData.instance().getEditions().get(setCode)
                    .getFoilType();
        }
        if (foilType != FoilType.NOT_SUPPORTED) {
            return foilType == FoilType.MODERN
                    ? MyRandom.getRandom().nextInt(9) +  1
                    : MyRandom.getRandom().nextInt(9) + 11;
        }
        return 0;
    }
}<|MERGE_RESOLUTION|>--- conflicted
+++ resolved
@@ -817,17 +817,10 @@
             CardArtPreference strictness = CardArtPreference.ORIGINAL_ART_CORE_EXPANSIONS_REPRINT_ONLY;
 
             for (Entry<PaperCard, Integer> k : cards) {
-<<<<<<< HEAD
                 PaperCard cp = StaticData.instance().getCommonCards().getCardFromEditions(k.getKey().getName(), strictness);
                 if( cp == null && strictness == CardArtPreference.ORIGINAL_ART_CORE_EXPANSIONS_REPRINT_ONLY) {
                     strictness = CardArtPreference.ORIGINAL_ART_ALL_EDITIONS; // card is not found in core and expansions only (probably something CMD or C13)
                     cp = StaticData.instance().getCommonCards().getCardFromEditions(k.getKey().getName(), strictness);
-=======
-                PaperCard cp = StaticData.instance().getCommonCards().getCardFromEdition(k.getKey().getName(), strictness);
-                if (cp == null && strictness == SetPreference.EarliestCoreExp) {
-                    strictness = SetPreference.Earliest; // card is not found in core and expansions only (probably something CMD or C13)
-                    cp = StaticData.instance().getCommonCards().getCardFromEdition(k.getKey().getName(), strictness);
->>>>>>> 3b357207
                 }
                 if (cp == null)
                     cp = k.getKey(); // it's unlikely, this code will ever run
