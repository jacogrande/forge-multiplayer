/*
 * Forge: Play Magic: the Gathering.
 * Copyright (C) 2011  Forge Team
 *
 * This program is free software: you can redistribute it and/or modify
 * it under the terms of the GNU General Public License as published by
 * the Free Software Foundation, either version 3 of the License, or
 * (at your option) any later version.
 *
 * This program is distributed in the hope that it will be useful,
 * but WITHOUT ANY WARRANTY; without even the implied warranty of
 * MERCHANTABILITY or FITNESS FOR A PARTICULAR PURPOSE.  See the
 * GNU General Public License for more details.
 *
 * You should have received a copy of the GNU General Public License
 * along with this program.  If not, see <http://www.gnu.org/licenses/>.
 */
package forge.card;

import com.google.common.base.Predicate;
import com.google.common.collect.*;
import forge.card.CardEdition.CardInSet;
import forge.card.CardEdition.Type;
import forge.deck.generation.IDeckGenPool;
import forge.item.IPaperCard;
import forge.item.PaperCard;
import forge.util.CollectionSuppliers;
import forge.util.Lang;
import forge.util.TextUtil;
import org.apache.commons.lang3.StringUtils;
import org.apache.commons.lang3.tuple.Pair;

import java.util.*;
import java.util.Map.Entry;

public final class CardDb implements ICardDatabase, IDeckGenPool {
    public final static String foilSuffix = "+";
    public final static char NameSetSeparator = '|';
    private final String exlcudedCardName = "Concentrate";
    private final String exlcudedCardSet = "DS0";

    // need this to obtain cardReference by name+set+artindex
    private final ListMultimap<String, PaperCard> allCardsByName = Multimaps.newListMultimap(new TreeMap<>(String.CASE_INSENSITIVE_ORDER), CollectionSuppliers.arrayLists());
    private final Map<String, PaperCard> uniqueCardsByName = Maps.newTreeMap(String.CASE_INSENSITIVE_ORDER);
    private final Map<String, CardRules> rulesByName;
    private final Map<String, ICardFace> facesByName = Maps.newTreeMap(String.CASE_INSENSITIVE_ORDER);
    private static Map<String, String> artPrefs = new HashMap<>();

    private final Map<String, String> alternateName = Maps.newTreeMap(String.CASE_INSENSITIVE_ORDER);
    private final Map<String, Integer> artIds = new HashMap<>();

    private final CardEdition.Collection editions;
    private List<String> filtered;

    public enum CardArtPreference {
        LATEST_ART_ALL_EDITIONS(false, true),
        LATEST_ART_CORE_EXPANSIONS_REPRINT_ONLY(true, true),
        ORIGINAL_ART_ALL_EDITIONS(false, false),
        ORIGINAL_ART_CORE_EXPANSIONS_REPRINT_ONLY(true, false);

        public final boolean filterSets;
        public final boolean latestFirst;

        CardArtPreference(boolean filterIrregularSets, boolean latestSetFirst) {
            filterSets = filterIrregularSets;
            latestFirst = latestSetFirst;
        }

        public boolean accept(CardEdition ed) {
            if (ed == null) return false;
            return !filterSets || ed.getType() == Type.CORE || ed.getType() == Type.EXPANSION || ed.getType() == Type.REPRINT;
        }
    }

    // Placeholder to setup default art Preference - to be moved from Static Data!
    private CardArtPreference defaultCardArtPreference;

    public static class CardRequest {
        public String cardName;
        public String edition;
        public int artIndex;
        public boolean isFoil;
        public String collectorNumber;

        private CardRequest(String name, String edition, int artIndex, boolean isFoil, String collectorNumber) {
            cardName = name;
            this.edition = edition;
            this.artIndex = artIndex;
            this.isFoil = isFoil;
            this.collectorNumber = collectorNumber;
        }

        public static String compose(String cardName, String setCode) {
            setCode = setCode != null ? setCode : "";
            cardName = cardName != null ? cardName : "";
            if (cardName.indexOf(NameSetSeparator) != -1)
                // If cardName is another RequestString, just get card name and forget about the rest.
                cardName = CardRequest.fromString(cardName).cardName;
            return cardName + NameSetSeparator + setCode;
        }

        public static String compose(String cardName, String setCode, int artIndex) {
            String requestInfo = compose(cardName, setCode);
            artIndex = Math.max(artIndex, IPaperCard.DEFAULT_ART_INDEX);
            return requestInfo + NameSetSeparator + artIndex;
        }

        public static String compose(String cardName, String setCode, String collectorNumber) {
            String requestInfo = compose(cardName, setCode);
            // CollectorNumber will be wrapped in square brackets
            collectorNumber = preprocessCollectorNumber(collectorNumber);
            return requestInfo + NameSetSeparator + collectorNumber;
        }

        private static String preprocessCollectorNumber(String collectorNumber) {
            if (collectorNumber == null)
                return "";
            collectorNumber = collectorNumber.trim();
            if (!collectorNumber.startsWith("["))
                collectorNumber = "[" + collectorNumber;
            if (!collectorNumber.endsWith("]"))
                collectorNumber += "]";
            return collectorNumber;
        }

        public static String compose(String cardName, String setCode, int artIndex, String collectorNumber) {
            String requestInfo = compose(cardName, setCode, artIndex);
            // CollectorNumber will be wrapped in square brackets
            collectorNumber = preprocessCollectorNumber(collectorNumber);
            return requestInfo + NameSetSeparator + collectorNumber;
        }

        private static boolean isCollectorNumber(String s) {
            return s.startsWith("[") && s.endsWith("]");
        }

        private static boolean isArtIndex(String s) {
            return StringUtils.isNumeric(s) && s.length() == 1;
        }

        private static boolean isSetCode(String s) {
            return !StringUtils.isNumeric(s);
        }

        public static CardRequest fromString(String reqInfo) {
            if (reqInfo == null)
                return null;

            String[] info = TextUtil.split(reqInfo, NameSetSeparator);
            int setPos;
            int artPos;
            int cNrPos;
            if (info.length >= 4) { // name|set|artIndex|[collNr]
                setPos = isSetCode(info[1]) ? 1 : -1;
                artPos = isArtIndex(info[2]) ? 2 : -1;
                cNrPos = isCollectorNumber(info[3]) ? 3 : -1;
            } else if (info.length == 3) { // name|set|artIndex (or CollNr)
                setPos = isSetCode(info[1]) ? 1 : -1;
                artPos = isArtIndex(info[2]) ? 2 : -1;
                cNrPos = isCollectorNumber(info[2]) ? 2 : -1;
            } else if (info.length == 2) { // name|set (or artIndex, even if not possible via compose)
                setPos = isSetCode(info[1]) ? 1 : -1;
                artPos = isArtIndex(info[1]) ? 1 : -1;
                cNrPos = -1;
            } else {
                setPos = -1;
                artPos = -1;
                cNrPos = -1;
            }
            String cardName = info[0];
            boolean isFoil = false;
            if (cardName.endsWith(foilSuffix)) {
                cardName = cardName.substring(0, cardName.length() - foilSuffix.length());
                isFoil = true;
            }

            String preferredArt = artPrefs.get(cardName);
            int artIndex = artPos > 0 ? Integer.parseInt(info[artPos]) : IPaperCard.NO_ART_INDEX;  // default: no art index
            if (preferredArt != null) { //account for preferred art if needed
                System.err.println("I AM HERE - DECIDE WHAT TO DO");
            }
            String collectorNumber = cNrPos > 0 ? info[cNrPos].substring(1, info[cNrPos].length() - 1) : IPaperCard.NO_COLLECTOR_NUMBER;
            String setName = setPos > 0 ? info[setPos] : null;
            if (setName != null && setName.equals(CardEdition.UNKNOWN.getCode())) {  // ???
                setName = null;
            }
            // finally, check whether any between artIndex and CollectorNumber has been set
            if (collectorNumber.equals(IPaperCard.NO_COLLECTOR_NUMBER) && artIndex == IPaperCard.NO_ART_INDEX)
                artIndex = IPaperCard.DEFAULT_ART_INDEX;
            return new CardRequest(cardName, setName, artIndex, isFoil, collectorNumber);
        }
    }

    public CardDb(Map<String, CardRules> rules, CardEdition.Collection editions0, List<String> filteredCards, String cardArtPreference) {
        this.filtered = filteredCards;
        this.rulesByName = rules;
        this.editions = editions0;

        // create faces list from rules
        for (final CardRules rule : rules.values()) {
            if (filteredCards.contains(rule.getName()) && !exlcudedCardName.equalsIgnoreCase(rule.getName()))
                continue;
            final ICardFace main = rule.getMainPart();
            facesByName.put(main.getName(), main);
            if (main.getAltName() != null) {
                alternateName.put(main.getAltName(), main.getName());
            }
            final ICardFace other = rule.getOtherPart();
            if (other != null) {
                facesByName.put(other.getName(), other);
                if (other.getAltName() != null) {
                    alternateName.put(other.getAltName(), other.getName());
                }
            }
        }
        setCardArtPreference(cardArtPreference);
    }

    private void addSetCard(CardEdition e, CardInSet cis, CardRules cr) {
        int artIdx = IPaperCard.DEFAULT_ART_INDEX;
        String key = e.getCode() + "/" + cis.name;
        if (artIds.containsKey(key)) {
            artIdx = artIds.get(key) + 1;
        }

        artIds.put(key, artIdx);
<<<<<<< HEAD
        addCard(new PaperCard(cr, e.getCode(), cis.rarity, artIdx, cis.collectorNumber));
=======
        addCard(new PaperCard(cr, e.getCode(), cis.rarity, artIdx, false, cis.collectorNumber, cis.artistName));
>>>>>>> f292ad2f
    }

    public void loadCard(String cardName, CardRules cr) {
        // @leriomaggio: This method is called when lazy-loading is set
        System.out.println("Lazy Loading Card: " + cardName);
        rulesByName.put(cardName, cr);
        for (CardEdition e : editions) {
            List<CardInSet> cardsInSet = e.getCardInSet(cardName);  // empty collection if not present
            for (CardInSet cis : cardsInSet)
                addSetCard(e, cis, cr);
        }
        reIndex();
    }

    public void initialize(boolean logMissingPerEdition, boolean logMissingSummary, boolean enableUnknownCards) {
        Set<String> allMissingCards = new LinkedHashSet<>();
        List<String> missingCards = new ArrayList<>();
        CardEdition upcomingSet = null;
        Date today = new Date();

        for (CardEdition e : editions.getOrderedEditions()) {
            boolean coreOrExpSet = e.getType() == CardEdition.Type.CORE || e.getType() == CardEdition.Type.EXPANSION;
            boolean isCoreExpSet = coreOrExpSet || e.getType() == CardEdition.Type.REPRINT;
            if (logMissingPerEdition && isCoreExpSet) {
                System.out.print(e.getName() + " (" + e.getAllCardsInSet().size() + " cards)");
            }
            if (coreOrExpSet && e.getDate().after(today) && upcomingSet == null) {
                upcomingSet = e;
            }

            for (CardEdition.CardInSet cis : e.getAllCardsInSet()) {
                CardRules cr = rulesByName.get(cis.name);
                if (cr != null) {
                    addSetCard(e, cis, cr);
                } else {
                    missingCards.add(cis.name);
                }
            }
            if (isCoreExpSet && logMissingPerEdition) {
                if (missingCards.isEmpty()) {
                    System.out.println(" ... 100% ");
                } else {
                    int missing = (e.getAllCardsInSet().size() - missingCards.size()) * 10000 / e.getAllCardsInSet().size();
                    System.out.printf(" ... %.2f%% (%s missing: %s)%n", missing * 0.01f, Lang.nounWithAmount(missingCards.size(), "card"), StringUtils.join(missingCards, " | "));
                }
            }
            if (isCoreExpSet && logMissingSummary) {
                allMissingCards.addAll(missingCards);
            }
            missingCards.clear();
            artIds.clear();
        }

        if (logMissingSummary) {
            System.out.printf("Totally %d cards not implemented: %s\n", allMissingCards.size(), StringUtils.join(allMissingCards, " | "));
        }

        if (upcomingSet != null) {
            System.err.println("Upcoming set " + upcomingSet + " dated in the future. All unaccounted cards will be added to this set with unknown rarity.");
        }

        for (CardRules cr : rulesByName.values()) {
            if (!contains(cr.getName())) {
                if (upcomingSet != null) {
                    addCard(new PaperCard(cr, upcomingSet.getCode(), CardRarity.Unknown));
                } else if (enableUnknownCards && !this.filtered.contains(cr.getName())) {
                    System.err.println("The card " + cr.getName() + " was not assigned to any set. Adding it to UNKNOWN set... to fix see res/editions/ folder. ");
                    addCard(new PaperCard(cr, CardEdition.UNKNOWN.getCode(), CardRarity.Special));
                }
            }
        }

        reIndex();
    }

    public void addCard(PaperCard paperCard) {
        if (excludeCard(paperCard.getName(), paperCard.getEdition()))
            return;

        allCardsByName.put(paperCard.getName(), paperCard);

        if (paperCard.getRules().getSplitType() == CardSplitType.None) {
            return;
        }

        if (paperCard.getRules().getOtherPart() != null) {
            //allow looking up card by the name of other faces
            allCardsByName.put(paperCard.getRules().getOtherPart().getName(), paperCard);
        }
        if (paperCard.getRules().getSplitType() == CardSplitType.Split) {
            //also include main part for split cards
            allCardsByName.put(paperCard.getRules().getMainPart().getName(), paperCard);
        }
    }

    private boolean excludeCard(String cardName, String cardEdition) {
        if (filtered.isEmpty())
            return false;
        if (filtered.contains(cardName)) {
            if (exlcudedCardSet.equalsIgnoreCase(cardEdition) && exlcudedCardName.equalsIgnoreCase(cardName))
                return true;
            else return !exlcudedCardName.equalsIgnoreCase(cardName);
        }
        return false;
    }

    private void reIndex() {
        uniqueCardsByName.clear();
        for (Entry<String, Collection<PaperCard>> kv : allCardsByName.asMap().entrySet()) {
            PaperCard pc = getFirstWithImage(kv.getValue());
            uniqueCardsByName.put(kv.getKey(), pc);
        }
    }

    private static PaperCard getFirstWithImage(final Collection<PaperCard> cards) {
        //NOTE: this is written this way to avoid checking final card in list
        final Iterator<PaperCard> iterator = cards.iterator();
        PaperCard pc = iterator.next();
        while (iterator.hasNext()) {
            if (pc.hasImage()) {
                return pc;
            }
            pc = iterator.next();
        }
        return pc;
    }

    public boolean setPreferredArt(String cardName, String preferredArt) {
        CardRequest request = CardRequest.fromString(cardName + NameSetSeparator + preferredArt);
        PaperCard pc = tryGetCard(request);
        if (pc != null) {
            artPrefs.put(cardName, preferredArt);
            uniqueCardsByName.put(cardName, pc);
            return true;
        }
        return false;
    }

    public CardRules getRules(String cardName) {
        CardRules result = rulesByName.get(cardName);
        if (result != null) {
            return result;
        } else {
            return CardRules.getUnsupportedCardNamed(cardName);
        }
    }

    public CardArtPreference getCardArtPreference(){ return this.defaultCardArtPreference; }
    public void setCardArtPreference(boolean latestArt, boolean coreExpansionOnly){
        if (coreExpansionOnly){
            this.defaultCardArtPreference = latestArt ? CardArtPreference.LATEST_ART_CORE_EXPANSIONS_REPRINT_ONLY : CardArtPreference.ORIGINAL_ART_CORE_EXPANSIONS_REPRINT_ONLY;
        } else {
            this.defaultCardArtPreference = latestArt ? CardArtPreference.LATEST_ART_ALL_EDITIONS : CardArtPreference.ORIGINAL_ART_ALL_EDITIONS;
        }
    }

    public void setCardArtPreference(String artPreference){
        artPreference = artPreference.toLowerCase().trim();
        boolean isLatest = artPreference.contains("latest");
        // additional check in case of unrecognised values wrt. to legacy opts
        if (!artPreference.contains("original") && !artPreference.contains("earliest"))
            isLatest = true;  // this must be default
        boolean hasFilter = artPreference.contains("core");
        this.setCardArtPreference(isLatest, hasFilter);
    }


    /*
     * ======================
     * 1. CARD LOOKUP METHODS
     * ======================
     */
    @Override
    public PaperCard getCard(String cardName) {
        CardRequest request = CardRequest.fromString(cardName);
        return tryGetCard(request);
    }

    @Override
    public PaperCard getCard(final String cardName, String setCode) {
        CardRequest request = CardRequest.fromString(CardRequest.compose(cardName, setCode));
        return tryGetCard(request);
    }

    @Override
    public PaperCard getCard(final String cardName, String setCode, int artIndex) {
        String reqInfo = CardRequest.compose(cardName, setCode, artIndex);
        CardRequest request = CardRequest.fromString(reqInfo);
        return tryGetCard(request);
    }

    @Override
    public PaperCard getCard(final String cardName, String setCode, String collectorNumber) {
        String reqInfo = CardRequest.compose(cardName, setCode, collectorNumber);
        CardRequest request = CardRequest.fromString(reqInfo);
        return tryGetCard(request);
    }

    @Override
    public PaperCard getCard(final String cardName, String setCode, int artIndex, String collectorNumber) {
        String reqInfo = CardRequest.compose(cardName, setCode, artIndex, collectorNumber);
        CardRequest request = CardRequest.fromString(reqInfo);
        return tryGetCard(request);
    }

    private PaperCard tryGetCard(CardRequest request) {
        // Before doing anything, check that a non-null request has been provided
        if (request == null)
            return null;
        // 1. First off, try using all possible search parameters, to narrow down the actual cards looked for.
        String reqEditionCode = request.edition;
        PaperCard result = null;
        if ((reqEditionCode != null) && (reqEditionCode.length() > 0)) {
            // This get is robust even against expansion aliases (e.g. TE and TMP both valid for Tempest) -
            // MOST of the extensions have two short codes, 141 out of 221 (so far)
            CardEdition edition = editions.get(reqEditionCode);
            return this.getCardFromSet(request.cardName, edition, request.artIndex,
                    request.collectorNumber, request.isFoil);
        }

        // 2. Card lookup in edition with specified filter didn't work.
        // So now check whether the cards exists in the DB first,
        // and select pick the card based on current SetPreference policy as a fallback
        Collection<PaperCard> cards = getAllCards(request.cardName);
        if (cards == null)
            return null;
        // Either No Edition has been specified OR as a fallback in case of any error!
        // get card using the default card art preference
        result = getCardFromEditions(request.cardName, this.defaultCardArtPreference, request.artIndex);
        return result != null && request.isFoil ? result.getFoiled() : result;
    }

    /*
     * ==========================================
     * 2. CARD LOOKUP FROM A SINGLE EXPANSION SET
     * ==========================================
     *
     * NOTE: All these methods always try to return a PaperCard instance
     * that has an Image (if any).
     * Therefore, the single Edition request can be overruled if no image is found
     * for the corresponding requested edition.
     */
    @Override
    public PaperCard getCardFromSet(String cardName, CardEdition edition, boolean isFoil) {
        return getCardFromSet(cardName, edition, IPaperCard.NO_ART_INDEX,
                IPaperCard.NO_COLLECTOR_NUMBER, isFoil);
    }

    @Override
    public PaperCard getCardFromSet(String cardName, CardEdition edition, int artIndex, boolean isFoil) {
        return getCardFromSet(cardName, edition, artIndex, IPaperCard.NO_COLLECTOR_NUMBER, isFoil);
    }

    @Override
    public PaperCard getCardFromSet(String cardName, CardEdition edition, String collectorNumber, boolean isFoil) {
        return getCardFromSet(cardName, edition, IPaperCard.NO_ART_INDEX, collectorNumber, isFoil);
    }

    @Override
    public PaperCard getCardFromSet(String cardName, CardEdition edition, int artIndex,
                                    String collectorNumber, boolean isFoil) {
        if (edition == null || cardName == null)  // preview cards
            return null;  // No cards will be returned

        // Allow to pass in cardNames with foil markers, and adapt accordingly
        CardRequest cardNameRequest = CardRequest.fromString(cardName);
        cardName = cardNameRequest.cardName;
        isFoil = isFoil || cardNameRequest.isFoil;

        List<PaperCard> cards = getAllCards(cardName);
        // Look for Code or Code2 to make the retrieval more robust
        List<PaperCard> candidates = Lists.newArrayList(Iterables.filter(cards, new Predicate<PaperCard>() {
            @Override
            public boolean apply(PaperCard c) {
                boolean artIndexFilter = true;
                boolean collectorNumberFilter = true;
                boolean setFilter = ((c.getEdition().equalsIgnoreCase(edition.getCode())) ||
                        (c.getEdition().equalsIgnoreCase(edition.getCode2())));
                if (artIndex > 0)
                    artIndexFilter = (c.getArtIndex() == artIndex);
                if ((collectorNumber != null) && (collectorNumber.length() > 0)
                        && !(collectorNumber.equals(IPaperCard.NO_COLLECTOR_NUMBER)))
                    collectorNumberFilter = (c.getCollectorNumber().equals(collectorNumber));
                return setFilter && artIndexFilter && collectorNumberFilter;
            }
        }));
        if (candidates.isEmpty())
            return null;

        PaperCard candidate = candidates.get(0);
        // Before returning make sure that actual candidate has Image.
        // If not, try to replace current candidate with one having image,
        // so to align this implementation with old one.
        if (!candidate.hasImage()) {
            for (PaperCard card : candidates) {
                if (card.hasImage()) {
                    candidate = card;
                    break; // found, ready to go
                }
            }
        }
        return isFoil ? candidate.getFoiled() : candidate;
    }

    /*
     * ====================================================
     * 3. CARD LOOKUP BASED ON CARD ART PREFERENCE OPTION
     * ====================================================
     */

    /* Get Card from Edition using the default `CardArtPreference`
    NOTE: this method has NOT been included in the Interface API refactoring as it
    relies on a specific (new) attribute included in the `CardDB` that sets the
    default `ArtPreference`. This attribute does not necessarily belongs to any
    class implementing ICardInterface, and so the not inclusion in the API
     */
    public PaperCard getCardFromEditions(final String cardName) {
        return this.getCardFromEditions(cardName, this.defaultCardArtPreference);
    }

    @Override
    public PaperCard getCardFromEditions(final String cardName, CardArtPreference artPreference) {
        return getCardFromEditions(cardName, artPreference, IPaperCard.NO_ART_INDEX);
    }

    @Override
    public PaperCard getCardFromEditions(final String cardName, final CardArtPreference artPreference, int artIndex) {
        return this.tryToGetCardFromEditions(cardName, artPreference, artIndex);
    }

    /*
     * ===============================================
     * 4. SPECIALISED CARD LOOKUP BASED ON
     *    CARD ART PREFERENCE AND EDITION RELEASE DATE
     * ===============================================
     */

    @Override
    public PaperCard getCardFromEditionsReleasedBefore(String cardName, Date releaseDate){
        return this.getCardFromEditionsReleasedBefore(cardName, this.defaultCardArtPreference, PaperCard.DEFAULT_ART_INDEX, releaseDate);
    }

    @Override
    public PaperCard getCardFromEditionsReleasedBefore(String cardName, int artIndex, Date releaseDate){
        return this.getCardFromEditionsReleasedBefore(cardName, this.defaultCardArtPreference, artIndex, releaseDate);
    }

    @Override
    public PaperCard getCardFromEditionsReleasedBefore(String cardName, CardArtPreference artPreference, Date releaseDate){
        return this.getCardFromEditionsReleasedBefore(cardName, artPreference, PaperCard.DEFAULT_ART_INDEX, releaseDate);
    }

    @Override
    public PaperCard getCardFromEditionsReleasedBefore(String cardName, CardArtPreference artPreference, int artIndex, Date releaseDate){
        return this.tryToGetCardFromEditions(cardName, artPreference, artIndex, releaseDate, true);
    }

    @Override
    public PaperCard getCardFromEditionsReleasedAfter(String cardName, Date releaseDate){
        return this.getCardFromEditionsReleasedAfter(cardName, this.defaultCardArtPreference, PaperCard.DEFAULT_ART_INDEX, releaseDate);
    }

    @Override
    public PaperCard getCardFromEditionsReleasedAfter(String cardName, int artIndex, Date releaseDate){
        return this.getCardFromEditionsReleasedAfter(cardName, this.defaultCardArtPreference, artIndex, releaseDate);
    }

    @Override
    public PaperCard getCardFromEditionsReleasedAfter(String cardName, CardArtPreference artPreference, Date releaseDate){
        return this.getCardFromEditionsReleasedAfter(cardName, artPreference, PaperCard.DEFAULT_ART_INDEX, releaseDate);
    }

    @Override
    public PaperCard getCardFromEditionsReleasedAfter(String cardName, CardArtPreference artPreference, int artIndex, Date releaseDate){
        return this.tryToGetCardFromEditions(cardName, artPreference, artIndex, releaseDate, false);
    }

    // Override when there is no date
    private PaperCard tryToGetCardFromEditions(String cardInfo, CardArtPreference artPreference, int artIndex){
        return this.tryToGetCardFromEditions(cardInfo, artPreference, artIndex, null, false);
    }

    private PaperCard tryToGetCardFromEditions(String cardInfo, CardArtPreference artPreference, int artIndex,
                                               Date releaseDate, boolean releasedBeforeFlag){
        if (cardInfo == null)
            return null;
        final CardRequest cr = CardRequest.fromString(cardInfo);
        // Check whether input `frame` is null. In that case, fallback to default SetPreference !-)
        final CardArtPreference artPref = artPreference != null ? artPreference : this.defaultCardArtPreference;
        cr.artIndex = Math.max(cr.artIndex, IPaperCard.DEFAULT_ART_INDEX);
        if (cr.artIndex != artIndex && artIndex > IPaperCard.DEFAULT_ART_INDEX )
            cr.artIndex = artIndex;  // 2nd cond. is to verify that some actual value has been passed in.

        List<PaperCard> cards = getAllCards(cr.cardName);
        if (releaseDate != null) {
            cards = Lists.newArrayList(Iterables.filter(cards, new Predicate<PaperCard>() {
                @Override
                public boolean apply(PaperCard c) {
                    CardEdition ed = editions.get(c.getEdition());
                    if (releasedBeforeFlag)
                        return ed.getDate().before(releaseDate);
                    else
                        return ed.getDate().after(releaseDate);
                }
            }));
        }

        if (cards.size() == 0)  // Don't bother continuing! No card has been found!
            return null;

        /* 2. Retrieve cards based of [Frame]Set Preference
           ================================================ */

        // Collect the list of all editions found for target card
        LinkedHashSet<CardEdition> cardEditions = new LinkedHashSet<>();
        for (PaperCard card : cards) {
            String setCode = card.getEdition();
            if (setCode.equals(CardEdition.UNKNOWN.getCode()))
                cardEditions.add(CardEdition.UNKNOWN);
            else {
                CardEdition ed = editions.get(card.getEdition());
                if (ed != null)
                    cardEditions.add(ed);
            }
        }
        // Filter Cards Editions based on set preferences
        List<CardEdition> acceptedEditions = Lists.newArrayList(Iterables.filter(cardEditions, new Predicate<CardEdition>() {
            @Override
            public boolean apply(CardEdition ed) {
                return artPref.accept(ed);
            }
<<<<<<< HEAD
        }));
=======
            return firstWithoutImage;
        }
        return null;
    }

    public PaperCard getFoiled(PaperCard card0) {
        // Here - I am still unsure if there should be a cache Card->Card from unfoiled to foiled, to avoid creation of N instances of single plains
        return new PaperCard(card0.getRules(), card0.getEdition(), card0.getRarity(), card0.getArtIndex(), true,
            card0.getCollectorNumber(), card0.getArtist());
    }
>>>>>>> f292ad2f

        /* At this point, it may be possible that Art Preference is too-strict for the requested card!
            i.e. acceptedEditions.size() == 0!
            This may be the case of Cards Only available in NON-CORE/EXPANSIONS/REPRINT sets.
            (NOTE: We've already checked that any print of the request card exists in the DB)
            If this happens, we won't try to iterate over an empty list. Instead, we will fall back
            to original lists of editions (unfiltered, of course) AND STILL sorted according to chosen art preference.
         */
        if (acceptedEditions.size() == 0)
            acceptedEditions.addAll(cardEditions);

        Collections.sort(acceptedEditions);  // CardEdition correctly sort by (release) date
        if (artPref.latestFirst)
            Collections.reverse(acceptedEditions);  // newest editions first
        PaperCard candidate = null;
        for (CardEdition ed : acceptedEditions) {
            PaperCard cardFromSet = getCardFromSet(cr.cardName, ed, cr.artIndex, cr.isFoil);
            if (candidate == null && cardFromSet != null)
                // save the first card found, as the last backup in case no other candidate *with image* will be found
                candidate = cardFromSet;

            if (cardFromSet != null && cardFromSet.hasImage()) {
                candidate = cardFromSet;
                break;  // we're done here: found card **with Image**
            }
        }
        //If any, we're sure that at least one candidate is always returned nevertheless it has image or not
        return candidate;  // any foil request already handled in getCardFromSet
    }

    @Override
    public int getMaxArtIndex(String cardName) {
        if (cardName == null)
            return IPaperCard.NO_ART_INDEX;
        int max = IPaperCard.NO_ART_INDEX;
        for (PaperCard pc : getAllCards(cardName)) {
            if (max < pc.getArtIndex())
                max = pc.getArtIndex();
        }
        return max;
    }

    @Override
    public int getArtCount(String cardName, String setName) {
        int cnt = 0;
        if (cardName == null || setName == null)
            return cnt;
        Collection<PaperCard> cards = getAllCards(cardName);
        if (null == cards || cards.size() == 0)
            return 0;
        for (PaperCard pc : cards) {
            if (pc.getEdition().equalsIgnoreCase(setName))
                cnt++;
        }
        return cnt;
    }

    // returns a list of all cards from their respective latest (or preferred) editions
    @Override
    public Collection<PaperCard> getUniqueCards() {
        return uniqueCardsByName.values();
    }

    public Collection<PaperCard> getUniqueCardsNoAlt() {
        return Maps.filterEntries(this.uniqueCardsByName, new Predicate<Entry<String, PaperCard>>() {
            @Override
            public boolean apply(Entry<String, PaperCard> e) {
                if (e == null)
                    return false;
                return e.getKey().equals(e.getValue().getName());
            }
        }).values();
    }

    public PaperCard getUniqueByName(final String name) {
        return uniqueCardsByName.get(getName(name));
    }

    public Collection<ICardFace> getAllFaces() {
        return facesByName.values();
    }

    public ICardFace getFaceByName(final String name) {
        return facesByName.get(getName(name));
    }

    @Override
    public Collection<PaperCard> getAllCards() {
        return Collections.unmodifiableCollection(allCardsByName.values());
    }

    public Collection<PaperCard> getAllCardsNoAlt() {
        return Multimaps.filterEntries(allCardsByName, new Predicate<Entry<String, PaperCard>>() {
            @Override
            public boolean apply(Entry<String, PaperCard> entry) {
                return entry.getKey().equals(entry.getValue().getName());
            }
        }).values();
    }

    public Collection<PaperCard> getAllNonPromoCards() {
        return Lists.newArrayList(Iterables.filter(getAllCards(), new Predicate<PaperCard>() {
            @Override
            public boolean apply(final PaperCard paperCard) {
                CardEdition edition = null;
                try {
                    edition = editions.getEditionByCodeOrThrow(paperCard.getEdition());
                } catch (Exception ex) {
                    return false;
                }
                return edition != null && edition.getType() != Type.PROMO;
            }
        }));
    }

    public Collection<PaperCard> getAllNonPromosNonReprintsNoAlt() {
        return Lists.newArrayList(Iterables.filter(getAllCardsNoAlt(), new Predicate<PaperCard>() {
            @Override
            public boolean apply(final PaperCard paperCard) {
                CardEdition edition = null;
                try {
                    edition = editions.getEditionByCodeOrThrow(paperCard.getEdition());
                    if (edition.getType() == Type.PROMO||edition.getType() == Type.REPRINT)
                        return false;
                } catch (Exception ex) {
                    return false;
                }
                return true;
            }
        }));
    }

    public String getName(final String cardName) {
        if (alternateName.containsKey(cardName)) {
            return alternateName.get(cardName);
        }
        return cardName;
    }

    @Override
    public List<PaperCard> getAllCards(String cardName) {
        return allCardsByName.get(getName(cardName));
    }

    public List<PaperCard> getAllCardsNoAlt(String cardName) {
        return Lists.newArrayList(Multimaps.filterEntries(allCardsByName, new Predicate<Entry<String, PaperCard>>() {
            @Override
            public boolean apply(Entry<String, PaperCard> entry) {
                return entry.getKey().equals(entry.getValue().getName());
            }
        }).get(getName(cardName)));
    }

    /**
     * Returns a modifiable list of cards matching the given predicate
     */
    @Override
    public List<PaperCard> getAllCards(Predicate<PaperCard> predicate) {
        return Lists.newArrayList(Iterables.filter(getAllCards(), predicate));
    }

    /**
     * Returns a modifiable list of cards matching the given predicate
     */
    public List<PaperCard> getAllCardsNoAlt(Predicate<PaperCard> predicate) {
        return Lists.newArrayList(Iterables.filter(getAllCardsNoAlt(), predicate));
    }

    // Do I want a foiled version of these cards?
    @Override
    public Collection<PaperCard> getAllCards(CardEdition edition) {
        List<PaperCard> cards = Lists.newArrayList();

        for (CardInSet cis : edition.getAllCardsInSet()) {
            PaperCard card = this.getCard(cis.name, edition.getCode());
            if (card == null) {
                // Just in case the card is listed in the edition file but Forge doesn't support it
                continue;
            }

            cards.add(card);
        }
        return cards;
    }

    @Override
    public boolean contains(String name) {
        return allCardsByName.containsKey(getName(name));
    }

    @Override
    public Iterator<PaperCard> iterator() {
        return getAllCards().iterator();
    }

    @Override
    public Predicate<? super PaperCard> wasPrintedInSets(List<String> setCodes) {
        return new PredicateExistsInSets(setCodes);
    }

    private class PredicateExistsInSets implements Predicate<PaperCard> {
        private final List<String> sets;

        public PredicateExistsInSets(final List<String> wantSets) {
            this.sets = wantSets; // maybe should make a copy here?
        }

        @Override
        public boolean apply(final PaperCard subject) {
            for (PaperCard c : getAllCards(subject.getName())) {
                if (sets.contains(c.getEdition())) {
                    return true;
                }
            }
            return false;
        }
    }

    // This Predicate validates if a card was printed at [rarity], on any of its printings
    @Override
    public Predicate<? super PaperCard> wasPrintedAtRarity(CardRarity rarity) {
        return new PredicatePrintedAtRarity(rarity);
    }

    private class PredicatePrintedAtRarity implements Predicate<PaperCard> {
        private final Set<String> matchingCards;

        public PredicatePrintedAtRarity(CardRarity rarity) {
            this.matchingCards = new HashSet<>();
            for (PaperCard c : getAllCards()) {
                if (c.getRarity() == rarity) {
                    this.matchingCards.add(c.getName());
                }
            }
        }

        @Override
        public boolean apply(final PaperCard subject) {
            return matchingCards.contains(subject.getName());
        }
    }

    public StringBuilder appendCardToStringBuilder(PaperCard card, StringBuilder sb) {
        final boolean hasBadSetInfo = (card.getEdition()).equals(CardEdition.UNKNOWN.getCode()) || StringUtils.isBlank(card.getEdition());
        sb.append(card.getName());
        if (card.isFoil()) {
            sb.append(CardDb.foilSuffix);
        }

        if (!hasBadSetInfo) {
            int artCount = getArtCount(card.getName(), card.getEdition());
            sb.append(CardDb.NameSetSeparator).append(card.getEdition());
            if (artCount >= IPaperCard.DEFAULT_ART_INDEX) {
                sb.append(CardDb.NameSetSeparator).append(card.getArtIndex()); // indexes start at 1 to match image file name conventions
            }
        }

        return sb;
    }

    public PaperCard createUnsupportedCard(String cardRequest) {

        CardRequest request = CardRequest.fromString(cardRequest);
        CardEdition cardEdition = CardEdition.UNKNOWN;
        CardRarity cardRarity = CardRarity.Unknown;

        // May iterate over editions and find out if there is any card named 'cardRequest' but not implemented with Forge script.
        if (StringUtils.isBlank(request.edition)) {
            for (CardEdition edition : editions) {
                for (CardInSet cardInSet : edition.getAllCardsInSet()) {
                    if (cardInSet.name.equals(request.cardName)) {
                        cardEdition = edition;
                        cardRarity = cardInSet.rarity;
                        break;
                    }
                }
                if (cardEdition != CardEdition.UNKNOWN) {
                    break;
                }
            }
        } else {
            cardEdition = editions.get(request.edition);
            if (cardEdition != null) {
                for (CardInSet cardInSet : cardEdition.getAllCardsInSet()) {
                    if (cardInSet.name.equals(request.cardName)) {
                        cardRarity = cardInSet.rarity;
                        break;
                    }
                }
            } else {
                cardEdition = CardEdition.UNKNOWN;
            }
        }

        // Note for myself: no localisation needed here as this goes in logs
        if (cardRarity == CardRarity.Unknown) {
            System.err.println("Forge could not find this card in the Database. Any chance you might have mistyped the card name?");
        } else {
            System.err.println("We're sorry, but this card is not supported yet.");
        }

        return new PaperCard(CardRules.getUnsupportedCardNamed(request.cardName), cardEdition.getCode(), cardRarity);

    }

    private final Editor editor = new Editor();

    public Editor getEditor() {
        return editor;
    }

    public class Editor {
        private boolean immediateReindex = true;

        public CardRules putCard(CardRules rules) {
            return putCard(rules, null); /* will use data from editions folder */
        }

        public CardRules putCard(CardRules rules, List<Pair<String, CardRarity>> whenItWasPrinted) {
            // works similarly to Map<K,V>, returning prev. value
            String cardName = rules.getName();

            CardRules result = rulesByName.get(cardName);
            if (result != null && result.getName().equals(cardName)) { // change properties only
                result.reinitializeFromRules(rules);
                return result;
            }

            result = rulesByName.put(cardName, rules);

            // 1. generate all paper cards from edition data we have (either explicit, or found in res/editions, or add to unknown edition)
            List<PaperCard> paperCards = new ArrayList<>();
            if (null == whenItWasPrinted || whenItWasPrinted.isEmpty()) {
                // TODO Not performant Each time we "putCard" we loop through ALL CARDS IN ALL editions
                for (CardEdition e : editions.getOrderedEditions()) {
                    int artIdx = IPaperCard.DEFAULT_ART_INDEX;
                    for (CardInSet cis : e.getAllCardsInSet()) {
                        if (!cis.name.equals(cardName)) {
                            continue;
                        }
                        paperCards.add(new PaperCard(rules, e.getCode(), cis.rarity, artIdx++));
                    }
                }
            } else {
                String lastEdition = null;
                int artIdx = 0;
                for (Pair<String, CardRarity> tuple : whenItWasPrinted) {
                    if (!tuple.getKey().equals(lastEdition)) {
                        artIdx = IPaperCard.DEFAULT_ART_INDEX;
                        lastEdition = tuple.getKey();
                    }
                    CardEdition ed = editions.get(lastEdition);
                    if (null == ed) {
                        continue;
                    }
                    paperCards.add(new PaperCard(rules, lastEdition, tuple.getValue(), artIdx++));
                }
            }
            if (paperCards.isEmpty()) {
                paperCards.add(new PaperCard(rules, CardEdition.UNKNOWN.getCode(), CardRarity.Special));
            }
            // 2. add them to db
            for (PaperCard paperCard : paperCards) {
                addCard(paperCard);
            }
            // 3. reindex can be temporary disabled and run after the whole batch of rules is added to db.
            if (immediateReindex) {
                reIndex();
            }
            return result;
        }

        public boolean isImmediateReindex() {
            return immediateReindex;
        }

        public void setImmediateReindex(boolean immediateReindex) {
            this.immediateReindex = immediateReindex;
        }
    }
}<|MERGE_RESOLUTION|>--- conflicted
+++ resolved
@@ -224,11 +224,7 @@
         }
 
         artIds.put(key, artIdx);
-<<<<<<< HEAD
-        addCard(new PaperCard(cr, e.getCode(), cis.rarity, artIdx, cis.collectorNumber));
-=======
         addCard(new PaperCard(cr, e.getCode(), cis.rarity, artIdx, false, cis.collectorNumber, cis.artistName));
->>>>>>> f292ad2f
     }
 
     public void loadCard(String cardName, CardRules cr) {
@@ -240,6 +236,7 @@
             for (CardInSet cis : cardsInSet)
                 addSetCard(e, cis, cr);
         }
+
         reIndex();
     }
 
@@ -293,10 +290,10 @@
         for (CardRules cr : rulesByName.values()) {
             if (!contains(cr.getName())) {
                 if (upcomingSet != null) {
-                    addCard(new PaperCard(cr, upcomingSet.getCode(), CardRarity.Unknown));
+                    addCard(new PaperCard(cr, upcomingSet.getCode(), CardRarity.Unknown, IPaperCard.DEFAULT_ART_INDEX));
                 } else if (enableUnknownCards && !this.filtered.contains(cr.getName())) {
                     System.err.println("The card " + cr.getName() + " was not assigned to any set. Adding it to UNKNOWN set... to fix see res/editions/ folder. ");
-                    addCard(new PaperCard(cr, CardEdition.UNKNOWN.getCode(), CardRarity.Special));
+                    addCard(new PaperCard(cr, CardEdition.UNKNOWN.getCode(), CardRarity.Special, IPaperCard.DEFAULT_ART_INDEX));
                 }
             }
         }
@@ -660,20 +657,7 @@
             public boolean apply(CardEdition ed) {
                 return artPref.accept(ed);
             }
-<<<<<<< HEAD
         }));
-=======
-            return firstWithoutImage;
-        }
-        return null;
-    }
-
-    public PaperCard getFoiled(PaperCard card0) {
-        // Here - I am still unsure if there should be a cache Card->Card from unfoiled to foiled, to avoid creation of N instances of single plains
-        return new PaperCard(card0.getRules(), card0.getEdition(), card0.getRarity(), card0.getArtIndex(), true,
-            card0.getCollectorNumber(), card0.getArtist());
-    }
->>>>>>> f292ad2f
 
         /* At this point, it may be possible that Art Preference is too-strict for the requested card!
             i.e. acceptedEditions.size() == 0!
@@ -975,7 +959,7 @@
             System.err.println("We're sorry, but this card is not supported yet.");
         }
 
-        return new PaperCard(CardRules.getUnsupportedCardNamed(request.cardName), cardEdition.getCode(), cardRarity);
+        return new PaperCard(CardRules.getUnsupportedCardNamed(request.cardName), cardEdition.getCode(), cardRarity, IPaperCard.DEFAULT_ART_INDEX);
 
     }
 
@@ -1033,7 +1017,7 @@
                 }
             }
             if (paperCards.isEmpty()) {
-                paperCards.add(new PaperCard(rules, CardEdition.UNKNOWN.getCode(), CardRarity.Special));
+                paperCards.add(new PaperCard(rules, CardEdition.UNKNOWN.getCode(), CardRarity.Special, IPaperCard.DEFAULT_ART_INDEX));
             }
             // 2. add them to db
             for (PaperCard paperCard : paperCards) {
