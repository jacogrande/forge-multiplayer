Forge Beta: 1#-##-2012 ver 1.3.2

(Quest icons used created by Teekatas, from his Legendora set http://raindropmemory.deviantart.com)

11### cards in total.




--

On several occasions people have noticed that the forge deck editor and/or quest mode card shop would not open or display. We have also received reports that some of the tabs/panels in the deck editor are missing. Try deleting the file named "editor_preferred.xml" which is found in the "res/layouts" folder. This should force forge to then use the "editor_default.xml" file instead.

Several people have noticed that the cards displayed on the battlefield will fail to be displayed when the number of cards on the battlefield increases. Maximizing the human panel can help to re-display the cards.

Some time was spent turning the static ETB triggers into the proper ETB replacement effects they should be, mainly to interact correctly with eachother. This work is not yet finished. As a result there is currently some inconsistencies with "Enters the battlefield with counters" (Not incredibly noticeable).

It seems like the front face of double faced cards aren't triggering properly, but the back face and single faced cards are.

A recent contribution to the code base should fix some of the bugs that people noticed with cloning type abilities. At this time there are two remaining issues that we hope will be addressed in the near future.

1. Leave play triggers don't work correct for clones.
2. Copies of cards that setup Zone Change triggers via addComesIntoPlayCommand and addLeavesPlayCommand will not function correctly.

We are now using a different system for our snapshot and beta releases. Unfortunately, this new system builds a jar file which does not accurately display the SVN revision number.

Forge is likely to be compatible with Java 7 at this time. Some people have used forge with Java 7 and have not reported any problems that are related to Java 7. If you would like to upgrade to Java 7 and have held off because of Forge then you may upgrade as we do not think that it will cause an incompatibility type of problem at this time. We will continue to try to maintain compatibility with Java 6 for the foreseeable future.

--

The Forge archive includes a readme.txt file and we ask that you spend a few minutes reading this file as it contains some information that may prove useful. We do tend to update this file at times and you should quickly read this file and look for new information for each and every new release. Thank you.

The archive format used for the Forge distribution is ".tar.bz2". There are utilities for Windows, Mac OS and the various *nix's that can be used to extract/decompress these ".tar.bz2" archives. We recommend that you extract/decompress the Forge archive into a new and unused folder.

Some people use the Windows application 7zip. This utility can be found at http://www.7-zip.org/download.html. Mac users can double click on the archive and the application Archive Utility will launch and extract the archive. Mac users do not need to download a separate utility.


Fixes/Features:

- Cleared out the changes.txt file, now ready for new material.
- CheckStyle.
- Tweaked doTriggerAINoCost of AF DamageAll.
- Tweaked shouldPumpCard.
- CheckStyle.
- Fixed Squandered Resources.
- Fixed optional Replacement effects not firing again after "No" is chosen once (experimental).
- Little script updates.
- When a game is restarted, set lands played back to 0.
- remove unused imports
- InputSelectManyCards uses only overloads syntax. made abstract
- Fixed AF Mana used on subabilities.
- Added the recent commit logs to changes.txt. Preparing for the snapshot build release.
- CheckStyle.
- More Improvements of AI for Auras with "AILogic$ Curse".
- Fixing accidental submission of potential Sideboard code
- Changed the "spend only <color> mana on X" mechanism from using a SVar to using an ability parameter (first step towards implementing e.g. Soul Burn).
- Fixed AI code meddling with damage replacements.
- Fixed ConcurrentModificationException in InputMulligan.
- Fixed InputSelectMany.
- Improved ChooseSource AI.
- Fixed a shouldPumpCard call switching P/T.
- fixed NPE bug in initialize of colorX in InputPayManaX class
- added code to allow AI to make Charm choice
- modified inputUntapUpToNType so same card cannot be chosen more than once
- Added the recent commit logs to changes.txt. Preparing for the snapshot build release.
- Sound System: improved the performance of the sound system by synchronizing certain sounds that tend to occur multiple times in rapid succession (damage, life loss, bury a creature) so that only one can play at a time.
- CheckStyle.
- Added some LQ pic URLs.
- added ability to loop over defined cards to RepeatEachEffect. added InGraveyard to Card.hasProperty.
- Added a LQ pic URL.
- Fixed Steel Hellkite.
- ChangeZoneAll with destination Library will now let you choose the order.
- Fixed spell description for Hypnotic Cloud
- Added the recent commit logs to changes.txt. Preparing for the snapshot build release.
- CheckStyle
- CheckStyle
- small script tweaks
- Fixed Enlightened Tutor not shuffling the library.
- Added the global rule change: "Each creature assigns combat damage equal to its toughness rather than its power.".
- Converted Doran, the Siege Tower.
- Converted Shifting Sliver to script.
- Cleanup.
- Created Variants branch.
- Variants: Created command zone view.
- Variants: Moved effects and emblems to command zone.
- Variants: Added a bunch of Vanguard cards (Thanks, Marc!)
- Variants: Added a Vanguard home screen.
- Variants: Created command zone view.
- Variants:2 files weren't added correctly.
- You no longer have to choose the order of cards for Elixir of Immortality.
- Fixed payment of phyrexian mana.
- Fixed Shocklands not using canPayLife(2).
- The AI will now better react to Platinum Emperion.
- Added a Java 7 compatibility fluff piece to the changes.txt file.
- If lethal damage has already been assigned just treat is as 0 in VAssignDamage
- Minor text change
- CheckStyle.
- Vanguard: added AffectedZone parameter to Birds of Paradise Avatar
- Added Shell of the Last Kappa
- ChangeZone can now remember cards moved from the stack
- CheckStyle
- The AI can now use Icy Prison.
- Cleanup AF can now be used to clear individual defined cards from remembered lists
- Removed a println I left in my previous commit
- Variants - Fixed Archangel of Strife
- Variants - Changed ValidGrave count method to Valid<coma delimited zones> eg:Count$ValidBattlefield,Graveyard Card.YouCtrl
- Added the recent commit logs to changes.txt. Preparing for the snapshot build release.
- Variants: Fixed CardRules parser choking on "+" characters.
- Fixed the wrong player gaining life when GainLife has a targetPlayer and a defined player. Defined player takes preference again as it used to. This fixes Divine Congregation, Gerrard Capashen and Spoils of Evil
- setinfo and oracle data for Chaotic Backlash
- Fixed Nomad Mythmaker targeting.
- CheckStyle.
- Another fix for Nomad Mythmaker.
- Fixed Exotic Curse.
- Reverted Nomad Mythmaker.
- Cleanup of getLKICopy functions.
- Fixed Starlit Sanctum.
- Hopefully the final fix for Nomad Mythmaker
- More fixing for Nomad Mythmaker.
- The AI will no longer choose non-Pump Auras with Nomad Mythmaker.
- The AI will no longer choose non-Pump Auras with Nomad Mythmaker.
- Added the recent commit logs to changes.txt. Preparing for the snapshot build release.
- CheckStyle.
- Added an AI SVar to Zombie Mob.
- Booster Draft: added four more choices to block booster draft set order selection (e.g. so that MRD/DST/5DN is possible in addition to only 5DN/DST/MRD, etc.)
- corrected static ability name in effect script for Ember Gale
- Variants - Added Ertai (vanguard avatar)
- Added the recent commit logs to changes.txt. Preparing for the snapshot build release.
<<<<<<< HEAD
=======
- Made the SVar granted by Tower Above unique.
- Variants - Added the following avatars: Gerrard, Gix and Greven il-Vec
- Variants - Hand and life modifiers will now be displayed in the card info panel
- Variants - Added the following avatars: Grinning Demon Avatar, Hanna and Karn
- Variants - Added the missing EffectZone param to Hanna and Karn
- Variants - Added the following avatars: Lyna, Maraxus, Mishra, and Multani
- CheckStyle.
- Variants - Added the following avatars: Oracle, Orim, Rofellos, Selenia, and Serra
- Variants - Fixed TriggerZones for Rofellos
- Temporary fix for quest challenges.
- Variants - Added the following avatars: Volrath and Xantcha
- SoundEffectType holds only filename, unable to reproduce sounds by itself,
- EventBus added to GameState to properly route the ingame events to Sound system, game log and remote players (when time comes)
- AudioClips are cached at first request, this may lead to slowdowns (will precache if this is an issue)
- Most calls to sound system are still preformed directly, with a few only converted to events
- Variants: Removed avatars with RemAiDeck:True from AI's avatar list.
- Variants: Made AI aware of the avatar.
- Merged changes from trunk to Variants: r18254-r18318
- fix typo for sound
- setupPlayZone will now call doLayout directly and only once (hopefully fixes the ConcurrentModificationException).
- Convert Erg Raiders to script
- Variants - Added the following avatars: Sidar Kondo, Sisay, Squee, Urza, and Sliver Queen, Brood Mother
- Merged changes from trunk to Variants: r18319-r18323
- removed '3' from addpoison event
- the correct parameter is num
- Variants - Added the following avatars: Starke, Tahngarth, Takara, and Tawnos
- Changed AdjustLandPlays to a player keyword
- Converted Explore and Summer Bloom to script
- More preparations for quest worlds.
- Added the recent commit logs to changes.txt. Preparing for the snapshot build release.
>>>>>>> d882046d


Many people helped with this version. A special thank you goes out to them. (Attempted to list names alphabetically):




Added the following cards:

Island Sanctuary
Chronomantic Escape
Kamahl's Sledge
Crypt Rats
Crimson Hellkite
Equal Treatment
Terastodon
Demonfire
Mirror of Fate
Vassal's Duty
Sivvi's Valor
Chromeshell Crab
Icy Prison
Kill Switch
Kaho, Minamo Historian
Nomad Mythmaker
Honorable Scout
Chaotic Backlash
Complicate
Circle of Solace
Pay No Heed
Prahv, Spires of Order
Rith's Charm
Cragganwick Cremator
Mischievous Quanar
Pilgrim of Justice
Pilgrim of Virtue
Ember Gale
Tower Above


end<|MERGE_RESOLUTION|>--- conflicted
+++ resolved
@@ -126,8 +126,6 @@
 - corrected static ability name in effect script for Ember Gale
 - Variants - Added Ertai (vanguard avatar)
 - Added the recent commit logs to changes.txt. Preparing for the snapshot build release.
-<<<<<<< HEAD
-=======
 - Made the SVar granted by Tower Above unique.
 - Variants - Added the following avatars: Gerrard, Gix and Greven il-Vec
 - Variants - Hand and life modifiers will now be displayed in the card info panel
@@ -158,7 +156,6 @@
 - Converted Explore and Summer Bloom to script
 - More preparations for quest worlds.
 - Added the recent commit logs to changes.txt. Preparing for the snapshot build release.
->>>>>>> d882046d
 
 
 Many people helped with this version. A special thank you goes out to them. (Attempted to list names alphabetically):
