--- conflicted
+++ resolved
@@ -64,15 +64,12 @@
 import io.sentry.Sentry;
 
 import java.util.*;
-<<<<<<< HEAD
 import java.util.function.Predicate;
 import java.util.stream.Collectors;
-=======
 import java.util.concurrent.CompletableFuture;
 import java.util.concurrent.ExecutionException;
 import java.util.concurrent.TimeUnit;
 import java.util.concurrent.TimeoutException;
->>>>>>> 9fc971c2
 
 /**
  * <p>
@@ -1612,64 +1609,48 @@
             Sentry.captureMessage(ex.getMessage() + "\nAssertionError [verifyTransitivity]: " + assertex);
         }
 
-<<<<<<< HEAD
-            if (sa.getHostCard().hasKeyword(Keyword.STORM)
-                    && sa.getApi() != ApiType.Counter // AI would suck at trying to deliberately proc a Storm counterspell
-                    && player.getZone(ZoneType.Hand).contains(
-                            Predicate.not(CardPredicates.LANDS.or(CardPredicates.hasKeyword("Storm")))
-            )) {
-                if (game.getView().getStormCount() < this.getIntProperty(AiProps.MIN_COUNT_FOR_STORM_SPELLS)) {
-                    // skip evaluating Storm unless we reached the minimum Storm count
-=======
         CompletableFuture<SpellAbility> future = CompletableFuture.supplyAsync(() -> {
             //avoid ComputerUtil.aiLifeInDanger in loops as it slows down a lot.. call this outside loops will generally be fast...
             boolean isLifeInDanger = useLivingEnd && ComputerUtil.aiLifeInDanger(player, true, 0);
             for (final SpellAbility sa : ComputerUtilAbility.getOriginalAndAltCostAbilities(all, player)) {
                 // Don't add Counterspells to the "normal" playcard lookups
                 if (skipCounter && sa.getApi() == ApiType.Counter) {
->>>>>>> 9fc971c2
                     continue;
                 }
 
-                if (sa.getHostCard().hasKeyword(Keyword.STORM)
-                        && sa.getApi() != ApiType.Counter // AI would suck at trying to deliberately proc a Storm counterspell
-                        && player.getZone(ZoneType.Hand).contains(Predicates.not(Predicates.or(CardPredicates.Presets.LANDS, CardPredicates.hasKeyword("Storm"))))) {
-                    if (game.getView().getStormCount() < this.getIntProperty(AiProps.MIN_COUNT_FOR_STORM_SPELLS)) {
-                        // skip evaluating Storm unless we reached the minimum Storm count
-                        continue;
-                    }
-<<<<<<< HEAD
+            if (sa.getHostCard().hasKeyword(Keyword.STORM)
+                    && sa.getApi() != ApiType.Counter // AI would suck at trying to deliberately proc a Storm counterspell
+                    && player.getZone(ZoneType.Hand).contains(
+                            Predicate.not(CardPredicates.LANDS.or(CardPredicates.hasKeyword("Storm")))
+                )) {
+                if (game.getView().getStormCount() < this.getIntProperty(AiProps.MIN_COUNT_FOR_STORM_SPELLS)) {
+                    // skip evaluating Storm unless we reached the minimum Storm count
+                    continue;
+                }
+            }
+            // living end AI decks
+            // TODO: generalize the implementation so that superfluous logic-specific checks for life, library size, etc. aren't needed
+            AiPlayDecision aiPlayDecision = AiPlayDecision.CantPlaySa;
+            if (useLivingEnd) {
+                if (sa.isCycling() && sa.canCastTiming(player) && player.getCardsIn(ZoneType.Library).size() >= 10) {
+                    if (ComputerUtilCost.canPayCost(sa, player, sa.isTrigger())) {
+                        if (sa.getPayCosts() != null && sa.getPayCosts().hasSpecificCostType(CostPayLife.class)
+                                && !player.cantLoseForZeroOrLessLife()
+                                && player.getLife() <= sa.getPayCosts().getCostPartByType(CostPayLife.class).getAbilityAmount(sa) * 2) {
+                            aiPlayDecision = AiPlayDecision.CantAfford;
+                        } else {
+                            aiPlayDecision = AiPlayDecision.WillPlay;
+                        }
+                    }
                 } else if (sa.getHostCard().hasKeyword(Keyword.CASCADE)) {
                     if (isLifeInDanger) { //needs more tune up for certain conditions
                         aiPlayDecision = player.getCreaturesInPlay().size() >= 4 ? AiPlayDecision.CantPlaySa : AiPlayDecision.WillPlay;
                     } else if (CardLists.filter(player.getZone(ZoneType.Graveyard).getCards(), CardPredicates.CREATURES).size() > 4) {
-                        if (player.getCreaturesInPlay().size() >= 4) // it's good minimum
-=======
-                }
-                // living end AI decks
-                // TODO: generalize the implementation so that superfluous logic-specific checks for life, library size, etc. aren't needed
-                AiPlayDecision aiPlayDecision = AiPlayDecision.CantPlaySa;
-                if (useLivingEnd) {
-                    if (sa.isCycling() && sa.canCastTiming(player) && player.getCardsIn(ZoneType.Library).size() >= 10) {
-                        if (ComputerUtilCost.canPayCost(sa, player, sa.isTrigger())) {
-                            if (sa.getPayCosts() != null && sa.getPayCosts().hasSpecificCostType(CostPayLife.class)
-                                    && !player.cantLoseForZeroOrLessLife()
-                                    && player.getLife() <= sa.getPayCosts().getCostPartByType(CostPayLife.class).getAbilityAmount(sa) * 2) {
-                                aiPlayDecision = AiPlayDecision.CantAfford;
-                            } else {
-                                aiPlayDecision = AiPlayDecision.WillPlay;
-                            }
-                        }
-                    } else if (sa.getHostCard().hasKeyword(Keyword.CASCADE)) {
-                        if (isLifeInDanger) { //needs more tune up for certain conditions
-                            aiPlayDecision = player.getCreaturesInPlay().size() >= 4 ? AiPlayDecision.CantPlaySa : AiPlayDecision.WillPlay;
-                        } else if (CardLists.filter(player.getZone(ZoneType.Graveyard).getCards(), CardPredicates.Presets.CREATURES).size() > 4) {
                             if (player.getCreaturesInPlay().size() >= 4) // it's good minimum
                                 continue;
                             else if (!sa.getHostCard().isPermanent() && sa.canCastTiming(player) && ComputerUtilCost.canPayCost(sa, player, sa.isTrigger()))
                                 aiPlayDecision = AiPlayDecision.WillPlay;// needs tuneup for bad matchups like reanimator and other things to check on opponent graveyard
                         } else {
->>>>>>> 9fc971c2
                             continue;
                         }
                     }
