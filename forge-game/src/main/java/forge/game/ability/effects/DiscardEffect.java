--- conflicted
+++ resolved
@@ -33,16 +33,10 @@
 
     @Override
     protected String getStackDescription(SpellAbility sa) {
-<<<<<<< HEAD
         final String mode = sa.getParam("Mode");
         final StringBuilder sb = new StringBuilder();
 
         final Iterable<Player> tgtPlayers = getTargetPlayers(sa).filter(PlayerPredicates.canDiscardBy(sa, true));
-=======
-        final List<Player> tgtPlayers = Lists.newArrayList(Iterables.filter(getTargetPlayers(sa),
-                PlayerPredicates.canDiscardBy(sa, true)));
->>>>>>> bfb210c4
-
         final StringBuilder sb = new StringBuilder();
 
         if (!tgtPlayers.isEmpty()) {
