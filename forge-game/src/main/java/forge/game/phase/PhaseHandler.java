--- conflicted
+++ resolved
@@ -266,22 +266,6 @@
                     break;
 
                 case MAIN1:
-<<<<<<< HEAD
-                    {
-                        if (playerTurn.isArchenemy()) {
-                            playerTurn.setSchemeInMotion(null);
-                        }
-                        GameEntityCounterTable table = new GameEntityCounterTable();
-                        // all Sagas get a Lore counter at the beginning of pre combat
-                        for (Card c : playerTurn.getCardsIn(ZoneType.Battlefield)) {
-                            if (c.isSaga()) {
-                                c.addCounter(CounterEnumType.LORE, 1, playerTurn, table);
-                            }
-                        }
-                        // roll for attractions if we have any
-                        if (playerTurn.getCardsIn(ZoneType.Battlefield).anyMatch(CardPredicates.ATTRACTIONS)) {
-                            playerTurn.rollToVisitAttractions();
-=======
                     nMainsThisTurn++;
 
                     if (playerTurn.isArchenemy()) {
@@ -293,13 +277,12 @@
                     for (Card c : playerTurn.getCardsIn(ZoneType.Battlefield)) {
                         if (c.isSaga()) {
                             c.addCounter(CounterEnumType.LORE, 1, playerTurn, table);
->>>>>>> 5e383343
                         }
                     }
                     table.replaceCounterEffect(game, null, false);
 
                     // roll for attractions if we have any
-                    if (Iterables.any(playerTurn.getCardsIn(ZoneType.Battlefield), Presets.ATTRACTIONS)) {
+                    if (playerTurn.getCardsIn(ZoneType.Battlefield).anyMatch(CardPredicates.ATTRACTIONS)) {
                         playerTurn.rollToVisitAttractions();
                     }
 
