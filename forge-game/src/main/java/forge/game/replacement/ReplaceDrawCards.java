--- conflicted
+++ resolved
@@ -44,19 +44,6 @@
      */
     @Override
     public boolean canReplace(Map<String, Object> runParams) {
-<<<<<<< HEAD
-        if (!runParams.get("Event").equals("DrawCards")) {
-            return false;
-        }
-        if (this.hasParam("ValidPlayer")) {
-            if (!matchesValid(runParams.get("Affected"), this.getParam("ValidPlayer").split(","), this.getHostCard())) {
-                return false;
-            }
-        }
-        if (this.hasParam("Number")) {
-            final int n = (Integer)runParams.get("Number");
-            String comparator = this.getParam("Number");
-=======
         if (hasParam("ValidPlayer")) {
             if (!matchesValid(runParams.get("Affected"), getParam("ValidPlayer").split(","), this.getHostCard())) {
                 return false;
@@ -65,7 +52,6 @@
         if (hasParam("Number")) {
             final int n = (Integer)runParams.get("Number");
             String comparator = getParam("Number");
->>>>>>> e55e160c
             final String operator = comparator.substring(0, 2);
             final int operandValue = Integer.parseInt(comparator.substring(2));
             if (!Expressions.compare(n, operator, operandValue)) {
