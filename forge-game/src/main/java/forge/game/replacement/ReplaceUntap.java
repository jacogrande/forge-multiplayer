/*
 * Forge: Play Magic: the Gathering.
 * Copyright (C) 2011  Forge Team
 *
 * This program is free software: you can redistribute it and/or modify
 * it under the terms of the GNU General Public License as published by
 * the Free Software Foundation, either version 3 of the License, or
 * (at your option) any later version.
 * 
 * This program is distributed in the hope that it will be useful,
 * but WITHOUT ANY WARRANTY; without even the implied warranty of
 * MERCHANTABILITY or FITNESS FOR A PARTICULAR PURPOSE.  See the
 * GNU General Public License for more details.
 * 
 * You should have received a copy of the GNU General Public License
 * along with this program.  If not, see <http://www.gnu.org/licenses/>.
 */
package forge.game.replacement;

import forge.game.card.Card;
import forge.game.player.Player;
import forge.game.phase.PhaseType;
import forge.game.spellability.SpellAbility;

import java.util.Map;

/** 
 * TODO: Write javadoc for this type.
 *
 */
public class ReplaceUntap extends ReplacementEffect {

    /**
     * Instantiates a new replace discard.
     *
     * @param params the params
     * @param host the host
     */
    public ReplaceUntap(final Map<String, String> params, final Card host, final boolean intrinsic) {
        super(params, host, intrinsic);
    }

    /* (non-Javadoc)
     * @see forge.card.replacement.ReplacementEffect#canReplace(java.util.HashMap)
     */
    @Override
    public boolean canReplace(Map<String, Object> runParams) {
<<<<<<< HEAD
        if (!runParams.get("Event").equals("Untap")) {
            return false;
        }
        if (this.hasParam("ValidCard")) {
            if (!matchesValid(runParams.get("Affected"), this.getParam("ValidCard").split(","), this.getHostCard())) {
                return false;
            }
        }
        if (this.hasParam("UntapStep")) {
=======
        if (hasParam("ValidCard")) {
            if (!matchesValid(runParams.get("Affected"), getParam("ValidCard").split(","), this.getHostCard())) {
                return false;
            }
        }
        if (hasParam("UntapStep")) {
>>>>>>> e55e160c
            final Object o = runParams.get("Affected");
            //normally should not happen, but protect from possible crash.
            if (!(o instanceof Card)) {
                return false;
            }

            final Card card = (Card) o;
            // all replace untap with untapStep does have "your untap step"
            final Player player = card.getController();
            if (!player.getGame().getPhaseHandler().is(PhaseType.UNTAP, player)) {
                return false;
            }
        }

        return true;
    }

    /* (non-Javadoc)
     * @see forge.card.replacement.ReplacementEffect#setReplacingObjects(java.util.HashMap, forge.card.spellability.SpellAbility)
     */
    @Override
    public void setReplacingObjects(Map<String, Object> runParams, SpellAbility sa) {
        sa.setReplacingObject("Card", runParams.get("Affected"));
    }

}<|MERGE_RESOLUTION|>--- conflicted
+++ resolved
@@ -45,24 +45,12 @@
      */
     @Override
     public boolean canReplace(Map<String, Object> runParams) {
-<<<<<<< HEAD
-        if (!runParams.get("Event").equals("Untap")) {
-            return false;
-        }
-        if (this.hasParam("ValidCard")) {
-            if (!matchesValid(runParams.get("Affected"), this.getParam("ValidCard").split(","), this.getHostCard())) {
-                return false;
-            }
-        }
-        if (this.hasParam("UntapStep")) {
-=======
         if (hasParam("ValidCard")) {
             if (!matchesValid(runParams.get("Affected"), getParam("ValidCard").split(","), this.getHostCard())) {
                 return false;
             }
         }
         if (hasParam("UntapStep")) {
->>>>>>> e55e160c
             final Object o = runParams.get("Affected");
             //normally should not happen, but protect from possible crash.
             if (!(o instanceof Card)) {
