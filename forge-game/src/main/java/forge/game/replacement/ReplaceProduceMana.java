--- conflicted
+++ resolved
@@ -54,13 +54,8 @@
             }
         }
 
-<<<<<<< HEAD
-        if (this.hasParam("ValidCard")) {
-            if (!matchesValid(runParams.get("Affected"), this.getParam("ValidCard").split(","), this.getHostCard())) {
-=======
         if (hasParam("ValidCard")) {
             if (!matchesValid(runParams.get("Affected"), getParam("ValidCard").split(","), this.getHostCard())) {
->>>>>>> e55e160c
                 return false;
             }
         }
