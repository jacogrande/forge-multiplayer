--- conflicted
+++ resolved
@@ -1,20 +1,15 @@
-Name:Oriss, Samite Guardian
-ManaCost:1 W W
-Types:Legendary Creature Human Cleric
-Text:no text
-PT:1/3
-A:AB$ Pump | Cost$ T | KW$ HIDDEN Prevent all damage that would be dealt to CARDNAME. | ValidTgts$ Creature | TgtPrompt$ Select target creature | SpellDescription$ Prevent all damage that would be dealt to target creature this turn.
-A:AB$ Effect | Cost$ Discard<1/Card.namedOriss, Samite Guardian> | CostDesc$ Grandeur - Discard another card named CARDNAME:| Name$ Oriss Effect | IsCurse$ True | StaticAbilities$ CantBeCast,CantAttack | ValidTgts$ Player | RememberObjects$ Targeted | AILogic$ BeginningOfOppTurn | SpellDescription$ Target player can't cast spells this turn, and creatures that player controls can't attack this turn.
-<<<<<<< HEAD
-SVar:CantBeCast:Mode$ CantBeCast | EffectZone$ Command | ValidCard$ Card | Caster$ Player.IsRemembered | Description$ Targeted player can't cast spells this turn.
-SVar:CantAttack:Mode$ Continuous | EffectZone$ Command | AffectedZone$ Battlefield | Affected$ Creature.RememberedPlayerCtrl | AddHiddenKeyword$ HIDDEN CARDNAME can't attack. | Description$ Creatures targeted player controls can't attack this turn.
-=======
-SVar:CantBeCast:Mode$ CantBeCast | ValidCard$ Card | Caster$ Player.IsRemembered | Description$ Targeted player can't cast spells this turn.
-SVar:CantAttack:Mode$ Continuous | Affected$ Creature.RememberedPlayerCtrl | AddHiddenKeyword$ CARDNAME can't attack. | Description$ Creatures targeted player controls can't attack this turn.
->>>>>>> f569dd78
-SVar:RemAIDeck:True
-SVar:Rarity:Rare
-SVar:Picture:http://www.wizards.com/global/images/magic/general/oriss_samite_guardian.jpg
-SetInfo:FUT|Rare|http://magiccards.info/scans/en/fut/28.jpg
-Oracle:{T}: Prevent all damage that would be dealt to target creature this turn.\nGrandeur - Discard another card named Oriss, Samite Guardian: Target player can't cast spells this turn, and creatures that player controls can't attack this turn.
+Name:Oriss, Samite Guardian
+ManaCost:1 W W
+Types:Legendary Creature Human Cleric
+Text:no text
+PT:1/3
+A:AB$ Pump | Cost$ T | KW$ HIDDEN Prevent all damage that would be dealt to CARDNAME. | ValidTgts$ Creature | TgtPrompt$ Select target creature | SpellDescription$ Prevent all damage that would be dealt to target creature this turn.
+A:AB$ Effect | Cost$ Discard<1/Card.namedOriss, Samite Guardian> | CostDesc$ Grandeur - Discard another card named CARDNAME:| Name$ Oriss Effect | IsCurse$ True | StaticAbilities$ CantBeCast,CantAttack | ValidTgts$ Player | RememberObjects$ Targeted | AILogic$ BeginningOfOppTurn | SpellDescription$ Target player can't cast spells this turn, and creatures that player controls can't attack this turn.
+SVar:CantBeCast:Mode$ CantBeCast | EffectZone$ Command | ValidCard$ Card | Caster$ Player.IsRemembered | Description$ Targeted player can't cast spells this turn.
+SVar:CantAttack:Mode$ Continuous | EffectZone$ Command | AffectedZone$ Battlefield | Affected$ Creature.RememberedPlayerCtrl | AddHiddenKeyword$ CARDNAME can't attack. | Description$ Creatures targeted player controls can't attack this turn.
+SVar:RemAIDeck:True
+SVar:Rarity:Rare
+SVar:Picture:http://www.wizards.com/global/images/magic/general/oriss_samite_guardian.jpg
+SetInfo:FUT|Rare|http://magiccards.info/scans/en/fut/28.jpg
+Oracle:{T}: Prevent all damage that would be dealt to target creature this turn.\nGrandeur - Discard another card named Oriss, Samite Guardian: Target player can't cast spells this turn, and creatures that player controls can't attack this turn.
 End