Name:Falter
ManaCost:1 R
Types:Instant
Text:no text
A:SP$ Effect | Cost$ 1 R | Name$ Falter Effect | StaticAbilities$ KWPump | AILogic$ Evasion | SpellDescription$ Creatures without flying can't block this turn.
<<<<<<< HEAD
SVar:KWPump:Mode$ Continuous | EffectZone$ Command | AffectedZone$ Battlefield | Affected$ Creature.withoutFlying | AddHiddenKeyword$ HIDDEN CARDNAME can't block. | Description$ Creatures without flying can't block this turn.
=======
SVar:KWPump:Mode$ Continuous | Affected$ Creature.withoutFlying | AddHiddenKeyword$ CARDNAME can't block. | Description$ Creatures without flying can't block this turn.
>>>>>>> f569dd78
SVar:PlayMain1:TRUE
SVar:RemAIDeck:True
SVar:Rarity:Common
SVar:Picture:http://www.wizards.com/global/images/magic/general/falter.jpg
SetInfo:USG|Common|http://magiccards.info/scans/en/us/184.jpg
Oracle:Creatures without flying can't block this turn.
End<|MERGE_RESOLUTION|>--- conflicted
+++ resolved
@@ -3,11 +3,7 @@
 Types:Instant
 Text:no text
 A:SP$ Effect | Cost$ 1 R | Name$ Falter Effect | StaticAbilities$ KWPump | AILogic$ Evasion | SpellDescription$ Creatures without flying can't block this turn.
-<<<<<<< HEAD
-SVar:KWPump:Mode$ Continuous | EffectZone$ Command | AffectedZone$ Battlefield | Affected$ Creature.withoutFlying | AddHiddenKeyword$ HIDDEN CARDNAME can't block. | Description$ Creatures without flying can't block this turn.
-=======
-SVar:KWPump:Mode$ Continuous | Affected$ Creature.withoutFlying | AddHiddenKeyword$ CARDNAME can't block. | Description$ Creatures without flying can't block this turn.
->>>>>>> f569dd78
+SVar:KWPump:Mode$ Continuous | EffectZone$ Command | AffectedZone$ Battlefield | Affected$ Creature.withoutFlying | AddHiddenKeyword$ CARDNAME can't block. | Description$ Creatures without flying can't block this turn.
 SVar:PlayMain1:TRUE
 SVar:RemAIDeck:True
 SVar:Rarity:Common
