--- conflicted
+++ resolved
@@ -1,35 +1,30 @@
-Name:Nezumi Shortfang
-ManaCost:1 B
-Types:Creature Rat Rogue
-Text:no text
-PT:1/1
-A:AB$ Discard | Cost$ 1 B T | ValidTgts$ Opponent | NumCards$ 1 | Mode$ TgtChoose | SubAbility$ DBFlip | SpellDescription$  Target opponent discards a card. Then if that player has no cards in hand, flip Nezumi Shortfang.
-SVar:DBFlip:DB$SetState | Defined$ Self | ConditionCheckSVar$ A | ConditionSVarCompare$ EQ0 | References$ A | Mode$ Flip
-SVar:A:Count$InOppHand
-SVar:Picture:http://www.wizards.com/global/images/magic/general/nezumi_shortfang.jpg
-AlternateMode:Flip
-SetInfo:CHK|Rare|http://magiccards.info/scans/en/chk/131a.jpg
-Oracle:{1}{B}, {T}: Target opponent discards a card. Then if that player has no cards in hand, flip Nezumi Shortfang.
-
-ALTERNATE
-
-Name:Stabwhisker the Odious
-ManaCost:1 B
-Colors:black
-Types:Legendary Creature Rat Shaman
-Text:no text
-PT:3/3
-T:Mode$Phase | Phase$ Upkeep | ValidPlayer$ Opponent | TriggerZones$ Battlefield | Execute$ TrigLoseLife | TriggerDescription$ At the beginning of each opponent's upkeep, that player loses 1 life for each card fewer than three in his or her hand.
-SVar:TrigLoseLife:AB$LoseLife | Cost$ 0 | Defined$ TriggeredPlayer | LifeAmount$ X | References$ X,Y,Z
-SVar:X:SVar$Z/Minus.Y
-SVar:Y:Count$InOppHand
-SVar:Z:Number$3
-<<<<<<< HEAD
-SVar:Picture:http://www.wizards.com/global/images/magic/general/stabwhisker_the_odious.jpg
-SetInfo:CHK|Rare|http://magiccards.info/scans/en/chk/312.jpg
-=======
-SVar:Picture1:http://www.wizards.com/global/images/magic/general/stabwhisker_the_odious.jpg
-SetInfo:CHK|Rare|http://magiccards.info/scans/en/chk/131b.jpg
->>>>>>> 8e4fed0e
-Oracle:At the beginning of each opponent's upkeep, that player loses 1 life for each card fewer than three in his or her hand.
+Name:Nezumi Shortfang
+ManaCost:1 B
+Types:Creature Rat Rogue
+Text:no text
+PT:1/1
+A:AB$ Discard | Cost$ 1 B T | ValidTgts$ Opponent | NumCards$ 1 | Mode$ TgtChoose | SubAbility$ DBFlip | SpellDescription$  Target opponent discards a card. Then if that player has no cards in hand, flip Nezumi Shortfang.
+SVar:DBFlip:DB$SetState | Defined$ Self | ConditionCheckSVar$ A | ConditionSVarCompare$ EQ0 | References$ A | Mode$ Flip
+SVar:A:Count$InOppHand
+SVar:Picture:http://www.wizards.com/global/images/magic/general/nezumi_shortfang.jpg
+AlternateMode:Flip
+SetInfo:CHK|Rare|http://magiccards.info/scans/en/chk/131a.jpg
+Oracle:{1}{B}, {T}: Target opponent discards a card. Then if that player has no cards in hand, flip Nezumi Shortfang.
+
+ALTERNATE
+
+Name:Stabwhisker the Odious
+ManaCost:1 B
+Colors:black
+Types:Legendary Creature Rat Shaman
+Text:no text
+PT:3/3
+T:Mode$Phase | Phase$ Upkeep | ValidPlayer$ Opponent | TriggerZones$ Battlefield | Execute$ TrigLoseLife | TriggerDescription$ At the beginning of each opponent's upkeep, that player loses 1 life for each card fewer than three in his or her hand.
+SVar:TrigLoseLife:AB$LoseLife | Cost$ 0 | Defined$ TriggeredPlayer | LifeAmount$ X | References$ X,Y,Z
+SVar:X:SVar$Z/Minus.Y
+SVar:Y:Count$InOppHand
+SVar:Z:Number$3
+SVar:Picture:http://www.wizards.com/global/images/magic/general/stabwhisker_the_odious.jpg
+SetInfo:CHK|Rare|http://magiccards.info/scans/en/chk/131b.jpg
+Oracle:At the beginning of each opponent's upkeep, that player loses 1 life for each card fewer than three in his or her hand.
 End