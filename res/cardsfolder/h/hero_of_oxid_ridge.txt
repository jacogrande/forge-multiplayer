--- conflicted
+++ resolved
@@ -8,11 +8,7 @@
 T:Mode$ Attacks | ValidCard$ Card.Self | TriggerZones$ Battlefield | Execute$ TrigEffect | TriggerDescription$ When CARDNAME attacks, creatures with power 1 or less can't block this turn.
 SVar:TrigBattleCry:AB$PumpAll | Cost$ 0 | ValidCards$ Creature.attacking+Other | NumAtt$ 1
 SVar:TrigEffect:AB$Effect | Cost$ 0 | Name$ Hero of Oxid Ridge Effect | StaticAbilities$ KWPump
-<<<<<<< HEAD
-SVar:KWPump:Mode$ Continuous | EffectZone$ Command | Affected$ Creature.powerLE1 | AddHiddenKeyword$ HIDDEN CARDNAME can't block. | Description$ Creatures with power 1 or less can't block this turn.
-=======
-SVar:KWPump:Mode$ Continuous | Affected$ Creature.powerLE1 | AddHiddenKeyword$ CARDNAME can't block. | Description$ Creatures with power 1 or less can't block this turn.
->>>>>>> f569dd78
+SVar:KWPump:Mode$ Continuous | EffectZone$ Command | Affected$ Creature.powerLE1 | AddHiddenKeyword$ CARDNAME can't block. | Description$ Creatures with power 1 or less can't block this turn.
 SVar:Rarity:Mythic
 SVar:Picture:http://www.wizards.com/global/images/magic/general/hero_of_oxid_ridge.jpg
 SetInfo:MBS|Mythic|http://magiccards.info/scans/en/mbs/66.jpg
