Name:Gorilla War Cry
ManaCost:1 R
Types:Instant
Text:no text
A:SP$ Effect | Cost$ 1 R | Name$ Gorilla War Cry Effect | StaticAbilities$ Blocking | ActivationPhases$ BeginCombat->Declare Attackers - Play Instants and Abilities | AILogic$ Evasion | SubAbility$ DBDraw | SpellDescription$ Cast CARDNAME only during combat before blockers are declared. Creatures can't be blocked this turn except by two or more creatures.
SVar:DBDraw:DB$Draw | NumCards$ 1 | NextUpkeep$ True | SpellDescription$ Draw a card at the beginning of the next upkeep.
<<<<<<< HEAD
SVar:Blocking:Mode$ Continuous | EffectZone$ Command | AffectedZone$ Battlefield | Affected$ Creature | AddHiddenKeyword$ HIDDEN CARDNAME can't be blocked except by two or more creatures. | Description$ Creatures can't be blocked this turn except by two or more creatures.
=======
SVar:Blocking:Mode$ Continuous | Affected$ Creature | AddHiddenKeyword$ CARDNAME can't be blocked except by two or more creatures. | Description$ Creatures can't be blocked this turn except by two or more creatures.
>>>>>>> f569dd78
SVar:Rarity:Common
SVar:Picture:http://www.wizards.com/global/images/magic/general/gorilla_war_cry.jpg
SetInfo:ALL|Common|http://magiccards.info/scans/en/ai/108.jpg|2
Oracle:Cast Gorilla War Cry only during combat before blockers are declared.\nCreatures can't be blocked this turn except by two or more creatures.\nDraw a card at the beginning of the next turn's upkeep.
End<|MERGE_RESOLUTION|>--- conflicted
+++ resolved
@@ -1,16 +1,12 @@
-Name:Gorilla War Cry
-ManaCost:1 R
-Types:Instant
-Text:no text
-A:SP$ Effect | Cost$ 1 R | Name$ Gorilla War Cry Effect | StaticAbilities$ Blocking | ActivationPhases$ BeginCombat->Declare Attackers - Play Instants and Abilities | AILogic$ Evasion | SubAbility$ DBDraw | SpellDescription$ Cast CARDNAME only during combat before blockers are declared. Creatures can't be blocked this turn except by two or more creatures.
-SVar:DBDraw:DB$Draw | NumCards$ 1 | NextUpkeep$ True | SpellDescription$ Draw a card at the beginning of the next upkeep.
-<<<<<<< HEAD
-SVar:Blocking:Mode$ Continuous | EffectZone$ Command | AffectedZone$ Battlefield | Affected$ Creature | AddHiddenKeyword$ HIDDEN CARDNAME can't be blocked except by two or more creatures. | Description$ Creatures can't be blocked this turn except by two or more creatures.
-=======
-SVar:Blocking:Mode$ Continuous | Affected$ Creature | AddHiddenKeyword$ CARDNAME can't be blocked except by two or more creatures. | Description$ Creatures can't be blocked this turn except by two or more creatures.
->>>>>>> f569dd78
-SVar:Rarity:Common
-SVar:Picture:http://www.wizards.com/global/images/magic/general/gorilla_war_cry.jpg
-SetInfo:ALL|Common|http://magiccards.info/scans/en/ai/108.jpg|2
-Oracle:Cast Gorilla War Cry only during combat before blockers are declared.\nCreatures can't be blocked this turn except by two or more creatures.\nDraw a card at the beginning of the next turn's upkeep.
+Name:Gorilla War Cry
+ManaCost:1 R
+Types:Instant
+Text:no text
+A:SP$ Effect | Cost$ 1 R | Name$ Gorilla War Cry Effect | StaticAbilities$ Blocking | ActivationPhases$ BeginCombat->Declare Attackers - Play Instants and Abilities | AILogic$ Evasion | SubAbility$ DBDraw | SpellDescription$ Cast CARDNAME only during combat before blockers are declared. Creatures can't be blocked this turn except by two or more creatures.
+SVar:DBDraw:DB$Draw | NumCards$ 1 | NextUpkeep$ True | SpellDescription$ Draw a card at the beginning of the next upkeep.
+SVar:Blocking:Mode$ Continuous | EffectZone$ Command | AffectedZone$ Battlefield | Affected$ Creature | AddHiddenKeyword$ CARDNAME can't be blocked except by two or more creatures. | Description$ Creatures can't be blocked this turn except by two or more creatures.
+SVar:Rarity:Common
+SVar:Picture:http://www.wizards.com/global/images/magic/general/gorilla_war_cry.jpg
+SetInfo:ALL|Common|http://magiccards.info/scans/en/ai/108.jpg|2
+Oracle:Cast Gorilla War Cry only during combat before blockers are declared.\nCreatures can't be blocked this turn except by two or more creatures.\nDraw a card at the beginning of the next turn's upkeep.
 End