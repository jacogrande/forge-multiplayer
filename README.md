--- conflicted
+++ resolved
@@ -20,11 +20,7 @@
 - **🔧 Extensible Architecture:** Built in **Java**, Forge encourages developers to contribute by adding features and cards.
 - **🎮 Versatile Gameplay:** Dive into single-player modes or challenge opponents online!
 
-<<<<<<< HEAD
-Java 17 or later is required to run Forge. Please make sure is the right version is installed in your environment. Check the user guide for more info.
-=======
 ---
->>>>>>> f5b30a68
 
 ## 🛠️ Installation Guide
 
